/*
 *
 * Copyright 2015 gRPC authors.
 *
 * Licensed under the Apache License, Version 2.0 (the "License");
 * you may not use this file except in compliance with the License.
 * You may obtain a copy of the License at
 *
 *     http://www.apache.org/licenses/LICENSE-2.0
 *
 * Unless required by applicable law or agreed to in writing, software
 * distributed under the License is distributed on an "AS IS" BASIS,
 * WITHOUT WARRANTIES OR CONDITIONS OF ANY KIND, either express or implied.
 * See the License for the specific language governing permissions and
 * limitations under the License.
 *
 */

#include <grpcpp/client_context.h>

#include <grpc/compression.h>
#include <grpc/grpc.h>
#include <grpc/support/alloc.h>
#include <grpc/support/log.h>
#include <grpc/support/string_util.h>

#include <grpcpp/impl/codegen/interceptor_common.h>
#include <grpcpp/impl/codegen/sync.h>
#include <grpcpp/impl/grpc_library.h>
#include <grpcpp/security/credentials.h>
#include <grpcpp/server_context.h>
#include <grpcpp/support/time.h>

namespace grpc_impl {

class Channel;
}

namespace grpc {

class DefaultGlobalClientCallbacks final
    : public ClientContext::GlobalCallbacks {
 public:
  ~DefaultGlobalClientCallbacks() override {}
  void DefaultConstructor(ClientContext* context) override {}
  void Destructor(ClientContext* context) override {}
};

static internal::GrpcLibraryInitializer g_gli_initializer;
static DefaultGlobalClientCallbacks* g_default_client_callbacks =
    new DefaultGlobalClientCallbacks();
static ClientContext::GlobalCallbacks* g_client_callbacks =
    g_default_client_callbacks;

ClientContext::ClientContext()
    : initial_metadata_received_(false),
      wait_for_ready_(false),
      wait_for_ready_explicitly_set_(false),
      idempotent_(false),
      cacheable_(false),
      call_(nullptr),
      call_canceled_(false),
      deadline_(gpr_inf_future(GPR_CLOCK_REALTIME)),
      census_context_(nullptr),
      propagate_from_call_(nullptr),
      compression_algorithm_(GRPC_COMPRESS_NONE),
      initial_metadata_corked_(false) {
  g_client_callbacks->DefaultConstructor(this);
}

ClientContext::~ClientContext() {
  if (call_) {
    grpc_call_unref(call_);
  }
  g_client_callbacks->Destructor(this);
}

std::unique_ptr<ClientContext> ClientContext::FromServerContext(
    const ServerContext& context, PropagationOptions options) {
  std::unique_ptr<ClientContext> ctx(new ClientContext);
  ctx->propagate_from_call_ = context.call_;
  ctx->propagation_options_ = options;
  return ctx;
}

void ClientContext::AddMetadata(const grpc::string& meta_key,
                                const grpc::string& meta_value) {
  send_initial_metadata_.insert(std::make_pair(meta_key, meta_value));
}

<<<<<<< HEAD
void ClientContext::set_call(
    grpc_call* call, const std::shared_ptr<::grpc_impl::Channel>& channel) {
  std::unique_lock<std::mutex> lock(mu_);
=======
void ClientContext::set_call(grpc_call* call,
                             const std::shared_ptr<Channel>& channel) {
  grpc::internal::MutexLock lock(&mu_);
>>>>>>> df4b6a76
  GPR_ASSERT(call_ == nullptr);
  call_ = call;
  channel_ = channel;
  if (creds_ && !creds_->ApplyToCall(call_)) {
    // TODO(yashykt): should interceptors also see this status?
    SendCancelToInterceptors();
    grpc_call_cancel_with_status(call, GRPC_STATUS_CANCELLED,
                                 "Failed to set credentials to rpc.", nullptr);
  }
  if (call_canceled_) {
    SendCancelToInterceptors();
    grpc_call_cancel(call_, nullptr);
  }
}

void ClientContext::set_compression_algorithm(
    grpc_compression_algorithm algorithm) {
  compression_algorithm_ = algorithm;
  const char* algorithm_name = nullptr;
  if (!grpc_compression_algorithm_name(algorithm, &algorithm_name)) {
    gpr_log(GPR_ERROR, "Name for compression algorithm '%d' unknown.",
            algorithm);
    abort();
  }
  GPR_ASSERT(algorithm_name != nullptr);
  AddMetadata(GRPC_COMPRESSION_REQUEST_ALGORITHM_MD_KEY, algorithm_name);
}

void ClientContext::TryCancel() {
  grpc::internal::MutexLock lock(&mu_);
  if (call_) {
    SendCancelToInterceptors();
    grpc_call_cancel(call_, nullptr);
  } else {
    call_canceled_ = true;
  }
}

void ClientContext::SendCancelToInterceptors() {
  internal::CancelInterceptorBatchMethods cancel_methods;
  for (size_t i = 0; i < rpc_info_.interceptors_.size(); i++) {
    rpc_info_.RunInterceptor(&cancel_methods, i);
  }
}

grpc::string ClientContext::peer() const {
  grpc::string peer;
  if (call_) {
    char* c_peer = grpc_call_get_peer(call_);
    peer = c_peer;
    gpr_free(c_peer);
  }
  return peer;
}

void ClientContext::SetGlobalCallbacks(GlobalCallbacks* client_callbacks) {
  GPR_ASSERT(g_client_callbacks == g_default_client_callbacks);
  GPR_ASSERT(client_callbacks != nullptr);
  GPR_ASSERT(client_callbacks != g_default_client_callbacks);
  g_client_callbacks = client_callbacks;
}

}  // namespace grpc<|MERGE_RESOLUTION|>--- conflicted
+++ resolved
@@ -88,15 +88,9 @@
   send_initial_metadata_.insert(std::make_pair(meta_key, meta_value));
 }
 
-<<<<<<< HEAD
 void ClientContext::set_call(
     grpc_call* call, const std::shared_ptr<::grpc_impl::Channel>& channel) {
-  std::unique_lock<std::mutex> lock(mu_);
-=======
-void ClientContext::set_call(grpc_call* call,
-                             const std::shared_ptr<Channel>& channel) {
   grpc::internal::MutexLock lock(&mu_);
->>>>>>> df4b6a76
   GPR_ASSERT(call_ == nullptr);
   call_ = call;
   channel_ = channel;
