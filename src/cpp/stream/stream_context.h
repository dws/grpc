--- conflicted
+++ resolved
@@ -72,18 +72,6 @@
   // Unique tags for plucking events from the c layer. this pointer is casted
   // to char* to create single byte step between tags. It implicitly relies on
   // that StreamContext is large enough to contain all the pointers.
-<<<<<<< HEAD
-  void *finished_tag() { return reinterpret_cast<char *>(this); }
-  void *read_tag() { return reinterpret_cast<char *>(this) + 1; }
-  void *write_tag() { return reinterpret_cast<char *>(this) + 2; }
-  void *halfclose_tag() { return reinterpret_cast<char *>(this) + 3; }
-  void *invoke_tag() { return reinterpret_cast<char *>(this) + 4; }
-  void *client_metadata_read_tag() {
-    return reinterpret_cast<char *>(this) + 5;
-  }
-  grpc_call *call() { return call_; }
-  grpc_completion_queue *cq() { return cq_; }
-=======
   void* finished_tag() { return reinterpret_cast<char*>(this); }
   void* read_tag() { return reinterpret_cast<char*>(this) + 1; }
   void* write_tag() { return reinterpret_cast<char*>(this) + 2; }
@@ -91,7 +79,6 @@
   void* client_metadata_read_tag() { return reinterpret_cast<char*>(this) + 5; }
   grpc_call* call() { return call_; }
   grpc_completion_queue* cq() { return cq_; }
->>>>>>> 5d19e96f
 
   bool is_client_;
   const RpcMethod *method_;             // not owned
