/*
 *
 * Copyright 2015 gRPC authors.
 *
 * Licensed under the Apache License, Version 2.0 (the "License");
 * you may not use this file except in compliance with the License.
 * You may obtain a copy of the License at
 *
 *     http://www.apache.org/licenses/LICENSE-2.0
 *
 * Unless required by applicable law or agreed to in writing, software
 * distributed under the License is distributed on an "AS IS" BASIS,
 * WITHOUT WARRANTIES OR CONDITIONS OF ANY KIND, either express or implied.
 * See the License for the specific language governing permissions and
 * limitations under the License.
 *
 */

/** Round Robin Policy.
 *
 * Before every pick, the \a get_next_ready_subchannel_index_locked function
 * returns the p->subchannel_list->subchannels index for next subchannel,
 * respecting the relative
 * order of the addresses provided upon creation or updates. Note however that
 * updates will start picking from the beginning of the updated list. */

#include <string.h>

#include <grpc/support/alloc.h>

#include "src/core/ext/filters/client_channel/lb_policy/subchannel_list.h"
#include "src/core/ext/filters/client_channel/lb_policy_registry.h"
#include "src/core/ext/filters/client_channel/subchannel.h"
#include "src/core/ext/filters/client_channel/subchannel_index.h"
#include "src/core/lib/channel/channel_args.h"
#include "src/core/lib/debug/trace.h"
#include "src/core/lib/iomgr/combiner.h"
#include "src/core/lib/iomgr/sockaddr_utils.h"
#include "src/core/lib/transport/connectivity_state.h"
#include "src/core/lib/transport/static_metadata.h"

grpc_tracer_flag grpc_lb_round_robin_trace =
    GRPC_TRACER_INITIALIZER(false, "round_robin");

/** List of entities waiting for a pick.
 *
 * Once a pick is available, \a target is updated and \a on_complete called. */
typedef struct pending_pick {
  struct pending_pick* next;

  /* output argument where to store the pick()ed user_data. It'll be NULL if no
   * such data is present or there's an error (the definite test for errors is
   * \a target being NULL). */
  void** user_data;

  /* bitmask passed to pick() and used for selective cancelling. See
   * grpc_lb_policy_cancel_picks() */
  uint32_t initial_metadata_flags;

  /* output argument where to store the pick()ed connected subchannel, or NULL
   * upon error. */
  grpc_connected_subchannel** target;

  /* to be invoked once the pick() has completed (regardless of success) */
  grpc_closure* on_complete;
} pending_pick;

typedef struct round_robin_lb_policy {
  /** base policy: must be first */
  grpc_lb_policy base;

  grpc_lb_subchannel_list* subchannel_list;

  /** have we started picking? */
  bool started_picking;
  /** are we shutting down? */
  bool shutdown;
  /** List of picks that are waiting on connectivity */
  pending_pick* pending_picks;

  /** our connectivity state tracker */
  grpc_connectivity_state_tracker state_tracker;

  /** Index into subchannels for last pick. */
  size_t last_ready_subchannel_index;

  /** Latest version of the subchannel list.
   * Subchannel connectivity callbacks will only promote updated subchannel
   * lists if they equal \a latest_pending_subchannel_list. In other words,
   * racing callbacks that reference outdated subchannel lists won't perform any
   * update. */
  grpc_lb_subchannel_list* latest_pending_subchannel_list;
} round_robin_lb_policy;

/** Returns the index into p->subchannel_list->subchannels of the next
 * subchannel in READY state, or p->subchannel_list->num_subchannels if no
 * subchannel is READY.
 *
 * Note that this function does *not* update p->last_ready_subchannel_index.
 * The caller must do that if it returns a pick. */
static size_t get_next_ready_subchannel_index_locked(
    const round_robin_lb_policy* p) {
  GPR_ASSERT(p->subchannel_list != NULL);
  if (GRPC_TRACER_ON(grpc_lb_round_robin_trace)) {
    gpr_log(GPR_INFO,
            "[RR %p] getting next ready subchannel (out of %lu), "
            "last_ready_subchannel_index=%lu",
            (void*)p, (unsigned long)p->subchannel_list->num_subchannels,
            (unsigned long)p->last_ready_subchannel_index);
  }
  for (size_t i = 0; i < p->subchannel_list->num_subchannels; ++i) {
    const size_t index = (i + p->last_ready_subchannel_index + 1) %
                         p->subchannel_list->num_subchannels;
    if (GRPC_TRACER_ON(grpc_lb_round_robin_trace)) {
      gpr_log(
          GPR_DEBUG,
          "[RR %p] checking subchannel %p, subchannel_list %p, index %lu: "
          "state=%s",
          (void*)p, (void*)p->subchannel_list->subchannels[index].subchannel,
          (void*)p->subchannel_list, (unsigned long)index,
          grpc_connectivity_state_name(
              p->subchannel_list->subchannels[index].curr_connectivity_state));
    }
    if (p->subchannel_list->subchannels[index].curr_connectivity_state ==
        GRPC_CHANNEL_READY) {
      if (GRPC_TRACER_ON(grpc_lb_round_robin_trace)) {
        gpr_log(GPR_DEBUG,
                "[RR %p] found next ready subchannel (%p) at index %lu of "
                "subchannel_list %p",
                (void*)p,
                (void*)p->subchannel_list->subchannels[index].subchannel,
                (unsigned long)index, (void*)p->subchannel_list);
      }
      return index;
    }
  }
  if (GRPC_TRACER_ON(grpc_lb_round_robin_trace)) {
    gpr_log(GPR_DEBUG, "[RR %p] no subchannels in ready state", (void*)p);
  }
  return p->subchannel_list->num_subchannels;
}

// Sets p->last_ready_subchannel_index to last_ready_index.
static void update_last_ready_subchannel_index_locked(round_robin_lb_policy* p,
                                                      size_t last_ready_index) {
  GPR_ASSERT(last_ready_index < p->subchannel_list->num_subchannels);
  p->last_ready_subchannel_index = last_ready_index;
  if (GRPC_TRACER_ON(grpc_lb_round_robin_trace)) {
    gpr_log(GPR_DEBUG,
            "[RR %p] setting last_ready_subchannel_index=%lu (SC %p, CSC %p)",
            (void*)p, (unsigned long)last_ready_index,
            (void*)p->subchannel_list->subchannels[last_ready_index].subchannel,
            (void*)p->subchannel_list->subchannels[last_ready_index]
                .connected_subchannel);
  }
}

static void rr_destroy(grpc_exec_ctx* exec_ctx, grpc_lb_policy* pol) {
  round_robin_lb_policy* p = (round_robin_lb_policy*)pol;
  if (GRPC_TRACER_ON(grpc_lb_round_robin_trace)) {
    gpr_log(GPR_DEBUG, "[RR %p] Destroying Round Robin policy at %p",
            (void*)pol, (void*)pol);
  }
  GPR_ASSERT(p->subchannel_list == NULL);
  GPR_ASSERT(p->latest_pending_subchannel_list == NULL);
  grpc_connectivity_state_destroy(exec_ctx, &p->state_tracker);
  grpc_subchannel_index_unref();
  gpr_free(p);
}

static void shutdown_locked(grpc_exec_ctx* exec_ctx, round_robin_lb_policy* p,
                            grpc_error* error) {
  if (GRPC_TRACER_ON(grpc_lb_round_robin_trace)) {
    gpr_log(GPR_DEBUG, "[RR %p] Shutting down", p);
  }
  p->shutdown = true;
  pending_pick* pp;
  while ((pp = p->pending_picks) != NULL) {
    p->pending_picks = pp->next;
    *pp->target = NULL;
    GRPC_CLOSURE_SCHED(exec_ctx, pp->on_complete, GRPC_ERROR_REF(error));
    gpr_free(pp);
  }
  grpc_connectivity_state_set(exec_ctx, &p->state_tracker,
                              GRPC_CHANNEL_SHUTDOWN, GRPC_ERROR_REF(error),
                              "rr_shutdown");
  if (p->subchannel_list != NULL) {
    grpc_lb_subchannel_list_shutdown_and_unref(exec_ctx, p->subchannel_list,
                                               "sl_shutdown_rr_shutdown");
    p->subchannel_list = NULL;
  }
  if (p->latest_pending_subchannel_list != NULL) {
    grpc_lb_subchannel_list_shutdown_and_unref(
        exec_ctx, p->latest_pending_subchannel_list,
        "sl_shutdown_pending_rr_shutdown");
    p->latest_pending_subchannel_list = NULL;
  }
  GRPC_ERROR_UNREF(error);
}

static void rr_shutdown_locked(grpc_exec_ctx* exec_ctx, grpc_lb_policy* pol) {
  round_robin_lb_policy* p = (round_robin_lb_policy*)pol;
  shutdown_locked(exec_ctx, p,
                  GRPC_ERROR_CREATE_FROM_STATIC_STRING("Channel Shutdown"));
}

static void rr_cancel_pick_locked(grpc_exec_ctx* exec_ctx, grpc_lb_policy* pol,
                                  grpc_connected_subchannel** target,
                                  grpc_error* error) {
  round_robin_lb_policy* p = (round_robin_lb_policy*)pol;
  pending_pick* pp = p->pending_picks;
  p->pending_picks = NULL;
  while (pp != NULL) {
    pending_pick* next = pp->next;
    if (pp->target == target) {
      *target = NULL;
      GRPC_CLOSURE_SCHED(exec_ctx, pp->on_complete,
                         GRPC_ERROR_CREATE_REFERENCING_FROM_STATIC_STRING(
                             "Pick cancelled", &error, 1));
      gpr_free(pp);
    } else {
      pp->next = p->pending_picks;
      p->pending_picks = pp;
    }
    pp = next;
  }
  GRPC_ERROR_UNREF(error);
}

static void rr_cancel_picks_locked(grpc_exec_ctx* exec_ctx, grpc_lb_policy* pol,
                                   uint32_t initial_metadata_flags_mask,
                                   uint32_t initial_metadata_flags_eq,
                                   grpc_error* error) {
  round_robin_lb_policy* p = (round_robin_lb_policy*)pol;
  pending_pick* pp = p->pending_picks;
  p->pending_picks = NULL;
  while (pp != NULL) {
    pending_pick* next = pp->next;
    if ((pp->initial_metadata_flags & initial_metadata_flags_mask) ==
        initial_metadata_flags_eq) {
      *pp->target = NULL;
      GRPC_CLOSURE_SCHED(exec_ctx, pp->on_complete,
                         GRPC_ERROR_CREATE_REFERENCING_FROM_STATIC_STRING(
                             "Pick cancelled", &error, 1));
      gpr_free(pp);
    } else {
      pp->next = p->pending_picks;
      p->pending_picks = pp;
    }
    pp = next;
  }
  GRPC_ERROR_UNREF(error);
}

static void start_picking_locked(grpc_exec_ctx* exec_ctx,
                                 round_robin_lb_policy* p) {
  p->started_picking = true;
  for (size_t i = 0; i < p->subchannel_list->num_subchannels; i++) {
    grpc_lb_subchannel_list_ref_for_connectivity_watch(p->subchannel_list,
                                                       "connectivity_watch");
    grpc_lb_subchannel_data_start_connectivity_watch(
        exec_ctx, &p->subchannel_list->subchannels[i]);
  }
}

static void rr_exit_idle_locked(grpc_exec_ctx* exec_ctx, grpc_lb_policy* pol) {
  round_robin_lb_policy* p = (round_robin_lb_policy*)pol;
  if (!p->started_picking) {
    start_picking_locked(exec_ctx, p);
  }
}

<<<<<<< HEAD
static int rr_pick_locked(grpc_exec_ctx* exec_ctx, grpc_lb_policy* pol,
                          const grpc_lb_policy_pick_args* pick_args,
                          grpc_connected_subchannel** target,
                          grpc_call_context_element* context, void** user_data,
                          grpc_closure* on_complete) {
  round_robin_lb_policy* p = (round_robin_lb_policy*)pol;
  GPR_ASSERT(!p->shutdown);
  if (GRPC_TRACER_ON(grpc_lb_round_robin_trace)) {
    gpr_log(GPR_INFO, "[RR %p] Trying to pick", (void*)pol);
=======
static int rr_pick_locked(grpc_exec_ctx *exec_ctx, grpc_lb_policy *pol,
                          const grpc_lb_policy_pick_args *pick_args,
                          grpc_connected_subchannel **target,
                          grpc_call_context_element *context, void **user_data,
                          grpc_closure *on_complete) {
  round_robin_lb_policy *p = (round_robin_lb_policy *)pol;
  if (GRPC_TRACER_ON(grpc_lb_round_robin_trace)) {
    gpr_log(GPR_INFO, "[RR %p] Trying to pick (shutdown: %d)", (void *)pol,
            p->shutdown);
>>>>>>> 4f22c919
  }
  GPR_ASSERT(!p->shutdown);
  if (p->subchannel_list != NULL) {
    const size_t next_ready_index = get_next_ready_subchannel_index_locked(p);
    if (next_ready_index < p->subchannel_list->num_subchannels) {
      /* readily available, report right away */
      grpc_lb_subchannel_data* sd =
          &p->subchannel_list->subchannels[next_ready_index];
      *target =
          GRPC_CONNECTED_SUBCHANNEL_REF(sd->connected_subchannel, "rr_picked");
      if (user_data != NULL) {
        *user_data = sd->user_data;
      }
      if (GRPC_TRACER_ON(grpc_lb_round_robin_trace)) {
        gpr_log(
            GPR_DEBUG,
            "[RR %p] Picked target <-- Subchannel %p (connected %p) (sl %p, "
            "index %lu)",
            (void*)p, (void*)sd->subchannel, (void*)*target,
            (void*)sd->subchannel_list, (unsigned long)next_ready_index);
      }
      /* only advance the last picked pointer if the selection was used */
      update_last_ready_subchannel_index_locked(p, next_ready_index);
      return 1;
    }
  }
  /* no pick currently available. Save for later in list of pending picks */
  if (!p->started_picking) {
    start_picking_locked(exec_ctx, p);
  }
  pending_pick* pp = (pending_pick*)gpr_malloc(sizeof(*pp));
  pp->next = p->pending_picks;
  pp->target = target;
  pp->on_complete = on_complete;
  pp->initial_metadata_flags = pick_args->initial_metadata_flags;
  pp->user_data = user_data;
  p->pending_picks = pp;
  return 0;
}

static void update_state_counters_locked(grpc_lb_subchannel_data* sd) {
  grpc_lb_subchannel_list* subchannel_list = sd->subchannel_list;
  if (sd->prev_connectivity_state == GRPC_CHANNEL_READY) {
    GPR_ASSERT(subchannel_list->num_ready > 0);
    --subchannel_list->num_ready;
  } else if (sd->prev_connectivity_state == GRPC_CHANNEL_TRANSIENT_FAILURE) {
    GPR_ASSERT(subchannel_list->num_transient_failures > 0);
    --subchannel_list->num_transient_failures;
  } else if (sd->prev_connectivity_state == GRPC_CHANNEL_SHUTDOWN) {
    GPR_ASSERT(subchannel_list->num_shutdown > 0);
    --subchannel_list->num_shutdown;
  } else if (sd->prev_connectivity_state == GRPC_CHANNEL_IDLE) {
    GPR_ASSERT(subchannel_list->num_idle > 0);
    --subchannel_list->num_idle;
  }
  sd->prev_connectivity_state = sd->curr_connectivity_state;
  if (sd->curr_connectivity_state == GRPC_CHANNEL_READY) {
    ++subchannel_list->num_ready;
  } else if (sd->curr_connectivity_state == GRPC_CHANNEL_TRANSIENT_FAILURE) {
    ++subchannel_list->num_transient_failures;
  } else if (sd->curr_connectivity_state == GRPC_CHANNEL_SHUTDOWN) {
    ++subchannel_list->num_shutdown;
  } else if (sd->curr_connectivity_state == GRPC_CHANNEL_IDLE) {
    ++subchannel_list->num_idle;
  }
}

/** Sets the policy's connectivity status based on that of the passed-in \a sd
 * (the grpc_lb_subchannel_data associted with the updated subchannel) and the
 * subchannel list \a sd belongs to (sd->subchannel_list). \a error will only be
 * used upon policy transition to TRANSIENT_FAILURE or SHUTDOWN. Returns the
 * connectivity status set. */
static grpc_connectivity_state update_lb_connectivity_status_locked(
    grpc_exec_ctx* exec_ctx, grpc_lb_subchannel_data* sd, grpc_error* error) {
  /* In priority order. The first rule to match terminates the search (ie, if we
   * are on rule n, all previous rules were unfulfilled).
   *
   * 1) RULE: ANY subchannel is READY => policy is READY.
   *    CHECK: At least one subchannel is ready iff p->ready_list is NOT empty.
   *
   * 2) RULE: ANY subchannel is CONNECTING => policy is CONNECTING.
   *    CHECK: sd->curr_connectivity_state == CONNECTING.
   *
   * 3) RULE: ALL subchannels are SHUTDOWN => policy is SHUTDOWN.
   *    CHECK: p->subchannel_list->num_shutdown ==
   *           p->subchannel_list->num_subchannels.
   *
   * 4) RULE: ALL subchannels are TRANSIENT_FAILURE => policy is
   *    TRANSIENT_FAILURE.
   *    CHECK: p->num_transient_failures == p->subchannel_list->num_subchannels.
   *
   * 5) RULE: ALL subchannels are IDLE => policy is IDLE.
   *    CHECK: p->num_idle == p->subchannel_list->num_subchannels.
   */
  grpc_connectivity_state new_state = sd->curr_connectivity_state;
  grpc_lb_subchannel_list* subchannel_list = sd->subchannel_list;
  round_robin_lb_policy* p = (round_robin_lb_policy*)subchannel_list->policy;
  if (subchannel_list->num_ready > 0) { /* 1) READY */
    grpc_connectivity_state_set(exec_ctx, &p->state_tracker, GRPC_CHANNEL_READY,
                                GRPC_ERROR_NONE, "rr_ready");
    new_state = GRPC_CHANNEL_READY;
  } else if (sd->curr_connectivity_state ==
             GRPC_CHANNEL_CONNECTING) { /* 2) CONNECTING */
    grpc_connectivity_state_set(exec_ctx, &p->state_tracker,
                                GRPC_CHANNEL_CONNECTING, GRPC_ERROR_NONE,
                                "rr_connecting");
    new_state = GRPC_CHANNEL_CONNECTING;
  } else if (p->subchannel_list->num_shutdown ==
             p->subchannel_list->num_subchannels) { /* 3) SHUTDOWN */
    grpc_connectivity_state_set(exec_ctx, &p->state_tracker,
                                GRPC_CHANNEL_SHUTDOWN, GRPC_ERROR_REF(error),
                                "rr_shutdown");
    p->shutdown = true;
    new_state = GRPC_CHANNEL_SHUTDOWN;
    if (GRPC_TRACER_ON(grpc_lb_round_robin_trace)) {
      gpr_log(GPR_INFO,
              "[RR %p] Shutting down: all subchannels have gone into shutdown",
              (void *)p);
    }
  } else if (subchannel_list->num_transient_failures ==
             p->subchannel_list->num_subchannels) { /* 4) TRANSIENT_FAILURE */
    grpc_connectivity_state_set(exec_ctx, &p->state_tracker,
                                GRPC_CHANNEL_TRANSIENT_FAILURE,
                                GRPC_ERROR_REF(error), "rr_transient_failure");
    new_state = GRPC_CHANNEL_TRANSIENT_FAILURE;
  } else if (subchannel_list->num_idle ==
             p->subchannel_list->num_subchannels) { /* 5) IDLE */
    grpc_connectivity_state_set(exec_ctx, &p->state_tracker, GRPC_CHANNEL_IDLE,
                                GRPC_ERROR_NONE, "rr_idle");
    new_state = GRPC_CHANNEL_IDLE;
  }
  GRPC_ERROR_UNREF(error);
  return new_state;
}

static void rr_connectivity_changed_locked(grpc_exec_ctx* exec_ctx, void* arg,
                                           grpc_error* error) {
  grpc_lb_subchannel_data* sd = (grpc_lb_subchannel_data*)arg;
  round_robin_lb_policy* p =
      (round_robin_lb_policy*)sd->subchannel_list->policy;
  if (GRPC_TRACER_ON(grpc_lb_round_robin_trace)) {
    gpr_log(
        GPR_DEBUG,
        "[RR %p] connectivity changed for subchannel %p, subchannel_list %p: "
        "prev_state=%s new_state=%s p->shutdown=%d "
        "sd->subchannel_list->shutting_down=%d error=%s",
        (void*)p, (void*)sd->subchannel, (void*)sd->subchannel_list,
        grpc_connectivity_state_name(sd->prev_connectivity_state),
        grpc_connectivity_state_name(sd->pending_connectivity_state_unsafe),
        p->shutdown, sd->subchannel_list->shutting_down,
        grpc_error_string(error));
  }
  // If the policy is shutting down, unref and return.
  if (p->shutdown) {
    grpc_lb_subchannel_data_stop_connectivity_watch(exec_ctx, sd);
    grpc_lb_subchannel_data_unref_subchannel(exec_ctx, sd, "rr_shutdown");
    grpc_lb_subchannel_list_unref_for_connectivity_watch(
        exec_ctx, sd->subchannel_list, "rr_shutdown");
    return;
  }
  // If the subchannel list is shutting down, stop watching.
  if (sd->subchannel_list->shutting_down || error == GRPC_ERROR_CANCELLED) {
    grpc_lb_subchannel_data_stop_connectivity_watch(exec_ctx, sd);
    grpc_lb_subchannel_data_unref_subchannel(exec_ctx, sd, "rr_sl_shutdown");
    grpc_lb_subchannel_list_unref_for_connectivity_watch(
        exec_ctx, sd->subchannel_list, "rr_sl_shutdown");
    return;
  }
  // If we're still here, the notification must be for a subchannel in
  // either the current or latest pending subchannel lists.
  GPR_ASSERT(sd->subchannel_list == p->subchannel_list ||
             sd->subchannel_list == p->latest_pending_subchannel_list);
  // Now that we're inside the combiner, copy the pending connectivity
  // state (which was set by the connectivity state watcher) to
  // curr_connectivity_state, which is what we use inside of the combiner.
  sd->curr_connectivity_state = sd->pending_connectivity_state_unsafe;
  // Update state counters and determine new overall state.
  update_state_counters_locked(sd);
  const grpc_connectivity_state new_policy_connectivity_state =
      update_lb_connectivity_status_locked(exec_ctx, sd, GRPC_ERROR_REF(error));
  // If the sd's new state is SHUTDOWN, unref the subchannel, and if the new
  // policy's state is SHUTDOWN, clean up.
  if (sd->curr_connectivity_state == GRPC_CHANNEL_SHUTDOWN) {
    grpc_lb_subchannel_data_stop_connectivity_watch(exec_ctx, sd);
    grpc_lb_subchannel_data_unref_subchannel(exec_ctx, sd,
                                             "rr_connectivity_shutdown");
    grpc_lb_subchannel_list_unref_for_connectivity_watch(
        exec_ctx, sd->subchannel_list, "rr_connectivity_shutdown");
    if (new_policy_connectivity_state == GRPC_CHANNEL_SHUTDOWN) {
      shutdown_locked(exec_ctx, p, GRPC_ERROR_REF(error));
    }
  } else {  // sd not in SHUTDOWN
    if (sd->curr_connectivity_state == GRPC_CHANNEL_READY) {
      if (sd->connected_subchannel == NULL) {
        sd->connected_subchannel = GRPC_CONNECTED_SUBCHANNEL_REF(
            grpc_subchannel_get_connected_subchannel(sd->subchannel),
            "connected");
      }
      if (sd->subchannel_list != p->subchannel_list) {
        // promote sd->subchannel_list to p->subchannel_list.
        // sd->subchannel_list must be equal to
        // p->latest_pending_subchannel_list because we have already filtered
        // for sds belonging to outdated subchannel lists.
        GPR_ASSERT(sd->subchannel_list == p->latest_pending_subchannel_list);
        GPR_ASSERT(!sd->subchannel_list->shutting_down);
        if (GRPC_TRACER_ON(grpc_lb_round_robin_trace)) {
          const unsigned long num_subchannels =
              p->subchannel_list != NULL
                  ? (unsigned long)p->subchannel_list->num_subchannels
                  : 0;
          gpr_log(GPR_DEBUG,
                  "[RR %p] phasing out subchannel list %p (size %lu) in favor "
                  "of %p (size %lu)",
                  (void*)p, (void*)p->subchannel_list, num_subchannels,
                  (void*)sd->subchannel_list, num_subchannels);
        }
        if (p->subchannel_list != NULL) {
          // dispose of the current subchannel_list
          grpc_lb_subchannel_list_shutdown_and_unref(
              exec_ctx, p->subchannel_list, "sl_phase_out_shutdown");
        }
        p->subchannel_list = p->latest_pending_subchannel_list;
        p->latest_pending_subchannel_list = NULL;
      }
      /* at this point we know there's at least one suitable subchannel. Go
       * ahead and pick one and notify the pending suitors in
       * p->pending_picks. This preemtively replicates rr_pick()'s actions. */
      const size_t next_ready_index = get_next_ready_subchannel_index_locked(p);
      GPR_ASSERT(next_ready_index < p->subchannel_list->num_subchannels);
      grpc_lb_subchannel_data* selected =
          &p->subchannel_list->subchannels[next_ready_index];
      if (p->pending_picks != NULL) {
        // if the selected subchannel is going to be used for the pending
        // picks, update the last picked pointer
        update_last_ready_subchannel_index_locked(p, next_ready_index);
      }
      pending_pick* pp;
      while ((pp = p->pending_picks)) {
        p->pending_picks = pp->next;
        *pp->target = GRPC_CONNECTED_SUBCHANNEL_REF(
            selected->connected_subchannel, "rr_picked");
        if (pp->user_data != NULL) {
          *pp->user_data = selected->user_data;
        }
        if (GRPC_TRACER_ON(grpc_lb_round_robin_trace)) {
          gpr_log(GPR_DEBUG,
                  "[RR %p] Fulfilling pending pick. Target <-- subchannel %p "
                  "(subchannel_list %p, index %lu)",
                  (void*)p, (void*)selected->subchannel,
                  (void*)p->subchannel_list, (unsigned long)next_ready_index);
        }
        GRPC_CLOSURE_SCHED(exec_ctx, pp->on_complete, GRPC_ERROR_NONE);
        gpr_free(pp);
      }
    }
    // Renew notification.
    grpc_lb_subchannel_data_start_connectivity_watch(exec_ctx, sd);
  }
}

static grpc_connectivity_state rr_check_connectivity_locked(
    grpc_exec_ctx* exec_ctx, grpc_lb_policy* pol, grpc_error** error) {
  round_robin_lb_policy* p = (round_robin_lb_policy*)pol;
  return grpc_connectivity_state_get(&p->state_tracker, error);
}

static void rr_notify_on_state_change_locked(grpc_exec_ctx* exec_ctx,
                                             grpc_lb_policy* pol,
                                             grpc_connectivity_state* current,
                                             grpc_closure* notify) {
  round_robin_lb_policy* p = (round_robin_lb_policy*)pol;
  grpc_connectivity_state_notify_on_state_change(exec_ctx, &p->state_tracker,
                                                 current, notify);
}

static void rr_ping_one_locked(grpc_exec_ctx* exec_ctx, grpc_lb_policy* pol,
                               grpc_closure* closure) {
  round_robin_lb_policy* p = (round_robin_lb_policy*)pol;
  const size_t next_ready_index = get_next_ready_subchannel_index_locked(p);
  if (next_ready_index < p->subchannel_list->num_subchannels) {
    grpc_lb_subchannel_data* selected =
        &p->subchannel_list->subchannels[next_ready_index];
    grpc_connected_subchannel* target = GRPC_CONNECTED_SUBCHANNEL_REF(
        selected->connected_subchannel, "rr_ping");
    grpc_connected_subchannel_ping(exec_ctx, target, closure);
    GRPC_CONNECTED_SUBCHANNEL_UNREF(exec_ctx, target, "rr_ping");
  } else {
    GRPC_CLOSURE_SCHED(
        exec_ctx, closure,
        GRPC_ERROR_CREATE_FROM_STATIC_STRING("Round Robin not connected"));
  }
}

static void rr_update_locked(grpc_exec_ctx* exec_ctx, grpc_lb_policy* policy,
                             const grpc_lb_policy_args* args) {
  round_robin_lb_policy* p = (round_robin_lb_policy*)policy;
  const grpc_arg* arg =
      grpc_channel_args_find(args->args, GRPC_ARG_LB_ADDRESSES);
  if (arg == NULL || arg->type != GRPC_ARG_POINTER) {
    gpr_log(GPR_ERROR, "[RR %p] update provided no addresses; ignoring", p);
    // If we don't have a current subchannel list, go into TRANSIENT_FAILURE.
    // Otherwise, keep using the current subchannel list (ignore this update).
    if (p->subchannel_list == NULL) {
      grpc_connectivity_state_set(
          exec_ctx, &p->state_tracker, GRPC_CHANNEL_TRANSIENT_FAILURE,
          GRPC_ERROR_CREATE_FROM_STATIC_STRING("Missing update in args"),
          "rr_update_missing");
    }
    return;
  }
  grpc_lb_addresses* addresses = (grpc_lb_addresses*)arg->value.pointer.p;
  if (GRPC_TRACER_ON(grpc_lb_round_robin_trace)) {
    gpr_log(GPR_DEBUG, "[RR %p] received update with %" PRIuPTR " addresses", p,
            addresses->num_addresses);
  }
  grpc_lb_subchannel_list* subchannel_list = grpc_lb_subchannel_list_create(
      exec_ctx, &p->base, &grpc_lb_round_robin_trace, addresses, args,
      rr_connectivity_changed_locked);
  if (subchannel_list->num_subchannels == 0) {
    grpc_connectivity_state_set(
        exec_ctx, &p->state_tracker, GRPC_CHANNEL_TRANSIENT_FAILURE,
        GRPC_ERROR_CREATE_FROM_STATIC_STRING("Empty update"),
        "rr_update_empty");
    if (p->subchannel_list != NULL) {
      grpc_lb_subchannel_list_shutdown_and_unref(exec_ctx, p->subchannel_list,
                                                 "sl_shutdown_empty_update");
    }
    p->subchannel_list = subchannel_list;  // empty list
    return;
  }
  if (p->started_picking) {
    if (p->latest_pending_subchannel_list != NULL) {
      if (GRPC_TRACER_ON(grpc_lb_round_robin_trace)) {
        gpr_log(GPR_DEBUG,
                "[RR %p] Shutting down latest pending subchannel list %p, "
                "about to be replaced by newer latest %p",
                (void*)p, (void*)p->latest_pending_subchannel_list,
                (void*)subchannel_list);
      }
      grpc_lb_subchannel_list_shutdown_and_unref(
          exec_ctx, p->latest_pending_subchannel_list, "sl_outdated");
    }
    p->latest_pending_subchannel_list = subchannel_list;
    for (size_t i = 0; i < subchannel_list->num_subchannels; ++i) {
      /* Watch every new subchannel. A subchannel list becomes active the
       * moment one of its subchannels is READY. At that moment, we swap
       * p->subchannel_list for sd->subchannel_list, provided the subchannel
       * list is still valid (ie, isn't shutting down) */
      grpc_lb_subchannel_list_ref_for_connectivity_watch(subchannel_list,
                                                         "connectivity_watch");
      grpc_lb_subchannel_data_start_connectivity_watch(
          exec_ctx, &subchannel_list->subchannels[i]);
    }
  } else {
    // The policy isn't picking yet. Save the update for later, disposing of
    // previous version if any.
    if (p->subchannel_list != NULL) {
      grpc_lb_subchannel_list_shutdown_and_unref(
          exec_ctx, p->subchannel_list, "rr_update_before_started_picking");
    }
    p->subchannel_list = subchannel_list;
  }
}

static const grpc_lb_policy_vtable round_robin_lb_policy_vtable = {
    rr_destroy,
    rr_shutdown_locked,
    rr_pick_locked,
    rr_cancel_pick_locked,
    rr_cancel_picks_locked,
    rr_ping_one_locked,
    rr_exit_idle_locked,
    rr_check_connectivity_locked,
    rr_notify_on_state_change_locked,
    rr_update_locked};

static void round_robin_factory_ref(grpc_lb_policy_factory* factory) {}

static void round_robin_factory_unref(grpc_lb_policy_factory* factory) {}

static grpc_lb_policy* round_robin_create(grpc_exec_ctx* exec_ctx,
                                          grpc_lb_policy_factory* factory,
                                          grpc_lb_policy_args* args) {
  GPR_ASSERT(args->client_channel_factory != NULL);
  round_robin_lb_policy* p = (round_robin_lb_policy*)gpr_zalloc(sizeof(*p));
  grpc_lb_policy_init(&p->base, &round_robin_lb_policy_vtable, args->combiner);
  grpc_subchannel_index_ref();
  grpc_connectivity_state_init(&p->state_tracker, GRPC_CHANNEL_IDLE,
                               "round_robin");
  rr_update_locked(exec_ctx, &p->base, args);
  if (GRPC_TRACER_ON(grpc_lb_round_robin_trace)) {
    gpr_log(GPR_DEBUG, "[RR %p] Created with %lu subchannels", (void*)p,
            (unsigned long)p->subchannel_list->num_subchannels);
  }
  return &p->base;
}

static const grpc_lb_policy_factory_vtable round_robin_factory_vtable = {
    round_robin_factory_ref, round_robin_factory_unref, round_robin_create,
    "round_robin"};

static grpc_lb_policy_factory round_robin_lb_policy_factory = {
    &round_robin_factory_vtable};

static grpc_lb_policy_factory* round_robin_lb_factory_create() {
  return &round_robin_lb_policy_factory;
}

/* Plugin registration */

extern "C" void grpc_lb_policy_round_robin_init() {
  grpc_register_lb_policy(round_robin_lb_factory_create());
  grpc_register_tracer(&grpc_lb_round_robin_trace);
}

extern "C" void grpc_lb_policy_round_robin_shutdown() {}<|MERGE_RESOLUTION|>--- conflicted
+++ resolved
@@ -270,27 +270,15 @@
   }
 }
 
-<<<<<<< HEAD
 static int rr_pick_locked(grpc_exec_ctx* exec_ctx, grpc_lb_policy* pol,
                           const grpc_lb_policy_pick_args* pick_args,
                           grpc_connected_subchannel** target,
                           grpc_call_context_element* context, void** user_data,
                           grpc_closure* on_complete) {
   round_robin_lb_policy* p = (round_robin_lb_policy*)pol;
-  GPR_ASSERT(!p->shutdown);
-  if (GRPC_TRACER_ON(grpc_lb_round_robin_trace)) {
-    gpr_log(GPR_INFO, "[RR %p] Trying to pick", (void*)pol);
-=======
-static int rr_pick_locked(grpc_exec_ctx *exec_ctx, grpc_lb_policy *pol,
-                          const grpc_lb_policy_pick_args *pick_args,
-                          grpc_connected_subchannel **target,
-                          grpc_call_context_element *context, void **user_data,
-                          grpc_closure *on_complete) {
-  round_robin_lb_policy *p = (round_robin_lb_policy *)pol;
-  if (GRPC_TRACER_ON(grpc_lb_round_robin_trace)) {
-    gpr_log(GPR_INFO, "[RR %p] Trying to pick (shutdown: %d)", (void *)pol,
+  if (GRPC_TRACER_ON(grpc_lb_round_robin_trace)) {
+    gpr_log(GPR_INFO, "[RR %p] Trying to pick (shutdown: %d)", (void*)pol,
             p->shutdown);
->>>>>>> 4f22c919
   }
   GPR_ASSERT(!p->shutdown);
   if (p->subchannel_list != NULL) {
@@ -408,7 +396,7 @@
     if (GRPC_TRACER_ON(grpc_lb_round_robin_trace)) {
       gpr_log(GPR_INFO,
               "[RR %p] Shutting down: all subchannels have gone into shutdown",
-              (void *)p);
+              (void*)p);
     }
   } else if (subchannel_list->num_transient_failures ==
              p->subchannel_list->num_subchannels) { /* 4) TRANSIENT_FAILURE */
