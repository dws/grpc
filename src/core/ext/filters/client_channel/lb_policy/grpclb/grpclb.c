/*
 *
 * Copyright 2016 gRPC authors.
 *
 * Licensed under the Apache License, Version 2.0 (the "License");
 * you may not use this file except in compliance with the License.
 * You may obtain a copy of the License at
 *
 *     http://www.apache.org/licenses/LICENSE-2.0
 *
 * Unless required by applicable law or agreed to in writing, software
 * distributed under the License is distributed on an "AS IS" BASIS,
 * WITHOUT WARRANTIES OR CONDITIONS OF ANY KIND, either express or implied.
 * See the License for the specific language governing permissions and
 * limitations under the License.
 *
 */

/** Implementation of the gRPC LB policy.
 *
 * This policy takes as input a set of resolved addresses {a1..an} for which the
 * LB set was set (it's the resolver's responsibility to ensure this). That is
 * to say, {a1..an} represent a collection of LB servers.
 *
 * An internal channel (\a glb_lb_policy.lb_channel) is created over {a1..an}.
 * This channel behaves just like a regular channel. In particular, the
 * constructed URI over the addresses a1..an will use the default pick first
 * policy to select from this list of LB server backends.
 *
 * The first time the policy gets a request for a pick, a ping, or to exit the
 * idle state, \a query_for_backends_locked() is called. This function sets up
 * and initiates the internal communication with the LB server. In particular,
 * it's responsible for instantiating the internal *streaming* call to the LB
 * server (whichever address from {a1..an} pick-first chose). This call is
 * serviced by two callbacks, \a lb_on_server_status_received and \a
 * lb_on_response_received. The former will be called when the call to the LB
 * server completes. This can happen if the LB server closes the connection or
 * if this policy itself cancels the call (for example because it's shutting
 * down). If the internal call times out, the usual behavior of pick-first
 * applies, continuing to pick from the list {a1..an}.
 *
 * Upon sucesss, the incoming \a LoadBalancingResponse is processed by \a
 * res_recv. An invalid one results in the termination of the streaming call. A
 * new streaming call should be created if possible, failing the original call
 * otherwise. For a valid \a LoadBalancingResponse, the server list of actual
 * backends is extracted. A Round Robin policy will be created from this list.
 * There are two possible scenarios:
 *
 * 1. This is the first server list received. There was no previous instance of
 *    the Round Robin policy. \a rr_handover_locked() will instantiate the RR
 *    policy and perform all the pending operations over it.
 * 2. There's already a RR policy instance active. We need to introduce the new
 *    one build from the new serverlist, but taking care not to disrupt the
 *    operations in progress over the old RR instance. This is done by
 *    decreasing the reference count on the old policy. The moment no more
 *    references are held on the old RR policy, it'll be destroyed and \a
 *    glb_rr_connectivity_changed notified with a \a GRPC_CHANNEL_SHUTDOWN
 *    state. At this point we can transition to a new RR instance safely, which
 *    is done once again via \a rr_handover_locked().
 *
 *
 * Once a RR policy instance is in place (and getting updated as described),
 * calls to for a pick, a ping or a cancellation will be serviced right away by
 * forwarding them to the RR instance. Any time there's no RR policy available
 * (ie, right after the creation of the gRPCLB policy, if an empty serverlist is
 * received, etc), pick/ping requests are added to a list of pending picks/pings
 * to be flushed and serviced as part of \a rr_handover_locked() the moment the
 * RR policy instance becomes available.
 *
 * \see https://github.com/grpc/grpc/blob/master/doc/load-balancing.md for the
 * high level design and details. */

/* TODO(dgq):
 * - Implement LB service forwarding (point 2c. in the doc's diagram).
 */

/* With the addition of a libuv endpoint, sockaddr.h now includes uv.h when
   using that endpoint. Because of various transitive includes in uv.h,
   including windows.h on Windows, uv.h must be included before other system
   headers. Therefore, sockaddr.h must always be included first */
#include "src/core/lib/iomgr/sockaddr.h"

#include <limits.h>
#include <string.h>

#include <grpc/byte_buffer_reader.h>
#include <grpc/grpc.h>
#include <grpc/support/alloc.h>
#include <grpc/support/host_port.h>
#include <grpc/support/string_util.h>
#include <grpc/support/time.h>

#include "src/core/ext/filters/client_channel/client_channel.h"
#include "src/core/ext/filters/client_channel/client_channel_factory.h"
#include "src/core/ext/filters/client_channel/lb_policy/grpclb/client_load_reporting_filter.h"
#include "src/core/ext/filters/client_channel/lb_policy/grpclb/grpclb.h"
#include "src/core/ext/filters/client_channel/lb_policy/grpclb/grpclb_channel.h"
#include "src/core/ext/filters/client_channel/lb_policy/grpclb/grpclb_client_stats.h"
#include "src/core/ext/filters/client_channel/lb_policy/grpclb/load_balancer_api.h"
#include "src/core/ext/filters/client_channel/lb_policy_factory.h"
#include "src/core/ext/filters/client_channel/lb_policy_registry.h"
#include "src/core/ext/filters/client_channel/parse_address.h"
#include "src/core/ext/filters/client_channel/resolver/fake/fake_resolver.h"
#include "src/core/ext/filters/client_channel/subchannel_index.h"
#include "src/core/lib/backoff/backoff.h"
#include "src/core/lib/channel/channel_args.h"
#include "src/core/lib/channel/channel_stack.h"
#include "src/core/lib/iomgr/combiner.h"
#include "src/core/lib/iomgr/sockaddr.h"
#include "src/core/lib/iomgr/sockaddr_utils.h"
#include "src/core/lib/iomgr/timer.h"
#include "src/core/lib/slice/slice_hash_table.h"
#include "src/core/lib/slice/slice_internal.h"
#include "src/core/lib/slice/slice_string_helpers.h"
#include "src/core/lib/support/string.h"
#include "src/core/lib/surface/call.h"
#include "src/core/lib/surface/channel.h"
#include "src/core/lib/surface/channel_init.h"
#include "src/core/lib/transport/static_metadata.h"

#define GRPC_GRPCLB_MIN_CONNECT_TIMEOUT_SECONDS 20
#define GRPC_GRPCLB_INITIAL_CONNECT_BACKOFF_SECONDS 1
#define GRPC_GRPCLB_RECONNECT_BACKOFF_MULTIPLIER 1.6
#define GRPC_GRPCLB_RECONNECT_MAX_BACKOFF_SECONDS 120
#define GRPC_GRPCLB_RECONNECT_JITTER 0.2
#define GRPC_GRPCLB_DEFAULT_FALLBACK_TIMEOUT_MS 10000

grpc_tracer_flag grpc_lb_glb_trace = GRPC_TRACER_INITIALIZER(false, "glb");

/* add lb_token of selected subchannel (address) to the call's initial
 * metadata */
static grpc_error *initial_metadata_add_lb_token(
    grpc_exec_ctx *exec_ctx, grpc_metadata_batch *initial_metadata,
    grpc_linked_mdelem *lb_token_mdelem_storage, grpc_mdelem lb_token) {
  GPR_ASSERT(lb_token_mdelem_storage != NULL);
  GPR_ASSERT(!GRPC_MDISNULL(lb_token));
  return grpc_metadata_batch_add_tail(exec_ctx, initial_metadata,
                                      lb_token_mdelem_storage, lb_token);
}

static void destroy_client_stats(void *arg) {
  grpc_grpclb_client_stats_unref((grpc_grpclb_client_stats *)arg);
}

typedef struct wrapped_rr_closure_arg {
  /* the closure instance using this struct as argument */
  grpc_closure wrapper_closure;

  /* the original closure. Usually a on_complete/notify cb for pick() and ping()
   * calls against the internal RR instance, respectively. */
  grpc_closure *wrapped_closure;

  /* the pick's initial metadata, kept in order to append the LB token for the
   * pick */
  grpc_metadata_batch *initial_metadata;

  /* the picked target, used to determine which LB token to add to the pick's
   * initial metadata */
  grpc_connected_subchannel **target;

  /* the context to be populated for the subchannel call */
  grpc_call_context_element *context;

  /* Stats for client-side load reporting. Note that this holds a
   * reference, which must be either passed on via context or unreffed. */
  grpc_grpclb_client_stats *client_stats;

  /* the LB token associated with the pick */
  grpc_mdelem lb_token;

  /* storage for the lb token initial metadata mdelem */
  grpc_linked_mdelem *lb_token_mdelem_storage;

  /* The RR instance related to the closure */
  grpc_lb_policy *rr_policy;

  /* heap memory to be freed upon closure execution. */
  void *free_when_done;
} wrapped_rr_closure_arg;

/* The \a on_complete closure passed as part of the pick requires keeping a
 * reference to its associated round robin instance. We wrap this closure in
 * order to unref the round robin instance upon its invocation */
static void wrapped_rr_closure(grpc_exec_ctx *exec_ctx, void *arg,
                               grpc_error *error) {
  wrapped_rr_closure_arg *wc_arg = (wrapped_rr_closure_arg *)arg;

  GPR_ASSERT(wc_arg->wrapped_closure != NULL);
  GRPC_CLOSURE_SCHED(exec_ctx, wc_arg->wrapped_closure, GRPC_ERROR_REF(error));

  if (wc_arg->rr_policy != NULL) {
    /* if *target is NULL, no pick has been made by the RR policy (eg, all
     * addresses failed to connect). There won't be any user_data/token
     * available */
    if (*wc_arg->target != NULL) {
      if (!GRPC_MDISNULL(wc_arg->lb_token)) {
        initial_metadata_add_lb_token(exec_ctx, wc_arg->initial_metadata,
                                      wc_arg->lb_token_mdelem_storage,
                                      GRPC_MDELEM_REF(wc_arg->lb_token));
      } else {
        gpr_log(GPR_ERROR,
                "No LB token for connected subchannel pick %p (from RR "
                "instance %p).",
                (void *)*wc_arg->target, (void *)wc_arg->rr_policy);
        abort();
      }
      // Pass on client stats via context. Passes ownership of the reference.
      GPR_ASSERT(wc_arg->client_stats != NULL);
      wc_arg->context[GRPC_GRPCLB_CLIENT_STATS].value = wc_arg->client_stats;
      wc_arg->context[GRPC_GRPCLB_CLIENT_STATS].destroy = destroy_client_stats;
    } else {
      grpc_grpclb_client_stats_unref(wc_arg->client_stats);
    }
    if (GRPC_TRACER_ON(grpc_lb_glb_trace)) {
      gpr_log(GPR_INFO, "Unreffing RR %p", (void *)wc_arg->rr_policy);
    }
    GRPC_LB_POLICY_UNREF(exec_ctx, wc_arg->rr_policy, "wrapped_rr_closure");
  }
  GPR_ASSERT(wc_arg->free_when_done != NULL);
  gpr_free(wc_arg->free_when_done);
}

/* Linked list of pending pick requests. It stores all information needed to
 * eventually call (Round Robin's) pick() on them. They mainly stay pending
 * waiting for the RR policy to be created/updated.
 *
 * One particularity is the wrapping of the user-provided \a on_complete closure
 * (in \a wrapped_on_complete and \a wrapped_on_complete_arg). This is needed in
 * order to correctly unref the RR policy instance upon completion of the pick.
 * See \a wrapped_rr_closure for details. */
typedef struct pending_pick {
  struct pending_pick *next;

  /* original pick()'s arguments */
  grpc_lb_policy_pick_args pick_args;

  /* output argument where to store the pick()ed connected subchannel, or NULL
   * upon error. */
  grpc_connected_subchannel **target;

  /* args for wrapped_on_complete */
  wrapped_rr_closure_arg wrapped_on_complete_arg;
} pending_pick;

static void add_pending_pick(pending_pick **root,
                             const grpc_lb_policy_pick_args *pick_args,
                             grpc_connected_subchannel **target,
                             grpc_call_context_element *context,
                             grpc_closure *on_complete) {
  pending_pick *pp = (pending_pick *)gpr_zalloc(sizeof(*pp));
  pp->next = *root;
  pp->pick_args = *pick_args;
  pp->target = target;
  pp->wrapped_on_complete_arg.wrapped_closure = on_complete;
  pp->wrapped_on_complete_arg.target = target;
  pp->wrapped_on_complete_arg.context = context;
  pp->wrapped_on_complete_arg.initial_metadata = pick_args->initial_metadata;
  pp->wrapped_on_complete_arg.lb_token_mdelem_storage =
      pick_args->lb_token_mdelem_storage;
  pp->wrapped_on_complete_arg.free_when_done = pp;
  GRPC_CLOSURE_INIT(&pp->wrapped_on_complete_arg.wrapper_closure,
                    wrapped_rr_closure, &pp->wrapped_on_complete_arg,
                    grpc_schedule_on_exec_ctx);
  *root = pp;
}

/* Same as the \a pending_pick struct but for ping operations */
typedef struct pending_ping {
  struct pending_ping *next;

  /* args for wrapped_notify */
  wrapped_rr_closure_arg wrapped_notify_arg;
} pending_ping;

static void add_pending_ping(pending_ping **root, grpc_closure *notify) {
  pending_ping *pping = (pending_ping *)gpr_zalloc(sizeof(*pping));
  pping->wrapped_notify_arg.wrapped_closure = notify;
  pping->wrapped_notify_arg.free_when_done = pping;
  pping->next = *root;
  GRPC_CLOSURE_INIT(&pping->wrapped_notify_arg.wrapper_closure,
                    wrapped_rr_closure, &pping->wrapped_notify_arg,
                    grpc_schedule_on_exec_ctx);
  *root = pping;
}

/*
 * glb_lb_policy
 */
typedef struct rr_connectivity_data rr_connectivity_data;

typedef struct glb_lb_policy {
  /** base policy: must be first */
  grpc_lb_policy base;

  /** who the client is trying to communicate with */
  const char *server_name;
  grpc_client_channel_factory *cc_factory;
  grpc_channel_args *args;

  /** timeout in milliseconds for the LB call. 0 means no deadline. */
  int lb_call_timeout_ms;

  /** timeout in milliseconds for before using fallback backend addresses.
   * 0 means not using fallback. */
  int lb_fallback_timeout_ms;

  /** for communicating with the LB server */
  grpc_channel *lb_channel;

  /** response generator to inject address updates into \a lb_channel */
  grpc_fake_resolver_response_generator *response_generator;

  /** the RR policy to use of the backend servers returned by the LB server */
  grpc_lb_policy *rr_policy;

  bool started_picking;

  /** our connectivity state tracker */
  grpc_connectivity_state_tracker state_tracker;

  /** connectivity state of the LB channel */
  grpc_connectivity_state lb_channel_connectivity;

  /** stores the deserialized response from the LB. May be NULL until one such
   * response has arrived. */
  grpc_grpclb_serverlist *serverlist;

  /** Index into serverlist for next pick.
   * If the server at this index is a drop, we return a drop.
   * Otherwise, we delegate to the RR policy. */
  size_t serverlist_index;

  /** stores the backend addresses from the resolver */
  grpc_lb_addresses *fallback_backend_addresses;

  /** list of picks that are waiting on RR's policy connectivity */
  pending_pick *pending_picks;

  /** list of pings that are waiting on RR's policy connectivity */
  pending_ping *pending_pings;

  bool shutting_down;

  /** are we currently updating lb_call? */
  bool updating_lb_call;

  /** are we currently updating lb_channel? */
  bool updating_lb_channel;

  /** are we already watching the LB channel's connectivity? */
  bool watching_lb_channel;

  /** is \a lb_call_retry_timer active? */
  bool retry_timer_active;

  /** is \a lb_fallback_timer active? */
  bool fallback_timer_active;

  /** called upon changes to the LB channel's connectivity. */
  grpc_closure lb_channel_on_connectivity_changed;

  /** args from the latest update received while already updating, or NULL */
  grpc_lb_policy_args *pending_update_args;

  /************************************************************/
  /*  client data associated with the LB server communication */
  /************************************************************/
  /* Status from the LB server has been received. This signals the end of the LB
   * call. */
  grpc_closure lb_on_server_status_received;

  /* A response from the LB server has been received. Process it */
  grpc_closure lb_on_response_received;

  /* LB call retry timer callback. */
  grpc_closure lb_on_call_retry;

  /* LB fallback timer callback. */
  grpc_closure lb_on_fallback;

  grpc_call *lb_call; /* streaming call to the LB server, */

  grpc_metadata_array lb_initial_metadata_recv; /* initial MD from LB server */
  grpc_metadata_array
      lb_trailing_metadata_recv; /* trailing MD from LB server */

  /* what's being sent to the LB server. Note that its value may vary if the LB
   * server indicates a redirect. */
  grpc_byte_buffer *lb_request_payload;

  /* response the LB server, if any. Processed in lb_on_response_received() */
  grpc_byte_buffer *lb_response_payload;

  /* call status code and details, set in lb_on_server_status_received() */
  grpc_status_code lb_call_status;
  grpc_slice lb_call_status_details;

  /** LB call retry backoff state */
  grpc_backoff lb_call_backoff_state;

  /** LB call retry timer */
  grpc_timer lb_call_retry_timer;

  /** LB fallback timer */
  grpc_timer lb_fallback_timer;

  bool seen_initial_response;

  /* Stats for client-side load reporting. Should be unreffed and
   * recreated whenever lb_call is replaced. */
  grpc_grpclb_client_stats *client_stats;
  /* Interval and timer for next client load report. */
  grpc_millis client_stats_report_interval;
  grpc_timer client_load_report_timer;
  bool client_load_report_timer_pending;
  bool last_client_load_report_counters_were_zero;
  /* Closure used for either the load report timer or the callback for
   * completion of sending the load report. */
  grpc_closure client_load_report_closure;
  /* Client load report message payload. */
  grpc_byte_buffer *client_load_report_payload;
} glb_lb_policy;

/* Keeps track and reacts to changes in connectivity of the RR instance */
struct rr_connectivity_data {
  grpc_closure on_change;
  grpc_connectivity_state state;
  glb_lb_policy *glb_policy;
};

static bool is_server_valid(const grpc_grpclb_server *server, size_t idx,
                            bool log) {
  if (server->drop) return false;
  const grpc_grpclb_ip_address *ip = &server->ip_address;
  if (server->port >> 16 != 0) {
    if (log) {
      gpr_log(GPR_ERROR,
              "Invalid port '%d' at index %lu of serverlist. Ignoring.",
              server->port, (unsigned long)idx);
    }
    return false;
  }
  if (ip->size != 4 && ip->size != 16) {
    if (log) {
      gpr_log(GPR_ERROR,
              "Expected IP to be 4 or 16 bytes, got %d at index %lu of "
              "serverlist. Ignoring",
              ip->size, (unsigned long)idx);
    }
    return false;
  }
  return true;
}

/* vtable for LB tokens in grpc_lb_addresses. */
static void *lb_token_copy(void *token) {
  return token == NULL
             ? NULL
             : (void *)GRPC_MDELEM_REF((grpc_mdelem){(uintptr_t)token}).payload;
}
static void lb_token_destroy(grpc_exec_ctx *exec_ctx, void *token) {
  if (token != NULL) {
    GRPC_MDELEM_UNREF(exec_ctx, (grpc_mdelem){(uintptr_t)token});
  }
}
static int lb_token_cmp(void *token1, void *token2) {
  if (token1 > token2) return 1;
  if (token1 < token2) return -1;
  return 0;
}
static const grpc_lb_user_data_vtable lb_token_vtable = {
    lb_token_copy, lb_token_destroy, lb_token_cmp};

static void parse_server(const grpc_grpclb_server *server,
                         grpc_resolved_address *addr) {
  memset(addr, 0, sizeof(*addr));
  if (server->drop) return;
  const uint16_t netorder_port = htons((uint16_t)server->port);
  /* the addresses are given in binary format (a in(6)_addr struct) in
   * server->ip_address.bytes. */
  const grpc_grpclb_ip_address *ip = &server->ip_address;
  if (ip->size == 4) {
    addr->len = sizeof(struct sockaddr_in);
    struct sockaddr_in *addr4 = (struct sockaddr_in *)&addr->addr;
    addr4->sin_family = AF_INET;
    memcpy(&addr4->sin_addr, ip->bytes, ip->size);
    addr4->sin_port = netorder_port;
  } else if (ip->size == 16) {
    addr->len = sizeof(struct sockaddr_in6);
    struct sockaddr_in6 *addr6 = (struct sockaddr_in6 *)&addr->addr;
    addr6->sin6_family = AF_INET6;
    memcpy(&addr6->sin6_addr, ip->bytes, ip->size);
    addr6->sin6_port = netorder_port;
  }
}

/* Returns addresses extracted from \a serverlist. */
static grpc_lb_addresses *process_serverlist_locked(
    grpc_exec_ctx *exec_ctx, const grpc_grpclb_serverlist *serverlist) {
  size_t num_valid = 0;
  /* first pass: count how many are valid in order to allocate the necessary
   * memory in a single block */
  for (size_t i = 0; i < serverlist->num_servers; ++i) {
    if (is_server_valid(serverlist->servers[i], i, true)) ++num_valid;
  }
  grpc_lb_addresses *lb_addresses =
      grpc_lb_addresses_create(num_valid, &lb_token_vtable);
  /* second pass: actually populate the addresses and LB tokens (aka user data
   * to the outside world) to be read by the RR policy during its creation.
   * Given that the validity tests are very cheap, they are performed again
   * instead of marking the valid ones during the first pass, as this would
   * incurr in an allocation due to the arbitrary number of server */
  size_t addr_idx = 0;
  for (size_t sl_idx = 0; sl_idx < serverlist->num_servers; ++sl_idx) {
    const grpc_grpclb_server *server = serverlist->servers[sl_idx];
    if (!is_server_valid(serverlist->servers[sl_idx], sl_idx, false)) continue;
    GPR_ASSERT(addr_idx < num_valid);
    /* address processing */
    grpc_resolved_address addr;
    parse_server(server, &addr);
    /* lb token processing */
    void *user_data;
    if (server->has_load_balance_token) {
      const size_t lb_token_max_length =
          GPR_ARRAY_SIZE(server->load_balance_token);
      const size_t lb_token_length =
          strnlen(server->load_balance_token, lb_token_max_length);
      grpc_slice lb_token_mdstr = grpc_slice_from_copied_buffer(
          server->load_balance_token, lb_token_length);
      user_data = (void *)grpc_mdelem_from_slices(exec_ctx, GRPC_MDSTR_LB_TOKEN,
                                                  lb_token_mdstr)
                      .payload;
    } else {
      char *uri = grpc_sockaddr_to_uri(&addr);
      gpr_log(GPR_INFO,
              "Missing LB token for backend address '%s'. The empty token will "
              "be used instead",
              uri);
      gpr_free(uri);
      user_data = (void *)GRPC_MDELEM_LB_TOKEN_EMPTY.payload;
    }

    grpc_lb_addresses_set_address(lb_addresses, addr_idx, &addr.addr, addr.len,
                                  false /* is_balancer */,
                                  NULL /* balancer_name */, user_data);
    ++addr_idx;
  }
  GPR_ASSERT(addr_idx == num_valid);
  return lb_addresses;
}

/* Returns the backend addresses extracted from the given addresses */
static grpc_lb_addresses *extract_backend_addresses_locked(
    grpc_exec_ctx *exec_ctx, const grpc_lb_addresses *addresses) {
  /* first pass: count the number of backend addresses */
  size_t num_backends = 0;
  for (size_t i = 0; i < addresses->num_addresses; ++i) {
    if (!addresses->addresses[i].is_balancer) {
      ++num_backends;
    }
  }
  /* second pass: actually populate the addresses and (empty) LB tokens */
  grpc_lb_addresses *backend_addresses =
      grpc_lb_addresses_create(num_backends, &lb_token_vtable);
  size_t num_copied = 0;
  for (size_t i = 0; i < addresses->num_addresses; ++i) {
    if (addresses->addresses[i].is_balancer) continue;
    const grpc_resolved_address *addr = &addresses->addresses[i].address;
    grpc_lb_addresses_set_address(backend_addresses, num_copied, &addr->addr,
                                  addr->len, false /* is_balancer */,
                                  NULL /* balancer_name */,
                                  (void *)GRPC_MDELEM_LB_TOKEN_EMPTY.payload);
    ++num_copied;
  }
  return backend_addresses;
}

static void update_lb_connectivity_status_locked(
    grpc_exec_ctx *exec_ctx, glb_lb_policy *glb_policy,
    grpc_connectivity_state rr_state, grpc_error *rr_state_error) {
  const grpc_connectivity_state curr_glb_state =
      grpc_connectivity_state_check(&glb_policy->state_tracker);

  /* The new connectivity status is a function of the previous one and the new
   * input coming from the status of the RR policy.
   *
   *  current state (grpclb's)
   *  |
   *  v  || I  |  C  |  R  |  TF  |  SD  |  <- new state (RR's)
   *  ===++====+=====+=====+======+======+
   *   I || I  |  C  |  R  | [I]  | [I]  |
   *  ---++----+-----+-----+------+------+
   *   C || I  |  C  |  R  | [C]  | [C]  |
   *  ---++----+-----+-----+------+------+
   *   R || I  |  C  |  R  | [R]  | [R]  |
   *  ---++----+-----+-----+------+------+
   *  TF || I  |  C  |  R  | [TF] | [TF] |
   *  ---++----+-----+-----+------+------+
   *  SD || NA |  NA |  NA |  NA  |  NA  | (*)
   *  ---++----+-----+-----+------+------+
   *
   * A [STATE] indicates that the old RR policy is kept. In those cases, STATE
   * is the current state of grpclb, which is left untouched.
   *
   *  In summary, if the new state is TRANSIENT_FAILURE or SHUTDOWN, stick to
   *  the previous RR instance.
   *
   *  Note that the status is never updated to SHUTDOWN as a result of calling
   *  this function. Only glb_shutdown() has the power to set that state.
   *
   *  (*) This function mustn't be called during shutting down. */
  GPR_ASSERT(curr_glb_state != GRPC_CHANNEL_SHUTDOWN);

  switch (rr_state) {
    case GRPC_CHANNEL_TRANSIENT_FAILURE:
    case GRPC_CHANNEL_SHUTDOWN:
      GPR_ASSERT(rr_state_error != GRPC_ERROR_NONE);
      break;
    case GRPC_CHANNEL_INIT:
    case GRPC_CHANNEL_IDLE:
    case GRPC_CHANNEL_CONNECTING:
    case GRPC_CHANNEL_READY:
      GPR_ASSERT(rr_state_error == GRPC_ERROR_NONE);
  }

  if (GRPC_TRACER_ON(grpc_lb_glb_trace)) {
    gpr_log(
        GPR_INFO, "Setting grpclb's state to %s from new RR policy %p state.",
        grpc_connectivity_state_name(rr_state), (void *)glb_policy->rr_policy);
  }
  grpc_connectivity_state_set(exec_ctx, &glb_policy->state_tracker, rr_state,
                              rr_state_error,
                              "update_lb_connectivity_status_locked");
}

/* Perform a pick over \a glb_policy->rr_policy. Given that a pick can return
 * immediately (ignoring its completion callback), we need to perform the
 * cleanups this callback would otherwise be resposible for.
 * If \a force_async is true, then we will manually schedule the
 * completion callback even if the pick is available immediately. */
static bool pick_from_internal_rr_locked(
    grpc_exec_ctx *exec_ctx, glb_lb_policy *glb_policy,
    const grpc_lb_policy_pick_args *pick_args, bool force_async,
    grpc_connected_subchannel **target, wrapped_rr_closure_arg *wc_arg) {
  // Check for drops if we are not using fallback backend addresses.
  if (glb_policy->serverlist != NULL) {
    // Look at the index into the serverlist to see if we should drop this call.
    grpc_grpclb_server *server =
        glb_policy->serverlist->servers[glb_policy->serverlist_index++];
    if (glb_policy->serverlist_index == glb_policy->serverlist->num_servers) {
      glb_policy->serverlist_index = 0;  // Wrap-around.
    }
    if (server->drop) {
      // Not using the RR policy, so unref it.
      if (GRPC_TRACER_ON(grpc_lb_glb_trace)) {
        gpr_log(GPR_INFO, "Unreffing RR for drop (0x%" PRIxPTR ")",
                (intptr_t)wc_arg->rr_policy);
      }
      GRPC_LB_POLICY_UNREF(exec_ctx, wc_arg->rr_policy, "glb_pick_sync");
      // Update client load reporting stats to indicate the number of
      // dropped calls.  Note that we have to do this here instead of in
      // the client_load_reporting filter, because we do not create a
      // subchannel call (and therefore no client_load_reporting filter)
      // for dropped calls.
      grpc_grpclb_client_stats_add_call_dropped_locked(
          server->load_balance_token, wc_arg->client_stats);
      grpc_grpclb_client_stats_unref(wc_arg->client_stats);
      if (force_async) {
        GPR_ASSERT(wc_arg->wrapped_closure != NULL);
        GRPC_CLOSURE_SCHED(exec_ctx, wc_arg->wrapped_closure, GRPC_ERROR_NONE);
        gpr_free(wc_arg->free_when_done);
        return false;
      }
      gpr_free(wc_arg->free_when_done);
      return true;
    }
  }
  // Pick via the RR policy.
  const bool pick_done = grpc_lb_policy_pick_locked(
      exec_ctx, wc_arg->rr_policy, pick_args, target, wc_arg->context,
      (void **)&wc_arg->lb_token, &wc_arg->wrapper_closure);
  if (pick_done) {
    /* synchronous grpc_lb_policy_pick call. Unref the RR policy. */
    if (GRPC_TRACER_ON(grpc_lb_glb_trace)) {
      gpr_log(GPR_INFO, "Unreffing RR (0x%" PRIxPTR ")",
              (intptr_t)wc_arg->rr_policy);
    }
    GRPC_LB_POLICY_UNREF(exec_ctx, wc_arg->rr_policy, "glb_pick_sync");
    /* add the load reporting initial metadata */
    initial_metadata_add_lb_token(exec_ctx, pick_args->initial_metadata,
                                  pick_args->lb_token_mdelem_storage,
                                  GRPC_MDELEM_REF(wc_arg->lb_token));
    // Pass on client stats via context. Passes ownership of the reference.
    GPR_ASSERT(wc_arg->client_stats != NULL);
    wc_arg->context[GRPC_GRPCLB_CLIENT_STATS].value = wc_arg->client_stats;
    wc_arg->context[GRPC_GRPCLB_CLIENT_STATS].destroy = destroy_client_stats;
    if (force_async) {
      GPR_ASSERT(wc_arg->wrapped_closure != NULL);
      GRPC_CLOSURE_SCHED(exec_ctx, wc_arg->wrapped_closure, GRPC_ERROR_NONE);
      gpr_free(wc_arg->free_when_done);
      return false;
    }
    gpr_free(wc_arg->free_when_done);
  }
  /* else, the pending pick will be registered and taken care of by the
   * pending pick list inside the RR policy (glb_policy->rr_policy).
   * Eventually, wrapped_on_complete will be called, which will -among other
   * things- add the LB token to the call's initial metadata */
  return pick_done;
}

static grpc_lb_policy_args *lb_policy_args_create(grpc_exec_ctx *exec_ctx,
                                                  glb_lb_policy *glb_policy) {
  grpc_lb_addresses *addresses;
  if (glb_policy->serverlist != NULL) {
    GPR_ASSERT(glb_policy->serverlist->num_servers > 0);
    addresses = process_serverlist_locked(exec_ctx, glb_policy->serverlist);
  } else {
    // If rr_handover_locked() is invoked when we haven't received any
    // serverlist from the balancer, we use the fallback backends returned by
    // the resolver. Note that the fallback backend list may be empty, in which
    // case the new round_robin policy will keep the requested picks pending.
    GPR_ASSERT(glb_policy->fallback_backend_addresses != NULL);
    addresses = grpc_lb_addresses_copy(glb_policy->fallback_backend_addresses);
  }
  GPR_ASSERT(addresses != NULL);
  grpc_lb_policy_args *args = (grpc_lb_policy_args *)gpr_zalloc(sizeof(*args));
  args->client_channel_factory = glb_policy->cc_factory;
  args->combiner = glb_policy->base.combiner;
  // Replace the LB addresses in the channel args that we pass down to
  // the subchannel.
  static const char *keys_to_remove[] = {GRPC_ARG_LB_ADDRESSES};
  const grpc_arg arg = grpc_lb_addresses_create_channel_arg(addresses);
  args->args = grpc_channel_args_copy_and_add_and_remove(
      glb_policy->args, keys_to_remove, GPR_ARRAY_SIZE(keys_to_remove), &arg,
      1);
  grpc_lb_addresses_destroy(exec_ctx, addresses);
  return args;
}

static void lb_policy_args_destroy(grpc_exec_ctx *exec_ctx,
                                   grpc_lb_policy_args *args) {
  grpc_channel_args_destroy(exec_ctx, args->args);
  gpr_free(args);
}

static void glb_rr_connectivity_changed_locked(grpc_exec_ctx *exec_ctx,
                                               void *arg, grpc_error *error);
static void create_rr_locked(grpc_exec_ctx *exec_ctx, glb_lb_policy *glb_policy,
                             grpc_lb_policy_args *args) {
  GPR_ASSERT(glb_policy->rr_policy == NULL);

  grpc_lb_policy *new_rr_policy =
      grpc_lb_policy_create(exec_ctx, "round_robin", args);
  if (new_rr_policy == NULL) {
    gpr_log(GPR_ERROR,
            "Failure creating a RoundRobin policy for serverlist update with "
            "%lu entries. The previous RR instance (%p), if any, will continue "
            "to be used. Future updates from the LB will attempt to create new "
            "instances.",
            (unsigned long)glb_policy->serverlist->num_servers,
            (void *)glb_policy->rr_policy);
    return;
  }
  glb_policy->rr_policy = new_rr_policy;
  grpc_error *rr_state_error = NULL;
  const grpc_connectivity_state rr_state =
      grpc_lb_policy_check_connectivity_locked(exec_ctx, glb_policy->rr_policy,
                                               &rr_state_error);
  /* Connectivity state is a function of the RR policy updated/created */
  update_lb_connectivity_status_locked(exec_ctx, glb_policy, rr_state,
                                       rr_state_error);
  /* Add the gRPC LB's interested_parties pollset_set to that of the newly
   * created RR policy. This will make the RR policy progress upon activity on
   * gRPC LB, which in turn is tied to the application's call */
  grpc_pollset_set_add_pollset_set(exec_ctx,
                                   glb_policy->rr_policy->interested_parties,
                                   glb_policy->base.interested_parties);

  /* Allocate the data for the tracking of the new RR policy's connectivity.
   * It'll be deallocated in glb_rr_connectivity_changed() */
  rr_connectivity_data *rr_connectivity =
      (rr_connectivity_data *)gpr_zalloc(sizeof(rr_connectivity_data));
  GRPC_CLOSURE_INIT(&rr_connectivity->on_change,
                    glb_rr_connectivity_changed_locked, rr_connectivity,
                    grpc_combiner_scheduler(glb_policy->base.combiner));
  rr_connectivity->glb_policy = glb_policy;
  rr_connectivity->state = rr_state;

  /* Subscribe to changes to the connectivity of the new RR */
  GRPC_LB_POLICY_WEAK_REF(&glb_policy->base, "glb_rr_connectivity_cb");
  grpc_lb_policy_notify_on_state_change_locked(exec_ctx, glb_policy->rr_policy,
                                               &rr_connectivity->state,
                                               &rr_connectivity->on_change);
  grpc_lb_policy_exit_idle_locked(exec_ctx, glb_policy->rr_policy);

  /* Update picks and pings in wait */
  pending_pick *pp;
  while ((pp = glb_policy->pending_picks)) {
    glb_policy->pending_picks = pp->next;
    GRPC_LB_POLICY_REF(glb_policy->rr_policy, "rr_handover_pending_pick");
    pp->wrapped_on_complete_arg.rr_policy = glb_policy->rr_policy;
    pp->wrapped_on_complete_arg.client_stats =
        grpc_grpclb_client_stats_ref(glb_policy->client_stats);
    if (GRPC_TRACER_ON(grpc_lb_glb_trace)) {
      gpr_log(GPR_INFO, "Pending pick about to (async) PICK from %p",
              (void *)glb_policy->rr_policy);
    }
    pick_from_internal_rr_locked(exec_ctx, glb_policy, &pp->pick_args,
                                 true /* force_async */, pp->target,
                                 &pp->wrapped_on_complete_arg);
  }

  pending_ping *pping;
  while ((pping = glb_policy->pending_pings)) {
    glb_policy->pending_pings = pping->next;
    GRPC_LB_POLICY_REF(glb_policy->rr_policy, "rr_handover_pending_ping");
    pping->wrapped_notify_arg.rr_policy = glb_policy->rr_policy;
    if (GRPC_TRACER_ON(grpc_lb_glb_trace)) {
      gpr_log(GPR_INFO, "Pending ping about to PING from 0x%" PRIxPTR "",
              (intptr_t)glb_policy->rr_policy);
    }
    grpc_lb_policy_ping_one_locked(exec_ctx, glb_policy->rr_policy,
                                   &pping->wrapped_notify_arg.wrapper_closure);
  }
}

/* glb_policy->rr_policy may be NULL (initial handover) */
static void rr_handover_locked(grpc_exec_ctx *exec_ctx,
                               glb_lb_policy *glb_policy) {
  if (glb_policy->shutting_down) return;
  grpc_lb_policy_args *args = lb_policy_args_create(exec_ctx, glb_policy);
  GPR_ASSERT(args != NULL);
  if (glb_policy->rr_policy != NULL) {
    if (GRPC_TRACER_ON(grpc_lb_glb_trace)) {
      gpr_log(GPR_DEBUG, "Updating Round Robin policy (%p)",
              (void *)glb_policy->rr_policy);
    }
    grpc_lb_policy_update_locked(exec_ctx, glb_policy->rr_policy, args);
  } else {
    create_rr_locked(exec_ctx, glb_policy, args);
    if (GRPC_TRACER_ON(grpc_lb_glb_trace)) {
      gpr_log(GPR_DEBUG, "Created new Round Robin policy (%p)",
              (void *)glb_policy->rr_policy);
    }
  }
  lb_policy_args_destroy(exec_ctx, args);
}

static void glb_rr_connectivity_changed_locked(grpc_exec_ctx *exec_ctx,
                                               void *arg, grpc_error *error) {
  rr_connectivity_data *rr_connectivity = (rr_connectivity_data *)arg;
  glb_lb_policy *glb_policy = rr_connectivity->glb_policy;
  if (glb_policy->shutting_down) {
    GRPC_LB_POLICY_WEAK_UNREF(exec_ctx, &glb_policy->base,
                              "glb_rr_connectivity_cb");
    gpr_free(rr_connectivity);
    return;
  }
  if (rr_connectivity->state == GRPC_CHANNEL_SHUTDOWN) {
    /* An RR policy that has transitioned into the SHUTDOWN connectivity state
     * should not be considered for picks or updates: the SHUTDOWN state is a
     * sink, policies can't transition back from it. .*/
    GRPC_LB_POLICY_UNREF(exec_ctx, glb_policy->rr_policy,
                         "rr_connectivity_shutdown");
    glb_policy->rr_policy = NULL;
    GRPC_LB_POLICY_WEAK_UNREF(exec_ctx, &glb_policy->base,
                              "glb_rr_connectivity_cb");
    gpr_free(rr_connectivity);
    return;
  }
  /* rr state != SHUTDOWN && !glb_policy->shutting down: biz as usual */
  update_lb_connectivity_status_locked(
      exec_ctx, glb_policy, rr_connectivity->state, GRPC_ERROR_REF(error));
  /* Resubscribe. Reuse the "glb_rr_connectivity_cb" weak ref. */
  grpc_lb_policy_notify_on_state_change_locked(exec_ctx, glb_policy->rr_policy,
                                               &rr_connectivity->state,
                                               &rr_connectivity->on_change);
}

static void destroy_balancer_name(grpc_exec_ctx *exec_ctx,
                                  void *balancer_name) {
  gpr_free(balancer_name);
}

static grpc_slice_hash_table_entry targets_info_entry_create(
    const char *address, const char *balancer_name) {
  grpc_slice_hash_table_entry entry;
  entry.key = grpc_slice_from_copied_string(address);
  entry.value = gpr_strdup(balancer_name);
  return entry;
}

static int balancer_name_cmp_fn(void *a, void *b) {
  const char *a_str = (const char *)a;
  const char *b_str = (const char *)b;
  return strcmp(a_str, b_str);
}

/* Returns the channel args for the LB channel, used to create a bidirectional
 * stream for the reception of load balancing updates.
 *
 * Inputs:
 *   - \a addresses: corresponding to the balancers.
 *   - \a response_generator: in order to propagate updates from the resolver
 *   above the grpclb policy.
 *   - \a args: other args inherited from the grpclb policy. */
static grpc_channel_args *build_lb_channel_args(
    grpc_exec_ctx *exec_ctx, const grpc_lb_addresses *addresses,
    grpc_fake_resolver_response_generator *response_generator,
    const grpc_channel_args *args) {
  size_t num_grpclb_addrs = 0;
  for (size_t i = 0; i < addresses->num_addresses; ++i) {
    if (addresses->addresses[i].is_balancer) ++num_grpclb_addrs;
  }
  /* All input addresses come from a resolver that claims they are LB services.
   * It's the resolver's responsibility to make sure this policy is only
   * instantiated and used in that case. Otherwise, something has gone wrong. */
  GPR_ASSERT(num_grpclb_addrs > 0);
  grpc_lb_addresses *lb_addresses =
      grpc_lb_addresses_create(num_grpclb_addrs, NULL);
  grpc_slice_hash_table_entry *targets_info_entries =
      (grpc_slice_hash_table_entry *)gpr_zalloc(sizeof(*targets_info_entries) *
                                                num_grpclb_addrs);

  size_t lb_addresses_idx = 0;
  for (size_t i = 0; i < addresses->num_addresses; ++i) {
    if (!addresses->addresses[i].is_balancer) continue;
    if (addresses->addresses[i].user_data != NULL) {
      gpr_log(GPR_ERROR,
              "This LB policy doesn't support user data. It will be ignored");
    }
    char *addr_str;
    GPR_ASSERT(grpc_sockaddr_to_string(
                   &addr_str, &addresses->addresses[i].address, true) > 0);
    targets_info_entries[lb_addresses_idx] = targets_info_entry_create(
        addr_str, addresses->addresses[i].balancer_name);
    gpr_free(addr_str);

    grpc_lb_addresses_set_address(
        lb_addresses, lb_addresses_idx++, addresses->addresses[i].address.addr,
        addresses->addresses[i].address.len, false /* is balancer */,
        addresses->addresses[i].balancer_name, NULL /* user data */);
  }
  GPR_ASSERT(num_grpclb_addrs == lb_addresses_idx);
  grpc_slice_hash_table *targets_info =
      grpc_slice_hash_table_create(num_grpclb_addrs, targets_info_entries,
                                   destroy_balancer_name, balancer_name_cmp_fn);
  gpr_free(targets_info_entries);

  grpc_channel_args *lb_channel_args =
      grpc_lb_policy_grpclb_build_lb_channel_args(exec_ctx, targets_info,
                                                  response_generator, args);

  grpc_arg lb_channel_addresses_arg =
      grpc_lb_addresses_create_channel_arg(lb_addresses);

  grpc_channel_args *result = grpc_channel_args_copy_and_add(
      lb_channel_args, &lb_channel_addresses_arg, 1);
  grpc_slice_hash_table_unref(exec_ctx, targets_info);
  grpc_channel_args_destroy(exec_ctx, lb_channel_args);
  grpc_lb_addresses_destroy(exec_ctx, lb_addresses);
  return result;
}

static void glb_destroy(grpc_exec_ctx *exec_ctx, grpc_lb_policy *pol) {
  glb_lb_policy *glb_policy = (glb_lb_policy *)pol;
  GPR_ASSERT(glb_policy->pending_picks == NULL);
  GPR_ASSERT(glb_policy->pending_pings == NULL);
  gpr_free((void *)glb_policy->server_name);
  grpc_channel_args_destroy(exec_ctx, glb_policy->args);
  if (glb_policy->client_stats != NULL) {
    grpc_grpclb_client_stats_unref(glb_policy->client_stats);
  }
  grpc_connectivity_state_destroy(exec_ctx, &glb_policy->state_tracker);
  if (glb_policy->serverlist != NULL) {
    grpc_grpclb_destroy_serverlist(glb_policy->serverlist);
  }
  if (glb_policy->fallback_backend_addresses != NULL) {
    grpc_lb_addresses_destroy(exec_ctx, glb_policy->fallback_backend_addresses);
  }
  grpc_fake_resolver_response_generator_unref(glb_policy->response_generator);
  grpc_subchannel_index_unref();
  if (glb_policy->pending_update_args != NULL) {
    grpc_channel_args_destroy(exec_ctx, glb_policy->pending_update_args->args);
    gpr_free(glb_policy->pending_update_args);
  }
  gpr_free(glb_policy);
}

static void glb_shutdown_locked(grpc_exec_ctx *exec_ctx, grpc_lb_policy *pol) {
  glb_lb_policy *glb_policy = (glb_lb_policy *)pol;
  glb_policy->shutting_down = true;

  /* We need a copy of the lb_call pointer because we can't cancell the call
   * while holding glb_policy->mu: lb_on_server_status_received, invoked due to
   * the cancel, needs to acquire that same lock */
  grpc_call *lb_call = glb_policy->lb_call;

  /* glb_policy->lb_call and this local lb_call must be consistent at this point
   * because glb_policy->lb_call is only assigned in lb_call_init_locked as part
   * of query_for_backends_locked, which can only be invoked while
   * glb_policy->shutting_down is false. */
  if (lb_call != NULL) {
    grpc_call_cancel(lb_call, NULL);
    /* lb_on_server_status_received will pick up the cancel and clean up */
  }
  if (glb_policy->retry_timer_active) {
    grpc_timer_cancel(exec_ctx, &glb_policy->lb_call_retry_timer);
    glb_policy->retry_timer_active = false;
  }

  pending_pick *pp = glb_policy->pending_picks;
  glb_policy->pending_picks = NULL;
  pending_ping *pping = glb_policy->pending_pings;
  glb_policy->pending_pings = NULL;
  if (glb_policy->rr_policy != NULL) {
    GRPC_LB_POLICY_UNREF(exec_ctx, glb_policy->rr_policy, "glb_shutdown");
  }
  // We destroy the LB channel here because
  // glb_lb_channel_on_connectivity_changed_cb needs a valid glb_policy
  // instance.  Destroying the lb channel in glb_destroy would likely result in
  // a callback invocation without a valid glb_policy arg.
  if (glb_policy->lb_channel != NULL) {
    grpc_channel_destroy(glb_policy->lb_channel);
    glb_policy->lb_channel = NULL;
  }
  grpc_connectivity_state_set(
      exec_ctx, &glb_policy->state_tracker, GRPC_CHANNEL_SHUTDOWN,
      GRPC_ERROR_CREATE_FROM_STATIC_STRING("Channel Shutdown"), "glb_shutdown");

  while (pp != NULL) {
    pending_pick *next = pp->next;
    *pp->target = NULL;
    GRPC_CLOSURE_SCHED(exec_ctx, &pp->wrapped_on_complete_arg.wrapper_closure,
                       GRPC_ERROR_NONE);
    pp = next;
  }

  while (pping != NULL) {
    pending_ping *next = pping->next;
    GRPC_CLOSURE_SCHED(exec_ctx, &pping->wrapped_notify_arg.wrapper_closure,
                       GRPC_ERROR_NONE);
    pping = next;
  }
}

// Cancel a specific pending pick.
//
// A grpclb pick progresses as follows:
// - If there's a Round Robin policy (glb_policy->rr_policy) available, it'll be
//   handed over to the RR policy (in create_rr_locked()). From that point
//   onwards, it'll be RR's responsibility. For cancellations, that implies the
//   pick needs also be cancelled by the RR instance.
// - Otherwise, without an RR instance, picks stay pending at this policy's
//   level (grpclb), inside the glb_policy->pending_picks list. To cancel these,
//   we invoke the completion closure and set *target to NULL right here.
static void glb_cancel_pick_locked(grpc_exec_ctx *exec_ctx, grpc_lb_policy *pol,
                                   grpc_connected_subchannel **target,
                                   grpc_error *error) {
  glb_lb_policy *glb_policy = (glb_lb_policy *)pol;
  pending_pick *pp = glb_policy->pending_picks;
  glb_policy->pending_picks = NULL;
  while (pp != NULL) {
    pending_pick *next = pp->next;
    if (pp->target == target) {
      *target = NULL;
      GRPC_CLOSURE_SCHED(exec_ctx, &pp->wrapped_on_complete_arg.wrapper_closure,
                         GRPC_ERROR_CREATE_REFERENCING_FROM_STATIC_STRING(
                             "Pick Cancelled", &error, 1));
    } else {
      pp->next = glb_policy->pending_picks;
      glb_policy->pending_picks = pp;
    }
    pp = next;
  }
  if (glb_policy->rr_policy != NULL) {
    grpc_lb_policy_cancel_pick_locked(exec_ctx, glb_policy->rr_policy, target,
                                      GRPC_ERROR_REF(error));
  }
  GRPC_ERROR_UNREF(error);
}

// Cancel all pending picks.
//
// A grpclb pick progresses as follows:
// - If there's a Round Robin policy (glb_policy->rr_policy) available, it'll be
//   handed over to the RR policy (in create_rr_locked()). From that point
//   onwards, it'll be RR's responsibility. For cancellations, that implies the
//   pick needs also be cancelled by the RR instance.
// - Otherwise, without an RR instance, picks stay pending at this policy's
//   level (grpclb), inside the glb_policy->pending_picks list. To cancel these,
//   we invoke the completion closure and set *target to NULL right here.
static void glb_cancel_picks_locked(grpc_exec_ctx *exec_ctx,
                                    grpc_lb_policy *pol,
                                    uint32_t initial_metadata_flags_mask,
                                    uint32_t initial_metadata_flags_eq,
                                    grpc_error *error) {
  glb_lb_policy *glb_policy = (glb_lb_policy *)pol;
  pending_pick *pp = glb_policy->pending_picks;
  glb_policy->pending_picks = NULL;
  while (pp != NULL) {
    pending_pick *next = pp->next;
    if ((pp->pick_args.initial_metadata_flags & initial_metadata_flags_mask) ==
        initial_metadata_flags_eq) {
      GRPC_CLOSURE_SCHED(exec_ctx, &pp->wrapped_on_complete_arg.wrapper_closure,
                         GRPC_ERROR_CREATE_REFERENCING_FROM_STATIC_STRING(
                             "Pick Cancelled", &error, 1));
    } else {
      pp->next = glb_policy->pending_picks;
      glb_policy->pending_picks = pp;
    }
    pp = next;
  }
  if (glb_policy->rr_policy != NULL) {
    grpc_lb_policy_cancel_picks_locked(
        exec_ctx, glb_policy->rr_policy, initial_metadata_flags_mask,
        initial_metadata_flags_eq, GRPC_ERROR_REF(error));
  }
  GRPC_ERROR_UNREF(error);
}

static void lb_on_fallback_timer_locked(grpc_exec_ctx *exec_ctx, void *arg,
                                        grpc_error *error);
static void query_for_backends_locked(grpc_exec_ctx *exec_ctx,
                                      glb_lb_policy *glb_policy);
static void start_picking_locked(grpc_exec_ctx *exec_ctx,
                                 glb_lb_policy *glb_policy) {
  /* start a timer to fall back */
  if (glb_policy->lb_fallback_timeout_ms > 0 &&
      glb_policy->serverlist == NULL && !glb_policy->fallback_timer_active) {
    gpr_timespec now = gpr_now(GPR_CLOCK_MONOTONIC);
    gpr_timespec deadline = gpr_time_add(
        now,
        gpr_time_from_millis(glb_policy->lb_fallback_timeout_ms, GPR_TIMESPAN));
    GRPC_LB_POLICY_WEAK_REF(&glb_policy->base, "grpclb_fallback_timer");
    GRPC_CLOSURE_INIT(&glb_policy->lb_on_fallback, lb_on_fallback_timer_locked,
                      glb_policy,
                      grpc_combiner_scheduler(glb_policy->base.combiner));
    glb_policy->fallback_timer_active = true;
    grpc_timer_init(exec_ctx, &glb_policy->lb_fallback_timer, deadline,
                    &glb_policy->lb_on_fallback, now);
  }

  glb_policy->started_picking = true;
  grpc_backoff_reset(&glb_policy->lb_call_backoff_state);
  query_for_backends_locked(exec_ctx, glb_policy);
}

static void glb_exit_idle_locked(grpc_exec_ctx *exec_ctx, grpc_lb_policy *pol) {
  glb_lb_policy *glb_policy = (glb_lb_policy *)pol;
  if (!glb_policy->started_picking) {
    start_picking_locked(exec_ctx, glb_policy);
  }
}

static int glb_pick_locked(grpc_exec_ctx *exec_ctx, grpc_lb_policy *pol,
                           const grpc_lb_policy_pick_args *pick_args,
                           grpc_connected_subchannel **target,
                           grpc_call_context_element *context, void **user_data,
                           grpc_closure *on_complete) {
  if (pick_args->lb_token_mdelem_storage == NULL) {
    *target = NULL;
    GRPC_CLOSURE_SCHED(exec_ctx, on_complete,
                       GRPC_ERROR_CREATE_FROM_STATIC_STRING(
                           "No mdelem storage for the LB token. Load reporting "
                           "won't work without it. Failing"));
    return 0;
  }

  glb_lb_policy *glb_policy = (glb_lb_policy *)pol;
  bool pick_done;

  if (glb_policy->rr_policy != NULL) {
    if (GRPC_TRACER_ON(grpc_lb_glb_trace)) {
      gpr_log(GPR_INFO, "grpclb %p about to PICK from RR %p",
              (void *)glb_policy, (void *)glb_policy->rr_policy);
    }
    GRPC_LB_POLICY_REF(glb_policy->rr_policy, "glb_pick");

    wrapped_rr_closure_arg *wc_arg =
        (wrapped_rr_closure_arg *)gpr_zalloc(sizeof(wrapped_rr_closure_arg));

    GRPC_CLOSURE_INIT(&wc_arg->wrapper_closure, wrapped_rr_closure, wc_arg,
                      grpc_schedule_on_exec_ctx);
    wc_arg->rr_policy = glb_policy->rr_policy;
    wc_arg->target = target;
    wc_arg->context = context;
    GPR_ASSERT(glb_policy->client_stats != NULL);
    wc_arg->client_stats =
        grpc_grpclb_client_stats_ref(glb_policy->client_stats);
    wc_arg->wrapped_closure = on_complete;
    wc_arg->lb_token_mdelem_storage = pick_args->lb_token_mdelem_storage;
    wc_arg->initial_metadata = pick_args->initial_metadata;
    wc_arg->free_when_done = wc_arg;
    pick_done =
        pick_from_internal_rr_locked(exec_ctx, glb_policy, pick_args,
                                     false /* force_async */, target, wc_arg);
  } else {
    if (GRPC_TRACER_ON(grpc_lb_glb_trace)) {
      gpr_log(GPR_DEBUG,
              "No RR policy in grpclb instance %p. Adding to grpclb's pending "
              "picks",
              (void *)(glb_policy));
    }
    add_pending_pick(&glb_policy->pending_picks, pick_args, target, context,
                     on_complete);

    if (!glb_policy->started_picking) {
      start_picking_locked(exec_ctx, glb_policy);
    }
    pick_done = false;
  }
  return pick_done;
}

static grpc_connectivity_state glb_check_connectivity_locked(
    grpc_exec_ctx *exec_ctx, grpc_lb_policy *pol,
    grpc_error **connectivity_error) {
  glb_lb_policy *glb_policy = (glb_lb_policy *)pol;
  return grpc_connectivity_state_get(&glb_policy->state_tracker,
                                     connectivity_error);
}

static void glb_ping_one_locked(grpc_exec_ctx *exec_ctx, grpc_lb_policy *pol,
                                grpc_closure *closure) {
  glb_lb_policy *glb_policy = (glb_lb_policy *)pol;
  if (glb_policy->rr_policy) {
    grpc_lb_policy_ping_one_locked(exec_ctx, glb_policy->rr_policy, closure);
  } else {
    add_pending_ping(&glb_policy->pending_pings, closure);
    if (!glb_policy->started_picking) {
      start_picking_locked(exec_ctx, glb_policy);
    }
  }
}

static void glb_notify_on_state_change_locked(grpc_exec_ctx *exec_ctx,
                                              grpc_lb_policy *pol,
                                              grpc_connectivity_state *current,
                                              grpc_closure *notify) {
  glb_lb_policy *glb_policy = (glb_lb_policy *)pol;
  grpc_connectivity_state_notify_on_state_change(
      exec_ctx, &glb_policy->state_tracker, current, notify);
}

static void lb_call_on_retry_timer_locked(grpc_exec_ctx *exec_ctx, void *arg,
                                          grpc_error *error) {
  glb_lb_policy *glb_policy = (glb_lb_policy *)arg;
  glb_policy->retry_timer_active = false;
  if (!glb_policy->shutting_down && error == GRPC_ERROR_NONE) {
    if (GRPC_TRACER_ON(grpc_lb_glb_trace)) {
      gpr_log(GPR_INFO, "Restaring call to LB server (grpclb %p)",
              (void *)glb_policy);
    }
    GPR_ASSERT(glb_policy->lb_call == NULL);
    query_for_backends_locked(exec_ctx, glb_policy);
  }
  GRPC_LB_POLICY_WEAK_UNREF(exec_ctx, &glb_policy->base, "grpclb_retry_timer");
}

static void maybe_restart_lb_call(grpc_exec_ctx *exec_ctx,
                                  glb_lb_policy *glb_policy) {
  if (glb_policy->started_picking && glb_policy->updating_lb_call) {
    if (glb_policy->retry_timer_active) {
      grpc_timer_cancel(exec_ctx, &glb_policy->lb_call_retry_timer);
    }
    if (!glb_policy->shutting_down) start_picking_locked(exec_ctx, glb_policy);
    glb_policy->updating_lb_call = false;
  } else if (!glb_policy->shutting_down) {
    /* if we aren't shutting down, restart the LB client call after some time */
    gpr_timespec now = gpr_now(GPR_CLOCK_MONOTONIC);
    gpr_timespec next_try =
        gpr_backoff_step(&glb_policy->lb_call_backoff_state, now);
    if (GRPC_TRACER_ON(grpc_lb_glb_trace)) {
      gpr_log(GPR_DEBUG, "Connection to LB server lost (grpclb: %p)...",
              (void *)glb_policy);
      gpr_timespec timeout = gpr_time_sub(next_try, now);
      if (gpr_time_cmp(timeout, gpr_time_0(timeout.clock_type)) > 0) {
        gpr_log(GPR_DEBUG,
                "... retry_timer_active in %" PRId64 ".%09d seconds.",
                timeout.tv_sec, timeout.tv_nsec);
      } else {
        gpr_log(GPR_DEBUG, "... retry_timer_active immediately.");
      }
    }
    GRPC_LB_POLICY_WEAK_REF(&glb_policy->base, "grpclb_retry_timer");
    GRPC_CLOSURE_INIT(&glb_policy->lb_on_call_retry,
                      lb_call_on_retry_timer_locked, glb_policy,
                      grpc_combiner_scheduler(glb_policy->base.combiner));
    glb_policy->retry_timer_active = true;
    grpc_timer_init(exec_ctx, &glb_policy->lb_call_retry_timer, next_try,
                    &glb_policy->lb_on_call_retry, now);
  }
  GRPC_LB_POLICY_WEAK_UNREF(exec_ctx, &glb_policy->base,
                            "lb_on_server_status_received_locked");
}

static void send_client_load_report_locked(grpc_exec_ctx *exec_ctx, void *arg,
                                           grpc_error *error);

static void schedule_next_client_load_report(grpc_exec_ctx *exec_ctx,
                                             glb_lb_policy *glb_policy) {
  const grpc_millis next_client_load_report_time =
      grpc_exec_ctx_now(exec_ctx) + glb_policy->client_stats_report_interval;
  GRPC_CLOSURE_INIT(&glb_policy->client_load_report_closure,
                    send_client_load_report_locked, glb_policy,
                    grpc_combiner_scheduler(glb_policy->base.combiner));
  grpc_timer_init(exec_ctx, &glb_policy->client_load_report_timer,
                  next_client_load_report_time,
                  &glb_policy->client_load_report_closure);
}

static void client_load_report_done_locked(grpc_exec_ctx *exec_ctx, void *arg,
                                           grpc_error *error) {
  glb_lb_policy *glb_policy = (glb_lb_policy *)arg;
  grpc_byte_buffer_destroy(glb_policy->client_load_report_payload);
  glb_policy->client_load_report_payload = NULL;
  if (error != GRPC_ERROR_NONE || glb_policy->lb_call == NULL) {
    glb_policy->client_load_report_timer_pending = false;
    GRPC_LB_POLICY_WEAK_UNREF(exec_ctx, &glb_policy->base,
                              "client_load_report");
    return;
  }
  schedule_next_client_load_report(exec_ctx, glb_policy);
}

static bool load_report_counters_are_zero(grpc_grpclb_request *request) {
  grpc_grpclb_dropped_call_counts *drop_entries =
      (grpc_grpclb_dropped_call_counts *)
          request->client_stats.calls_finished_with_drop.arg;
  return request->client_stats.num_calls_started == 0 &&
         request->client_stats.num_calls_finished == 0 &&
         request->client_stats.num_calls_finished_with_client_failed_to_send ==
             0 &&
         request->client_stats.num_calls_finished_known_received == 0 &&
         (drop_entries == NULL || drop_entries->num_entries == 0);
}

static void send_client_load_report_locked(grpc_exec_ctx *exec_ctx, void *arg,
                                           grpc_error *error) {
  glb_lb_policy *glb_policy = (glb_lb_policy *)arg;
  if (error == GRPC_ERROR_CANCELLED || glb_policy->lb_call == NULL) {
    glb_policy->client_load_report_timer_pending = false;
    GRPC_LB_POLICY_WEAK_UNREF(exec_ctx, &glb_policy->base,
                              "client_load_report");
    if (glb_policy->lb_call == NULL) {
      maybe_restart_lb_call(exec_ctx, glb_policy);
    }
    return;
  }
  // Construct message payload.
  GPR_ASSERT(glb_policy->client_load_report_payload == NULL);
  grpc_grpclb_request *request =
      grpc_grpclb_load_report_request_create_locked(glb_policy->client_stats);
  // Skip client load report if the counters were all zero in the last
  // report and they are still zero in this one.
  if (load_report_counters_are_zero(request)) {
    if (glb_policy->last_client_load_report_counters_were_zero) {
      grpc_grpclb_request_destroy(request);
      schedule_next_client_load_report(exec_ctx, glb_policy);
      return;
    }
    glb_policy->last_client_load_report_counters_were_zero = true;
  } else {
    glb_policy->last_client_load_report_counters_were_zero = false;
  }
  grpc_slice request_payload_slice = grpc_grpclb_request_encode(request);
  glb_policy->client_load_report_payload =
      grpc_raw_byte_buffer_create(&request_payload_slice, 1);
  grpc_slice_unref_internal(exec_ctx, request_payload_slice);
  grpc_grpclb_request_destroy(request);
  // Send load report message.
  grpc_op op;
  memset(&op, 0, sizeof(op));
  op.op = GRPC_OP_SEND_MESSAGE;
  op.data.send_message.send_message = glb_policy->client_load_report_payload;
  GRPC_CLOSURE_INIT(&glb_policy->client_load_report_closure,
                    client_load_report_done_locked, glb_policy,
                    grpc_combiner_scheduler(glb_policy->base.combiner));
  grpc_call_error call_error = grpc_call_start_batch_and_execute(
      exec_ctx, glb_policy->lb_call, &op, 1,
      &glb_policy->client_load_report_closure);
  if (call_error != GRPC_CALL_OK) {
    gpr_log(GPR_ERROR, "call_error=%d", call_error);
    GPR_ASSERT(GRPC_CALL_OK == call_error);
  }
}

static void lb_on_server_status_received_locked(grpc_exec_ctx *exec_ctx,
                                                void *arg, grpc_error *error);
static void lb_on_response_received_locked(grpc_exec_ctx *exec_ctx, void *arg,
                                           grpc_error *error);
static void lb_call_init_locked(grpc_exec_ctx *exec_ctx,
                                glb_lb_policy *glb_policy) {
  GPR_ASSERT(glb_policy->server_name != NULL);
  GPR_ASSERT(glb_policy->server_name[0] != '\0');
  GPR_ASSERT(glb_policy->lb_call == NULL);
  GPR_ASSERT(!glb_policy->shutting_down);

  /* Note the following LB call progresses every time there's activity in \a
   * glb_policy->base.interested_parties, which is comprised of the polling
   * entities from \a client_channel. */
  grpc_slice host = grpc_slice_from_copied_string(glb_policy->server_name);
  grpc_millis deadline =
      glb_policy->lb_call_timeout_ms == 0
          ? GRPC_MILLIS_INF_FUTURE
          : grpc_exec_ctx_now(exec_ctx) + glb_policy->lb_call_timeout_ms;
  glb_policy->lb_call = grpc_channel_create_pollset_set_call(
      exec_ctx, glb_policy->lb_channel, NULL, GRPC_PROPAGATE_DEFAULTS,
      glb_policy->base.interested_parties,
      GRPC_MDSTR_SLASH_GRPC_DOT_LB_DOT_V1_DOT_LOADBALANCER_SLASH_BALANCELOAD,
      &host, deadline, NULL);
  grpc_slice_unref_internal(exec_ctx, host);

  if (glb_policy->client_stats != NULL) {
    grpc_grpclb_client_stats_unref(glb_policy->client_stats);
  }
  glb_policy->client_stats = grpc_grpclb_client_stats_create();

  grpc_metadata_array_init(&glb_policy->lb_initial_metadata_recv);
  grpc_metadata_array_init(&glb_policy->lb_trailing_metadata_recv);

  grpc_grpclb_request *request =
      grpc_grpclb_request_create(glb_policy->server_name);
  grpc_slice request_payload_slice = grpc_grpclb_request_encode(request);
  glb_policy->lb_request_payload =
      grpc_raw_byte_buffer_create(&request_payload_slice, 1);
  grpc_slice_unref_internal(exec_ctx, request_payload_slice);
  grpc_grpclb_request_destroy(request);

  GRPC_CLOSURE_INIT(&glb_policy->lb_on_server_status_received,
                    lb_on_server_status_received_locked, glb_policy,
                    grpc_combiner_scheduler(glb_policy->base.combiner));
  GRPC_CLOSURE_INIT(&glb_policy->lb_on_response_received,
                    lb_on_response_received_locked, glb_policy,
                    grpc_combiner_scheduler(glb_policy->base.combiner));

  grpc_backoff_init(&glb_policy->lb_call_backoff_state,
                    GRPC_GRPCLB_INITIAL_CONNECT_BACKOFF_SECONDS,
                    GRPC_GRPCLB_RECONNECT_BACKOFF_MULTIPLIER,
                    GRPC_GRPCLB_RECONNECT_JITTER,
                    GRPC_GRPCLB_MIN_CONNECT_TIMEOUT_SECONDS * 1000,
                    GRPC_GRPCLB_RECONNECT_MAX_BACKOFF_SECONDS * 1000);

  glb_policy->seen_initial_response = false;
  glb_policy->last_client_load_report_counters_were_zero = false;
}

static void lb_call_destroy_locked(grpc_exec_ctx *exec_ctx,
                                   glb_lb_policy *glb_policy) {
  GPR_ASSERT(glb_policy->lb_call != NULL);
  grpc_call_unref(glb_policy->lb_call);
  glb_policy->lb_call = NULL;

  grpc_metadata_array_destroy(&glb_policy->lb_initial_metadata_recv);
  grpc_metadata_array_destroy(&glb_policy->lb_trailing_metadata_recv);

  grpc_byte_buffer_destroy(glb_policy->lb_request_payload);
  grpc_slice_unref_internal(exec_ctx, glb_policy->lb_call_status_details);

  if (glb_policy->client_load_report_timer_pending) {
    grpc_timer_cancel(exec_ctx, &glb_policy->client_load_report_timer);
  }
}

/*
 * Auxiliary functions and LB client callbacks.
 */
static void query_for_backends_locked(grpc_exec_ctx *exec_ctx,
                                      glb_lb_policy *glb_policy) {
  GPR_ASSERT(glb_policy->lb_channel != NULL);
  if (glb_policy->shutting_down) return;

  lb_call_init_locked(exec_ctx, glb_policy);

  if (GRPC_TRACER_ON(grpc_lb_glb_trace)) {
    gpr_log(GPR_INFO,
            "Query for backends (grpclb: %p, lb_channel: %p, lb_call: %p)",
            (void *)glb_policy, (void *)glb_policy->lb_channel,
            (void *)glb_policy->lb_call);
  }
  GPR_ASSERT(glb_policy->lb_call != NULL);

  grpc_call_error call_error;
  grpc_op ops[3];
  memset(ops, 0, sizeof(ops));

  grpc_op *op = ops;
  op->op = GRPC_OP_SEND_INITIAL_METADATA;
  op->data.send_initial_metadata.count = 0;
  op->flags = 0;
  op->reserved = NULL;
  op++;
  op->op = GRPC_OP_RECV_INITIAL_METADATA;
  op->data.recv_initial_metadata.recv_initial_metadata =
      &glb_policy->lb_initial_metadata_recv;
  op->flags = 0;
  op->reserved = NULL;
  op++;
  GPR_ASSERT(glb_policy->lb_request_payload != NULL);
  op->op = GRPC_OP_SEND_MESSAGE;
  op->data.send_message.send_message = glb_policy->lb_request_payload;
  op->flags = 0;
  op->reserved = NULL;
  op++;
  call_error = grpc_call_start_batch_and_execute(exec_ctx, glb_policy->lb_call,
                                                 ops, (size_t)(op - ops), NULL);
  GPR_ASSERT(GRPC_CALL_OK == call_error);

  op = ops;
  op->op = GRPC_OP_RECV_STATUS_ON_CLIENT;
  op->data.recv_status_on_client.trailing_metadata =
      &glb_policy->lb_trailing_metadata_recv;
  op->data.recv_status_on_client.status = &glb_policy->lb_call_status;
  op->data.recv_status_on_client.status_details =
      &glb_policy->lb_call_status_details;
  op->flags = 0;
  op->reserved = NULL;
  op++;
  /* take a weak ref (won't prevent calling of \a glb_shutdown if the strong ref
   * count goes to zero) to be unref'd in lb_on_server_status_received_locked */
  GRPC_LB_POLICY_WEAK_REF(&glb_policy->base,
                          "lb_on_server_status_received_locked");
  call_error = grpc_call_start_batch_and_execute(
      exec_ctx, glb_policy->lb_call, ops, (size_t)(op - ops),
      &glb_policy->lb_on_server_status_received);
  GPR_ASSERT(GRPC_CALL_OK == call_error);

  op = ops;
  op->op = GRPC_OP_RECV_MESSAGE;
  op->data.recv_message.recv_message = &glb_policy->lb_response_payload;
  op->flags = 0;
  op->reserved = NULL;
  op++;
  /* take another weak ref to be unref'd/reused in
   * lb_on_response_received_locked */
  GRPC_LB_POLICY_WEAK_REF(&glb_policy->base, "lb_on_response_received_locked");
  call_error = grpc_call_start_batch_and_execute(
      exec_ctx, glb_policy->lb_call, ops, (size_t)(op - ops),
      &glb_policy->lb_on_response_received);
  GPR_ASSERT(GRPC_CALL_OK == call_error);
}

static void lb_on_response_received_locked(grpc_exec_ctx *exec_ctx, void *arg,
                                           grpc_error *error) {
  glb_lb_policy *glb_policy = (glb_lb_policy *)arg;
  grpc_op ops[2];
  memset(ops, 0, sizeof(ops));
  grpc_op *op = ops;
  if (glb_policy->lb_response_payload != NULL) {
    grpc_backoff_reset(&glb_policy->lb_call_backoff_state);
    /* Received data from the LB server. Look inside
     * glb_policy->lb_response_payload, for a serverlist. */
    grpc_byte_buffer_reader bbr;
    grpc_byte_buffer_reader_init(&bbr, glb_policy->lb_response_payload);
    grpc_slice response_slice = grpc_byte_buffer_reader_readall(&bbr);
    grpc_byte_buffer_reader_destroy(&bbr);
    grpc_byte_buffer_destroy(glb_policy->lb_response_payload);

    grpc_grpclb_initial_response *response = NULL;
    if (!glb_policy->seen_initial_response &&
        (response = grpc_grpclb_initial_response_parse(response_slice)) !=
            NULL) {
      if (response->has_client_stats_report_interval) {
        glb_policy->client_stats_report_interval = GPR_MAX(
            GPR_MS_PER_SEC, grpc_grpclb_duration_to_millis(
                                &response->client_stats_report_interval));
        if (GRPC_TRACER_ON(grpc_lb_glb_trace)) {
          gpr_log(GPR_INFO,
                  "received initial LB response message; "
                  "client load reporting interval = %" PRIdPTR " milliseconds",
                  glb_policy->client_stats_report_interval);
        }
        /* take a weak ref (won't prevent calling of \a glb_shutdown() if the
         * strong ref count goes to zero) to be unref'd in
         * send_client_load_report_locked() */
        glb_policy->client_load_report_timer_pending = true;
        GRPC_LB_POLICY_WEAK_REF(&glb_policy->base, "client_load_report");
        schedule_next_client_load_report(exec_ctx, glb_policy);
      } else if (GRPC_TRACER_ON(grpc_lb_glb_trace)) {
        gpr_log(GPR_INFO,
                "received initial LB response message; "
                "client load reporting NOT enabled");
      }
      grpc_grpclb_initial_response_destroy(response);
      glb_policy->seen_initial_response = true;
    } else {
      grpc_grpclb_serverlist *serverlist =
          grpc_grpclb_response_parse_serverlist(response_slice);
      if (serverlist != NULL) {
        GPR_ASSERT(glb_policy->lb_call != NULL);
        if (GRPC_TRACER_ON(grpc_lb_glb_trace)) {
          gpr_log(GPR_INFO, "Serverlist with %lu servers received",
                  (unsigned long)serverlist->num_servers);
          for (size_t i = 0; i < serverlist->num_servers; ++i) {
            grpc_resolved_address addr;
            parse_server(serverlist->servers[i], &addr);
            char *ipport;
            grpc_sockaddr_to_string(&ipport, &addr, false);
            gpr_log(GPR_INFO, "Serverlist[%lu]: %s", (unsigned long)i, ipport);
            gpr_free(ipport);
          }
        }
        /* update serverlist */
        if (serverlist->num_servers > 0) {
          if (grpc_grpclb_serverlist_equals(glb_policy->serverlist,
                                            serverlist)) {
            if (GRPC_TRACER_ON(grpc_lb_glb_trace)) {
              gpr_log(GPR_INFO,
                      "Incoming server list identical to current, ignoring.");
            }
            grpc_grpclb_destroy_serverlist(serverlist);
          } else { /* new serverlist */
            if (glb_policy->serverlist != NULL) {
              /* dispose of the old serverlist */
              grpc_grpclb_destroy_serverlist(glb_policy->serverlist);
            } else {
              /* or dispose of the fallback */
              grpc_lb_addresses_destroy(exec_ctx,
                                        glb_policy->fallback_backend_addresses);
              glb_policy->fallback_backend_addresses = NULL;
              if (glb_policy->fallback_timer_active) {
                grpc_timer_cancel(exec_ctx, &glb_policy->lb_fallback_timer);
                glb_policy->fallback_timer_active = false;
              }
            }
            /* and update the copy in the glb_lb_policy instance. This
             * serverlist instance will be destroyed either upon the next
             * update or in glb_destroy() */
            glb_policy->serverlist = serverlist;
            glb_policy->serverlist_index = 0;
            rr_handover_locked(exec_ctx, glb_policy);
          }
        } else {
          if (GRPC_TRACER_ON(grpc_lb_glb_trace)) {
            gpr_log(GPR_INFO, "Received empty server list, ignoring.");
          }
          grpc_grpclb_destroy_serverlist(serverlist);
        }
      } else { /* serverlist == NULL */
        gpr_log(GPR_ERROR, "Invalid LB response received: '%s'. Ignoring.",
                grpc_dump_slice(response_slice, GPR_DUMP_ASCII | GPR_DUMP_HEX));
      }
    }
    grpc_slice_unref_internal(exec_ctx, response_slice);
    if (!glb_policy->shutting_down) {
      /* keep listening for serverlist updates */
      op->op = GRPC_OP_RECV_MESSAGE;
      op->data.recv_message.recv_message = &glb_policy->lb_response_payload;
      op->flags = 0;
      op->reserved = NULL;
      op++;
      /* reuse the "lb_on_response_received_locked" weak ref taken in
       * query_for_backends_locked() */
      const grpc_call_error call_error = grpc_call_start_batch_and_execute(
          exec_ctx, glb_policy->lb_call, ops, (size_t)(op - ops),
          &glb_policy->lb_on_response_received); /* loop */
      GPR_ASSERT(GRPC_CALL_OK == call_error);
    } else {
      GRPC_LB_POLICY_WEAK_UNREF(exec_ctx, &glb_policy->base,
                                "lb_on_response_received_locked_shutdown");
    }
  } else { /* empty payload: call cancelled. */
           /* dispose of the "lb_on_response_received_locked" weak ref taken in
            * query_for_backends_locked() and reused in every reception loop */
    GRPC_LB_POLICY_WEAK_UNREF(exec_ctx, &glb_policy->base,
                              "lb_on_response_received_locked_empty_payload");
  }
}

static void lb_on_fallback_timer_locked(grpc_exec_ctx *exec_ctx, void *arg,
                                        grpc_error *error) {
  glb_lb_policy *glb_policy = (glb_lb_policy *)arg;
  glb_policy->fallback_timer_active = false;
  /* If we receive a serverlist after the timer fires but before this callback
   * actually runs, don't fall back. */
  if (glb_policy->serverlist == NULL) {
    if (!glb_policy->shutting_down && error == GRPC_ERROR_NONE) {
      if (GRPC_TRACER_ON(grpc_lb_glb_trace)) {
        gpr_log(GPR_INFO,
                "Falling back to use backends from resolver (grpclb %p)",
                (void *)glb_policy);
      }
      GPR_ASSERT(glb_policy->fallback_backend_addresses != NULL);
      rr_handover_locked(exec_ctx, glb_policy);
    }
  }
  GRPC_LB_POLICY_WEAK_UNREF(exec_ctx, &glb_policy->base,
                            "grpclb_fallback_timer");
}

static void lb_on_server_status_received_locked(grpc_exec_ctx *exec_ctx,
                                                void *arg, grpc_error *error) {
  glb_lb_policy *glb_policy = (glb_lb_policy *)arg;
  GPR_ASSERT(glb_policy->lb_call != NULL);
  if (GRPC_TRACER_ON(grpc_lb_glb_trace)) {
    char *status_details =
        grpc_slice_to_c_string(glb_policy->lb_call_status_details);
    gpr_log(GPR_INFO,
            "Status from LB server received. Status = %d, Details = '%s', "
            "(call: %p), error %p",
            glb_policy->lb_call_status, status_details,
            (void *)glb_policy->lb_call, (void *)error);
    gpr_free(status_details);
  }
  /* We need to perform cleanups no matter what. */
  lb_call_destroy_locked(exec_ctx, glb_policy);
<<<<<<< HEAD
  if (glb_policy->started_picking && glb_policy->updating_lb_call) {
    if (glb_policy->retry_timer_active) {
      grpc_timer_cancel(exec_ctx, &glb_policy->lb_call_retry_timer);
    }
    if (!glb_policy->shutting_down) start_picking_locked(exec_ctx, glb_policy);
    glb_policy->updating_lb_call = false;
  } else if (!glb_policy->shutting_down) {
    /* if we aren't shutting down, restart the LB client call after some time */
    grpc_millis next_try =
        grpc_backoff_step(exec_ctx, &glb_policy->lb_call_backoff_state);
    if (GRPC_TRACER_ON(grpc_lb_glb_trace)) {
      gpr_log(GPR_DEBUG, "Connection to LB server lost (grpclb: %p)...",
              (void *)glb_policy);
      grpc_millis timeout = next_try - grpc_exec_ctx_now(exec_ctx);
      if (timeout > 0) {
        gpr_log(GPR_DEBUG,
                "... retry_timer_active in %" PRIdPTR " milliseconds.",
                timeout);
      } else {
        gpr_log(GPR_DEBUG, "... retry_timer_active immediately.");
      }
    }
    GRPC_LB_POLICY_WEAK_REF(&glb_policy->base, "grpclb_retry_timer");
    GRPC_CLOSURE_INIT(&glb_policy->lb_on_call_retry,
                      lb_call_on_retry_timer_locked, glb_policy,
                      grpc_combiner_scheduler(glb_policy->base.combiner));
    glb_policy->retry_timer_active = true;
    grpc_timer_init(exec_ctx, &glb_policy->lb_call_retry_timer, next_try,
                    &glb_policy->lb_on_call_retry);
=======
  // If the load report timer is still pending, we wait for it to be
  // called before restarting the call.  Otherwise, we restart the call
  // here.
  if (!glb_policy->client_load_report_timer_pending) {
    maybe_restart_lb_call(exec_ctx, glb_policy);
  }
}

static void fallback_update_locked(grpc_exec_ctx *exec_ctx,
                                   glb_lb_policy *glb_policy,
                                   const grpc_lb_addresses *addresses) {
  GPR_ASSERT(glb_policy->fallback_backend_addresses != NULL);
  grpc_lb_addresses_destroy(exec_ctx, glb_policy->fallback_backend_addresses);
  glb_policy->fallback_backend_addresses =
      extract_backend_addresses_locked(exec_ctx, addresses);
  if (glb_policy->lb_fallback_timeout_ms > 0 &&
      !glb_policy->fallback_timer_active) {
    rr_handover_locked(exec_ctx, glb_policy);
>>>>>>> 903f06fe
  }
}

static void glb_update_locked(grpc_exec_ctx *exec_ctx, grpc_lb_policy *policy,
                              const grpc_lb_policy_args *args) {
  glb_lb_policy *glb_policy = (glb_lb_policy *)policy;
  const grpc_arg *arg =
      grpc_channel_args_find(args->args, GRPC_ARG_LB_ADDRESSES);
  if (arg == NULL || arg->type != GRPC_ARG_POINTER) {
    if (glb_policy->lb_channel == NULL) {
      // If we don't have a current channel to the LB, go into TRANSIENT
      // FAILURE.
      grpc_connectivity_state_set(
          exec_ctx, &glb_policy->state_tracker, GRPC_CHANNEL_TRANSIENT_FAILURE,
          GRPC_ERROR_CREATE_FROM_STATIC_STRING("Missing update in args"),
          "glb_update_missing");
    } else {
      // otherwise, keep using the current LB channel (ignore this update).
      gpr_log(GPR_ERROR,
              "No valid LB addresses channel arg for grpclb %p update, "
              "ignoring.",
              (void *)glb_policy);
    }
    return;
  }
  const grpc_lb_addresses *addresses =
      (const grpc_lb_addresses *)arg->value.pointer.p;

  if (glb_policy->serverlist == NULL) {
    // If a non-empty serverlist hasn't been received from the balancer,
    // propagate the update to fallback_backend_addresses.
    fallback_update_locked(exec_ctx, glb_policy, addresses);
  } else if (glb_policy->updating_lb_channel) {
    // If we have recieved serverlist from the balancer, we need to defer update
    // when there is an in-progress one.
    if (GRPC_TRACER_ON(grpc_lb_glb_trace)) {
      gpr_log(GPR_INFO,
              "Update already in progress for grpclb %p. Deferring update.",
              (void *)glb_policy);
    }
    if (glb_policy->pending_update_args != NULL) {
      grpc_channel_args_destroy(exec_ctx,
                                glb_policy->pending_update_args->args);
      gpr_free(glb_policy->pending_update_args);
    }
    glb_policy->pending_update_args = (grpc_lb_policy_args *)gpr_zalloc(
        sizeof(*glb_policy->pending_update_args));
    glb_policy->pending_update_args->client_channel_factory =
        args->client_channel_factory;
    glb_policy->pending_update_args->args = grpc_channel_args_copy(args->args);
    glb_policy->pending_update_args->combiner = args->combiner;
    return;
  }

  glb_policy->updating_lb_channel = true;
  GPR_ASSERT(glb_policy->lb_channel != NULL);
  grpc_channel_args *lb_channel_args = build_lb_channel_args(
      exec_ctx, addresses, glb_policy->response_generator, args->args);
  /* Propagate updates to the LB channel (pick first) through the fake resolver
   */
  grpc_fake_resolver_response_generator_set_response(
      exec_ctx, glb_policy->response_generator, lb_channel_args);
  grpc_channel_args_destroy(exec_ctx, lb_channel_args);

  if (!glb_policy->watching_lb_channel) {
    // Watch the LB channel connectivity for connection.
    glb_policy->lb_channel_connectivity = grpc_channel_check_connectivity_state(
        glb_policy->lb_channel, true /* try to connect */);
    grpc_channel_element *client_channel_elem = grpc_channel_stack_last_element(
        grpc_channel_get_channel_stack(glb_policy->lb_channel));
    GPR_ASSERT(client_channel_elem->filter == &grpc_client_channel_filter);
    glb_policy->watching_lb_channel = true;
    GRPC_LB_POLICY_WEAK_REF(&glb_policy->base, "watch_lb_channel_connectivity");
    grpc_client_channel_watch_connectivity_state(
        exec_ctx, client_channel_elem,
        grpc_polling_entity_create_from_pollset_set(
            glb_policy->base.interested_parties),
        &glb_policy->lb_channel_connectivity,
        &glb_policy->lb_channel_on_connectivity_changed, NULL);
  }
}

// Invoked as part of the update process. It continues watching the LB channel
// until it shuts down or becomes READY. It's invoked even if the LB channel
// stayed READY throughout the update (for example if the update is identical).
static void glb_lb_channel_on_connectivity_changed_cb(grpc_exec_ctx *exec_ctx,
                                                      void *arg,
                                                      grpc_error *error) {
  glb_lb_policy *glb_policy = (glb_lb_policy *)arg;
  if (glb_policy->shutting_down) goto done;
  // Re-initialize the lb_call. This should also take care of updating the
  // embedded RR policy. Note that the current RR policy, if any, will stay in
  // effect until an update from the new lb_call is received.
  switch (glb_policy->lb_channel_connectivity) {
    case GRPC_CHANNEL_INIT:
    case GRPC_CHANNEL_CONNECTING:
    case GRPC_CHANNEL_TRANSIENT_FAILURE: {
      /* resub. */
      grpc_channel_element *client_channel_elem =
          grpc_channel_stack_last_element(
              grpc_channel_get_channel_stack(glb_policy->lb_channel));
      GPR_ASSERT(client_channel_elem->filter == &grpc_client_channel_filter);
      grpc_client_channel_watch_connectivity_state(
          exec_ctx, client_channel_elem,
          grpc_polling_entity_create_from_pollset_set(
              glb_policy->base.interested_parties),
          &glb_policy->lb_channel_connectivity,
          &glb_policy->lb_channel_on_connectivity_changed, NULL);
      break;
    }
    case GRPC_CHANNEL_IDLE:
      // lb channel inactive (probably shutdown prior to update). Restart lb
      // call to kick the lb channel into gear.
      GPR_ASSERT(glb_policy->lb_call == NULL);
    /* fallthrough */
    case GRPC_CHANNEL_READY:
      if (glb_policy->lb_call != NULL) {
        glb_policy->updating_lb_channel = false;
        glb_policy->updating_lb_call = true;
        grpc_call_cancel(glb_policy->lb_call, NULL);
        // lb_on_server_status_received will pick up the cancel and reinit
        // lb_call.
        if (glb_policy->pending_update_args != NULL) {
          grpc_lb_policy_args *args = glb_policy->pending_update_args;
          glb_policy->pending_update_args = NULL;
          glb_update_locked(exec_ctx, &glb_policy->base, args);
          grpc_channel_args_destroy(exec_ctx, args->args);
          gpr_free(args);
        }
      } else if (glb_policy->started_picking && !glb_policy->shutting_down) {
        if (glb_policy->retry_timer_active) {
          grpc_timer_cancel(exec_ctx, &glb_policy->lb_call_retry_timer);
          glb_policy->retry_timer_active = false;
        }
        start_picking_locked(exec_ctx, glb_policy);
      }
    /* fallthrough */
    case GRPC_CHANNEL_SHUTDOWN:
    done:
      glb_policy->watching_lb_channel = false;
      GRPC_LB_POLICY_WEAK_UNREF(exec_ctx, &glb_policy->base,
                                "watch_lb_channel_connectivity_cb_shutdown");
      break;
  }
}

/* Code wiring the policy with the rest of the core */
static const grpc_lb_policy_vtable glb_lb_policy_vtable = {
    glb_destroy,
    glb_shutdown_locked,
    glb_pick_locked,
    glb_cancel_pick_locked,
    glb_cancel_picks_locked,
    glb_ping_one_locked,
    glb_exit_idle_locked,
    glb_check_connectivity_locked,
    glb_notify_on_state_change_locked,
    glb_update_locked};

static grpc_lb_policy *glb_create(grpc_exec_ctx *exec_ctx,
                                  grpc_lb_policy_factory *factory,
                                  grpc_lb_policy_args *args) {
  /* Count the number of gRPC-LB addresses. There must be at least one. */
  const grpc_arg *arg =
      grpc_channel_args_find(args->args, GRPC_ARG_LB_ADDRESSES);
  if (arg == NULL || arg->type != GRPC_ARG_POINTER) {
    return NULL;
  }
  grpc_lb_addresses *addresses = (grpc_lb_addresses *)arg->value.pointer.p;
  size_t num_grpclb_addrs = 0;
  for (size_t i = 0; i < addresses->num_addresses; ++i) {
    if (addresses->addresses[i].is_balancer) ++num_grpclb_addrs;
  }
  if (num_grpclb_addrs == 0) return NULL;

  glb_lb_policy *glb_policy = (glb_lb_policy *)gpr_zalloc(sizeof(*glb_policy));

  /* Get server name. */
  arg = grpc_channel_args_find(args->args, GRPC_ARG_SERVER_URI);
  GPR_ASSERT(arg != NULL);
  GPR_ASSERT(arg->type == GRPC_ARG_STRING);
  grpc_uri *uri = grpc_uri_parse(exec_ctx, arg->value.string, true);
  GPR_ASSERT(uri->path[0] != '\0');
  glb_policy->server_name =
      gpr_strdup(uri->path[0] == '/' ? uri->path + 1 : uri->path);
  if (GRPC_TRACER_ON(grpc_lb_glb_trace)) {
    gpr_log(GPR_INFO, "Will use '%s' as the server name for LB request.",
            glb_policy->server_name);
  }
  grpc_uri_destroy(uri);

  glb_policy->cc_factory = args->client_channel_factory;
  GPR_ASSERT(glb_policy->cc_factory != NULL);

  arg = grpc_channel_args_find(args->args, GRPC_ARG_GRPCLB_CALL_TIMEOUT_MS);
  glb_policy->lb_call_timeout_ms =
      grpc_channel_arg_get_integer(arg, (grpc_integer_options){0, 0, INT_MAX});

  arg = grpc_channel_args_find(args->args, GRPC_ARG_GRPCLB_FALLBACK_TIMEOUT_MS);
  glb_policy->lb_fallback_timeout_ms = grpc_channel_arg_get_integer(
      arg, (grpc_integer_options){GRPC_GRPCLB_DEFAULT_FALLBACK_TIMEOUT_MS, 0,
                                  INT_MAX});

  // Make sure that GRPC_ARG_LB_POLICY_NAME is set in channel args,
  // since we use this to trigger the client_load_reporting filter.
  grpc_arg new_arg = grpc_channel_arg_string_create(
      (char *)GRPC_ARG_LB_POLICY_NAME, (char *)"grpclb");
  static const char *args_to_remove[] = {GRPC_ARG_LB_POLICY_NAME};
  glb_policy->args = grpc_channel_args_copy_and_add_and_remove(
      args->args, args_to_remove, GPR_ARRAY_SIZE(args_to_remove), &new_arg, 1);

  /* Extract the backend addresses (may be empty) from the resolver for
   * fallback. */
  glb_policy->fallback_backend_addresses =
      extract_backend_addresses_locked(exec_ctx, addresses);

  /* Create a client channel over them to communicate with a LB service */
  glb_policy->response_generator =
      grpc_fake_resolver_response_generator_create();
  grpc_channel_args *lb_channel_args = build_lb_channel_args(
      exec_ctx, addresses, glb_policy->response_generator, args->args);
  char *uri_str;
  gpr_asprintf(&uri_str, "fake:///%s", glb_policy->server_name);
  glb_policy->lb_channel = grpc_lb_policy_grpclb_create_lb_channel(
      exec_ctx, uri_str, args->client_channel_factory, lb_channel_args);

  /* Propagate initial resolution */
  grpc_fake_resolver_response_generator_set_response(
      exec_ctx, glb_policy->response_generator, lb_channel_args);
  grpc_channel_args_destroy(exec_ctx, lb_channel_args);
  gpr_free(uri_str);
  if (glb_policy->lb_channel == NULL) {
    gpr_free((void *)glb_policy->server_name);
    grpc_channel_args_destroy(exec_ctx, glb_policy->args);
    gpr_free(glb_policy);
    return NULL;
  }
  grpc_subchannel_index_ref();
  GRPC_CLOSURE_INIT(&glb_policy->lb_channel_on_connectivity_changed,
                    glb_lb_channel_on_connectivity_changed_cb, glb_policy,
                    grpc_combiner_scheduler(args->combiner));
  grpc_lb_policy_init(&glb_policy->base, &glb_lb_policy_vtable, args->combiner);
  grpc_connectivity_state_init(&glb_policy->state_tracker, GRPC_CHANNEL_IDLE,
                               "grpclb");
  return &glb_policy->base;
}

static void glb_factory_ref(grpc_lb_policy_factory *factory) {}

static void glb_factory_unref(grpc_lb_policy_factory *factory) {}

static const grpc_lb_policy_factory_vtable glb_factory_vtable = {
    glb_factory_ref, glb_factory_unref, glb_create, "grpclb"};

static grpc_lb_policy_factory glb_lb_policy_factory = {&glb_factory_vtable};

grpc_lb_policy_factory *grpc_glb_lb_factory_create() {
  return &glb_lb_policy_factory;
}

/* Plugin registration */

// Only add client_load_reporting filter if the grpclb LB policy is used.
static bool maybe_add_client_load_reporting_filter(
    grpc_exec_ctx *exec_ctx, grpc_channel_stack_builder *builder, void *arg) {
  const grpc_channel_args *args =
      grpc_channel_stack_builder_get_channel_arguments(builder);
  const grpc_arg *channel_arg =
      grpc_channel_args_find(args, GRPC_ARG_LB_POLICY_NAME);
  if (channel_arg != NULL && channel_arg->type == GRPC_ARG_STRING &&
      strcmp(channel_arg->value.string, "grpclb") == 0) {
    return grpc_channel_stack_builder_append_filter(
        builder, (const grpc_channel_filter *)arg, NULL, NULL);
  }
  return true;
}

void grpc_lb_policy_grpclb_init() {
  grpc_register_lb_policy(grpc_glb_lb_factory_create());
  grpc_register_tracer(&grpc_lb_glb_trace);
#ifndef NDEBUG
  grpc_register_tracer(&grpc_trace_lb_policy_refcount);
#endif
  grpc_channel_init_register_stage(GRPC_CLIENT_SUBCHANNEL,
                                   GRPC_CHANNEL_INIT_BUILTIN_PRIORITY,
                                   maybe_add_client_load_reporting_filter,
                                   (void *)&grpc_client_load_reporting_filter);
}

void grpc_lb_policy_grpclb_shutdown() {}<|MERGE_RESOLUTION|>--- conflicted
+++ resolved
@@ -1129,17 +1129,15 @@
   /* start a timer to fall back */
   if (glb_policy->lb_fallback_timeout_ms > 0 &&
       glb_policy->serverlist == NULL && !glb_policy->fallback_timer_active) {
-    gpr_timespec now = gpr_now(GPR_CLOCK_MONOTONIC);
-    gpr_timespec deadline = gpr_time_add(
-        now,
-        gpr_time_from_millis(glb_policy->lb_fallback_timeout_ms, GPR_TIMESPAN));
+    grpc_millis deadline =
+        grpc_exec_ctx_now(exec_ctx) + glb_policy->lb_fallback_timeout_ms;
     GRPC_LB_POLICY_WEAK_REF(&glb_policy->base, "grpclb_fallback_timer");
     GRPC_CLOSURE_INIT(&glb_policy->lb_on_fallback, lb_on_fallback_timer_locked,
                       glb_policy,
                       grpc_combiner_scheduler(glb_policy->base.combiner));
     glb_policy->fallback_timer_active = true;
     grpc_timer_init(exec_ctx, &glb_policy->lb_fallback_timer, deadline,
-                    &glb_policy->lb_on_fallback, now);
+                    &glb_policy->lb_on_fallback);
   }
 
   glb_policy->started_picking = true;
@@ -1269,17 +1267,15 @@
     glb_policy->updating_lb_call = false;
   } else if (!glb_policy->shutting_down) {
     /* if we aren't shutting down, restart the LB client call after some time */
-    gpr_timespec now = gpr_now(GPR_CLOCK_MONOTONIC);
-    gpr_timespec next_try =
-        gpr_backoff_step(&glb_policy->lb_call_backoff_state, now);
+    grpc_millis next_try =
+        grpc_backoff_step(exec_ctx, &glb_policy->lb_call_backoff_state);
     if (GRPC_TRACER_ON(grpc_lb_glb_trace)) {
       gpr_log(GPR_DEBUG, "Connection to LB server lost (grpclb: %p)...",
               (void *)glb_policy);
-      gpr_timespec timeout = gpr_time_sub(next_try, now);
-      if (gpr_time_cmp(timeout, gpr_time_0(timeout.clock_type)) > 0) {
-        gpr_log(GPR_DEBUG,
-                "... retry_timer_active in %" PRId64 ".%09d seconds.",
-                timeout.tv_sec, timeout.tv_nsec);
+      grpc_millis timeout = next_try - grpc_exec_ctx_now(exec_ctx);
+      if (timeout > 0) {
+        gpr_log(GPR_DEBUG, "... retry_timer_active in %" PRIdPTR "ms.",
+                timeout);
       } else {
         gpr_log(GPR_DEBUG, "... retry_timer_active immediately.");
       }
@@ -1290,7 +1286,7 @@
                       grpc_combiner_scheduler(glb_policy->base.combiner));
     glb_policy->retry_timer_active = true;
     grpc_timer_init(exec_ctx, &glb_policy->lb_call_retry_timer, next_try,
-                    &glb_policy->lb_on_call_retry, now);
+                    &glb_policy->lb_on_call_retry);
   }
   GRPC_LB_POLICY_WEAK_UNREF(exec_ctx, &glb_policy->base,
                             "lb_on_server_status_received_locked");
@@ -1706,37 +1702,6 @@
   }
   /* We need to perform cleanups no matter what. */
   lb_call_destroy_locked(exec_ctx, glb_policy);
-<<<<<<< HEAD
-  if (glb_policy->started_picking && glb_policy->updating_lb_call) {
-    if (glb_policy->retry_timer_active) {
-      grpc_timer_cancel(exec_ctx, &glb_policy->lb_call_retry_timer);
-    }
-    if (!glb_policy->shutting_down) start_picking_locked(exec_ctx, glb_policy);
-    glb_policy->updating_lb_call = false;
-  } else if (!glb_policy->shutting_down) {
-    /* if we aren't shutting down, restart the LB client call after some time */
-    grpc_millis next_try =
-        grpc_backoff_step(exec_ctx, &glb_policy->lb_call_backoff_state);
-    if (GRPC_TRACER_ON(grpc_lb_glb_trace)) {
-      gpr_log(GPR_DEBUG, "Connection to LB server lost (grpclb: %p)...",
-              (void *)glb_policy);
-      grpc_millis timeout = next_try - grpc_exec_ctx_now(exec_ctx);
-      if (timeout > 0) {
-        gpr_log(GPR_DEBUG,
-                "... retry_timer_active in %" PRIdPTR " milliseconds.",
-                timeout);
-      } else {
-        gpr_log(GPR_DEBUG, "... retry_timer_active immediately.");
-      }
-    }
-    GRPC_LB_POLICY_WEAK_REF(&glb_policy->base, "grpclb_retry_timer");
-    GRPC_CLOSURE_INIT(&glb_policy->lb_on_call_retry,
-                      lb_call_on_retry_timer_locked, glb_policy,
-                      grpc_combiner_scheduler(glb_policy->base.combiner));
-    glb_policy->retry_timer_active = true;
-    grpc_timer_init(exec_ctx, &glb_policy->lb_call_retry_timer, next_try,
-                    &glb_policy->lb_on_call_retry);
-=======
   // If the load report timer is still pending, we wait for it to be
   // called before restarting the call.  Otherwise, we restart the call
   // here.
@@ -1755,7 +1720,6 @@
   if (glb_policy->lb_fallback_timeout_ms > 0 &&
       !glb_policy->fallback_timer_active) {
     rr_handover_locked(exec_ctx, glb_policy);
->>>>>>> 903f06fe
   }
 }
 
