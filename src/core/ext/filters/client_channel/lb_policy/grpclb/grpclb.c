/*
 *
 * Copyright 2016, Google Inc.
 * All rights reserved.
 *
 * Redistribution and use in source and binary forms, with or without
 * modification, are permitted provided that the following conditions are
 * met:
 *
 *     * Redistributions of source code must retain the above copyright
 * notice, this list of conditions and the following disclaimer.
 *     * Redistributions in binary form must reproduce the above
 * copyright notice, this list of conditions and the following disclaimer
 * in the documentation and/or other materials provided with the
 * distribution.
 *     * Neither the name of Google Inc. nor the names of its
 * contributors may be used to endorse or promote products derived from
 * this software without specific prior written permission.
 *
 * THIS SOFTWARE IS PROVIDED BY THE COPYRIGHT HOLDERS AND CONTRIBUTORS
 * "AS IS" AND ANY EXPRESS OR IMPLIED WARRANTIES, INCLUDING, BUT NOT
 * LIMITED TO, THE IMPLIED WARRANTIES OF MERCHANTABILITY AND FITNESS FOR
 * A PARTICULAR PURPOSE ARE DISCLAIMED. IN NO EVENT SHALL THE COPYRIGHT
 * OWNER OR CONTRIBUTORS BE LIABLE FOR ANY DIRECT, INDIRECT, INCIDENTAL,
 * SPECIAL, EXEMPLARY, OR CONSEQUENTIAL DAMAGES (INCLUDING, BUT NOT
 * LIMITED TO, PROCUREMENT OF SUBSTITUTE GOODS OR SERVICES; LOSS OF USE,
 * DATA, OR PROFITS; OR BUSINESS INTERRUPTION) HOWEVER CAUSED AND ON ANY
 * THEORY OF LIABILITY, WHETHER IN CONTRACT, STRICT LIABILITY, OR TORT
 * (INCLUDING NEGLIGENCE OR OTHERWISE) ARISING IN ANY WAY OUT OF THE USE
 * OF THIS SOFTWARE, EVEN IF ADVISED OF THE POSSIBILITY OF SUCH DAMAGE.
 *
 */

/** Implementation of the gRPC LB policy.
 *
 * This policy takes as input a set of resolved addresses {a1..an} for which the
 * LB set was set (it's the resolver's responsibility to ensure this). That is
 * to say, {a1..an} represent a collection of LB servers.
 *
 * An internal channel (\a glb_lb_policy.lb_channel) is created over {a1..an}.
 * This channel behaves just like a regular channel. In particular, the
 * constructed URI over the addresses a1..an will use the default pick first
 * policy to select from this list of LB server backends.
 *
 * The first time the policy gets a request for a pick, a ping, or to exit the
 * idle state, \a query_for_backends_locked() is called. This function sets up
 * and initiates the internal communication with the LB server. In particular,
 * it's responsible for instantiating the internal *streaming* call to the LB
 * server (whichever address from {a1..an} pick-first chose). This call is
 * serviced by two callbacks, \a lb_on_server_status_received and \a
 * lb_on_response_received. The former will be called when the call to the LB
 * server completes. This can happen if the LB server closes the connection or
 * if this policy itself cancels the call (for example because it's shutting
 * down). If the internal call times out, the usual behavior of pick-first
 * applies, continuing to pick from the list {a1..an}.
 *
 * Upon sucesss, the incoming \a LoadBalancingResponse is processed by \a
 * res_recv. An invalid one results in the termination of the streaming call. A
 * new streaming call should be created if possible, failing the original call
 * otherwise. For a valid \a LoadBalancingResponse, the server list of actual
 * backends is extracted. A Round Robin policy will be created from this list.
 * There are two possible scenarios:
 *
 * 1. This is the first server list received. There was no previous instance of
 *    the Round Robin policy. \a rr_handover_locked() will instantiate the RR
 *    policy and perform all the pending operations over it.
 * 2. There's already a RR policy instance active. We need to introduce the new
 *    one build from the new serverlist, but taking care not to disrupt the
 *    operations in progress over the old RR instance. This is done by
 *    decreasing the reference count on the old policy. The moment no more
 *    references are held on the old RR policy, it'll be destroyed and \a
 *    glb_rr_connectivity_changed notified with a \a GRPC_CHANNEL_SHUTDOWN
 *    state. At this point we can transition to a new RR instance safely, which
 *    is done once again via \a rr_handover_locked().
 *
 *
 * Once a RR policy instance is in place (and getting updated as described),
 * calls to for a pick, a ping or a cancellation will be serviced right away by
 * forwarding them to the RR instance. Any time there's no RR policy available
 * (ie, right after the creation of the gRPCLB policy, if an empty serverlist is
 * received, etc), pick/ping requests are added to a list of pending picks/pings
 * to be flushed and serviced as part of \a rr_handover_locked() the moment the
 * RR policy instance becomes available.
 *
 * \see https://github.com/grpc/grpc/blob/master/doc/load-balancing.md for the
 * high level design and details. */

/* TODO(dgq):
 * - Implement LB service forwarding (point 2c. in the doc's diagram).
 */

/* With the addition of a libuv endpoint, sockaddr.h now includes uv.h when
   using that endpoint. Because of various transitive includes in uv.h,
   including windows.h on Windows, uv.h must be included before other system
   headers. Therefore, sockaddr.h must always be included first */
#include "src/core/lib/iomgr/sockaddr.h"

#include <limits.h>
#include <string.h>

#include <grpc/byte_buffer_reader.h>
#include <grpc/grpc.h>
#include <grpc/support/alloc.h>
#include <grpc/support/host_port.h>
#include <grpc/support/string_util.h>
#include <grpc/support/time.h>

#include "src/core/ext/filters/client_channel/client_channel.h"
#include "src/core/ext/filters/client_channel/client_channel_factory.h"
#include "src/core/ext/filters/client_channel/lb_policy/grpclb/client_load_reporting_filter.h"
#include "src/core/ext/filters/client_channel/lb_policy/grpclb/grpclb.h"
#include "src/core/ext/filters/client_channel/lb_policy/grpclb/grpclb_channel.h"
#include "src/core/ext/filters/client_channel/lb_policy/grpclb/grpclb_client_stats.h"
#include "src/core/ext/filters/client_channel/lb_policy/grpclb/load_balancer_api.h"
#include "src/core/ext/filters/client_channel/lb_policy_factory.h"
#include "src/core/ext/filters/client_channel/lb_policy_registry.h"
#include "src/core/ext/filters/client_channel/parse_address.h"
#include "src/core/ext/filters/client_channel/resolver/fake/fake_resolver.h"
#include "src/core/lib/channel/channel_args.h"
#include "src/core/lib/channel/channel_stack.h"
#include "src/core/lib/iomgr/combiner.h"
#include "src/core/lib/iomgr/sockaddr.h"
#include "src/core/lib/iomgr/sockaddr_utils.h"
#include "src/core/lib/iomgr/timer.h"
#include "src/core/lib/slice/slice_hash_table.h"
#include "src/core/lib/slice/slice_internal.h"
#include "src/core/lib/slice/slice_string_helpers.h"
#include "src/core/lib/support/backoff.h"
#include "src/core/lib/support/string.h"
#include "src/core/lib/surface/call.h"
#include "src/core/lib/surface/channel.h"
#include "src/core/lib/surface/channel_init.h"
#include "src/core/lib/transport/static_metadata.h"

#define GRPC_GRPCLB_MIN_CONNECT_TIMEOUT_SECONDS 20
#define GRPC_GRPCLB_INITIAL_CONNECT_BACKOFF_SECONDS 1
#define GRPC_GRPCLB_RECONNECT_BACKOFF_MULTIPLIER 1.6
#define GRPC_GRPCLB_RECONNECT_MAX_BACKOFF_SECONDS 120
#define GRPC_GRPCLB_RECONNECT_JITTER 0.2

grpc_tracer_flag grpc_lb_glb_trace = GRPC_TRACER_INITIALIZER(false);

/* add lb_token of selected subchannel (address) to the call's initial
 * metadata */
static grpc_error *initial_metadata_add_lb_token(
    grpc_exec_ctx *exec_ctx, grpc_metadata_batch *initial_metadata,
    grpc_linked_mdelem *lb_token_mdelem_storage, grpc_mdelem lb_token) {
  GPR_ASSERT(lb_token_mdelem_storage != NULL);
  GPR_ASSERT(!GRPC_MDISNULL(lb_token));
  return grpc_metadata_batch_add_tail(exec_ctx, initial_metadata,
                                      lb_token_mdelem_storage, lb_token);
}

static void destroy_client_stats(void *arg) {
  grpc_grpclb_client_stats_unref(arg);
}

typedef struct wrapped_rr_closure_arg {
  /* the closure instance using this struct as argument */
  grpc_closure wrapper_closure;

  /* the original closure. Usually a on_complete/notify cb for pick() and ping()
   * calls against the internal RR instance, respectively. */
  grpc_closure *wrapped_closure;

  /* the pick's initial metadata, kept in order to append the LB token for the
   * pick */
  grpc_metadata_batch *initial_metadata;

  /* the picked target, used to determine which LB token to add to the pick's
   * initial metadata */
  grpc_connected_subchannel **target;

  /* the context to be populated for the subchannel call */
  grpc_call_context_element *context;

  /* Stats for client-side load reporting. Note that this holds a
   * reference, which must be either passed on via context or unreffed. */
  grpc_grpclb_client_stats *client_stats;

  /* the LB token associated with the pick */
  grpc_mdelem lb_token;

  /* storage for the lb token initial metadata mdelem */
  grpc_linked_mdelem *lb_token_mdelem_storage;

  /* The RR instance related to the closure */
  grpc_lb_policy *rr_policy;

  /* heap memory to be freed upon closure execution. */
  void *free_when_done;
} wrapped_rr_closure_arg;

/* The \a on_complete closure passed as part of the pick requires keeping a
 * reference to its associated round robin instance. We wrap this closure in
 * order to unref the round robin instance upon its invocation */
static void wrapped_rr_closure(grpc_exec_ctx *exec_ctx, void *arg,
                               grpc_error *error) {
  wrapped_rr_closure_arg *wc_arg = arg;

  GPR_ASSERT(wc_arg->wrapped_closure != NULL);
  grpc_closure_sched(exec_ctx, wc_arg->wrapped_closure, GRPC_ERROR_REF(error));

  if (wc_arg->rr_policy != NULL) {
    /* if *target is NULL, no pick has been made by the RR policy (eg, all
     * addresses failed to connect). There won't be any user_data/token
     * available */
    if (*wc_arg->target != NULL) {
      if (!GRPC_MDISNULL(wc_arg->lb_token)) {
        initial_metadata_add_lb_token(exec_ctx, wc_arg->initial_metadata,
                                      wc_arg->lb_token_mdelem_storage,
                                      GRPC_MDELEM_REF(wc_arg->lb_token));
      } else {
        gpr_log(GPR_ERROR,
                "No LB token for connected subchannel pick %p (from RR "
                "instance %p).",
                (void *)*wc_arg->target, (void *)wc_arg->rr_policy);
        abort();
      }
      // Pass on client stats via context. Passes ownership of the reference.
      GPR_ASSERT(wc_arg->client_stats != NULL);
      wc_arg->context[GRPC_GRPCLB_CLIENT_STATS].value = wc_arg->client_stats;
      wc_arg->context[GRPC_GRPCLB_CLIENT_STATS].destroy = destroy_client_stats;
    } else {
      grpc_grpclb_client_stats_unref(wc_arg->client_stats);
    }
    if (GRPC_TRACER_ON(grpc_lb_glb_trace)) {
      gpr_log(GPR_INFO, "Unreffing RR %p", (void *)wc_arg->rr_policy);
    }
    GRPC_LB_POLICY_UNREF(exec_ctx, wc_arg->rr_policy, "wrapped_rr_closure");
  }
  GPR_ASSERT(wc_arg->free_when_done != NULL);
  gpr_free(wc_arg->free_when_done);
}

/* Linked list of pending pick requests. It stores all information needed to
 * eventually call (Round Robin's) pick() on them. They mainly stay pending
 * waiting for the RR policy to be created/updated.
 *
 * One particularity is the wrapping of the user-provided \a on_complete closure
 * (in \a wrapped_on_complete and \a wrapped_on_complete_arg). This is needed in
 * order to correctly unref the RR policy instance upon completion of the pick.
 * See \a wrapped_rr_closure for details. */
typedef struct pending_pick {
  struct pending_pick *next;

  /* original pick()'s arguments */
  grpc_lb_policy_pick_args pick_args;

  /* output argument where to store the pick()ed connected subchannel, or NULL
   * upon error. */
  grpc_connected_subchannel **target;

  /* args for wrapped_on_complete */
  wrapped_rr_closure_arg wrapped_on_complete_arg;
} pending_pick;

static void add_pending_pick(pending_pick **root,
                             const grpc_lb_policy_pick_args *pick_args,
                             grpc_connected_subchannel **target,
                             grpc_call_context_element *context,
                             grpc_closure *on_complete) {
  pending_pick *pp = gpr_zalloc(sizeof(*pp));
  pp->next = *root;
  pp->pick_args = *pick_args;
  pp->target = target;
  pp->wrapped_on_complete_arg.wrapped_closure = on_complete;
  pp->wrapped_on_complete_arg.target = target;
  pp->wrapped_on_complete_arg.context = context;
  pp->wrapped_on_complete_arg.initial_metadata = pick_args->initial_metadata;
  pp->wrapped_on_complete_arg.lb_token_mdelem_storage =
      pick_args->lb_token_mdelem_storage;
  pp->wrapped_on_complete_arg.free_when_done = pp;
  grpc_closure_init(&pp->wrapped_on_complete_arg.wrapper_closure,
                    wrapped_rr_closure, &pp->wrapped_on_complete_arg,
                    grpc_schedule_on_exec_ctx);
  *root = pp;
}

/* Same as the \a pending_pick struct but for ping operations */
typedef struct pending_ping {
  struct pending_ping *next;

  /* args for wrapped_notify */
  wrapped_rr_closure_arg wrapped_notify_arg;
} pending_ping;

static void add_pending_ping(pending_ping **root, grpc_closure *notify) {
  pending_ping *pping = gpr_zalloc(sizeof(*pping));
  pping->wrapped_notify_arg.wrapped_closure = notify;
  pping->wrapped_notify_arg.free_when_done = pping;
  pping->next = *root;
  grpc_closure_init(&pping->wrapped_notify_arg.wrapper_closure,
                    wrapped_rr_closure, &pping->wrapped_notify_arg,
                    grpc_schedule_on_exec_ctx);
  *root = pping;
}

/*
 * glb_lb_policy
 */
typedef struct rr_connectivity_data rr_connectivity_data;
static const grpc_lb_policy_vtable glb_lb_policy_vtable;
typedef struct glb_lb_policy {
  /** base policy: must be first */
  grpc_lb_policy base;

  /** who the client is trying to communicate with */
  const char *server_name;
  grpc_client_channel_factory *cc_factory;
  grpc_channel_args *args;

  /** timeout in milliseconds for the LB call. 0 means no deadline. */
  int lb_call_timeout_ms;

  /** for communicating with the LB server */
  grpc_channel *lb_channel;

  /** response generator to inject address updates into \a lb_channel */
  grpc_fake_resolver_response_generator *response_generator;

  /** the RR policy to use of the backend servers returned by the LB server */
  grpc_lb_policy *rr_policy;

  bool started_picking;

  /** our connectivity state tracker */
  grpc_connectivity_state_tracker state_tracker;

  /** connectivity state of the LB channel */
  grpc_connectivity_state lb_channel_connectivity;

  /** stores the deserialized response from the LB. May be NULL until one such
   * response has arrived. */
  grpc_grpclb_serverlist *serverlist;

  /** Index into serverlist for next pick.
   * If the server at this index is a drop, we return a drop.
   * Otherwise, we delegate to the RR policy. */
  size_t serverlist_index;

  /** list of picks that are waiting on RR's policy connectivity */
  pending_pick *pending_picks;

  /** list of pings that are waiting on RR's policy connectivity */
  pending_ping *pending_pings;

  bool shutting_down;

  /** are we currently updating lb_call? */
  bool updating_lb_call;

  /** are we currently updating lb_channel? */
  bool updating_lb_channel;

  /** are we already watching the LB channel's connectivity? */
  bool watching_lb_channel;

  /** is \a lb_call_retry_timer active? */
  bool retry_timer_active;

  /** called upon changes to the LB channel's connectivity. */
  grpc_closure lb_channel_on_connectivity_changed;

  /** args from the latest update received while already updating, or NULL */
  grpc_lb_policy_args *pending_update_args;

  /************************************************************/
  /*  client data associated with the LB server communication */
  /************************************************************/
  /* Finished sending initial request. */
  grpc_closure lb_on_sent_initial_request;

  /* Status from the LB server has been received. This signals the end of the LB
   * call. */
  grpc_closure lb_on_server_status_received;

  /* A response from the LB server has been received. Process it */
  grpc_closure lb_on_response_received;

  /* LB call retry timer callback. */
  grpc_closure lb_on_call_retry;

  grpc_call *lb_call; /* streaming call to the LB server, */

  grpc_metadata_array lb_initial_metadata_recv; /* initial MD from LB server */
  grpc_metadata_array
      lb_trailing_metadata_recv; /* trailing MD from LB server */

  /* what's being sent to the LB server. Note that its value may vary if the LB
   * server indicates a redirect. */
  grpc_byte_buffer *lb_request_payload;

  /* response the LB server, if any. Processed in lb_on_response_received() */
  grpc_byte_buffer *lb_response_payload;

  /* call status code and details, set in lb_on_server_status_received() */
  grpc_status_code lb_call_status;
  grpc_slice lb_call_status_details;

  /** LB call retry backoff state */
  gpr_backoff lb_call_backoff_state;

  /** LB call retry timer */
  grpc_timer lb_call_retry_timer;

  bool initial_request_sent;
  bool seen_initial_response;

  /* Stats for client-side load reporting. Should be unreffed and
   * recreated whenever lb_call is replaced. */
  grpc_grpclb_client_stats *client_stats;
  /* Interval and timer for next client load report. */
  gpr_timespec client_stats_report_interval;
  grpc_timer client_load_report_timer;
  bool client_load_report_timer_pending;
  bool last_client_load_report_counters_were_zero;
  /* Closure used for either the load report timer or the callback for
   * completion of sending the load report. */
  grpc_closure client_load_report_closure;
  /* Client load report message payload. */
  grpc_byte_buffer *client_load_report_payload;
} glb_lb_policy;

/* Keeps track and reacts to changes in connectivity of the RR instance */
struct rr_connectivity_data {
  grpc_closure on_change;
  grpc_connectivity_state state;
  glb_lb_policy *glb_policy;
};

static bool is_server_valid(const grpc_grpclb_server *server, size_t idx,
                            bool log) {
  if (server->drop_for_rate_limiting || server->drop_for_load_balancing) {
    return false;
  }
  const grpc_grpclb_ip_address *ip = &server->ip_address;
  if (server->port >> 16 != 0) {
    if (log) {
      gpr_log(GPR_ERROR,
              "Invalid port '%d' at index %lu of serverlist. Ignoring.",
              server->port, (unsigned long)idx);
    }
    return false;
  }
  if (ip->size != 4 && ip->size != 16) {
    if (log) {
      gpr_log(GPR_ERROR,
              "Expected IP to be 4 or 16 bytes, got %d at index %lu of "
              "serverlist. Ignoring",
              ip->size, (unsigned long)idx);
    }
    return false;
  }
  return true;
}

/* vtable for LB tokens in grpc_lb_addresses. */
static void *lb_token_copy(void *token) {
  return token == NULL
             ? NULL
             : (void *)GRPC_MDELEM_REF((grpc_mdelem){(uintptr_t)token}).payload;
}
static void lb_token_destroy(grpc_exec_ctx *exec_ctx, void *token) {
  if (token != NULL) {
    GRPC_MDELEM_UNREF(exec_ctx, (grpc_mdelem){(uintptr_t)token});
  }
}
static int lb_token_cmp(void *token1, void *token2) {
  if (token1 > token2) return 1;
  if (token1 < token2) return -1;
  return 0;
}
static const grpc_lb_user_data_vtable lb_token_vtable = {
    lb_token_copy, lb_token_destroy, lb_token_cmp};

static void parse_server(const grpc_grpclb_server *server,
                         grpc_resolved_address *addr) {
  memset(addr, 0, sizeof(*addr));
  if (server->drop_for_rate_limiting || server->drop_for_load_balancing) return;
  const uint16_t netorder_port = htons((uint16_t)server->port);
  /* the addresses are given in binary format (a in(6)_addr struct) in
   * server->ip_address.bytes. */
  const grpc_grpclb_ip_address *ip = &server->ip_address;
  if (ip->size == 4) {
    addr->len = sizeof(struct sockaddr_in);
    struct sockaddr_in *addr4 = (struct sockaddr_in *)&addr->addr;
    addr4->sin_family = AF_INET;
    memcpy(&addr4->sin_addr, ip->bytes, ip->size);
    addr4->sin_port = netorder_port;
  } else if (ip->size == 16) {
    addr->len = sizeof(struct sockaddr_in6);
    struct sockaddr_in6 *addr6 = (struct sockaddr_in6 *)&addr->addr;
    addr6->sin6_family = AF_INET6;
    memcpy(&addr6->sin6_addr, ip->bytes, ip->size);
    addr6->sin6_port = netorder_port;
  }
}

/* Returns addresses extracted from \a serverlist. */
static grpc_lb_addresses *process_serverlist_locked(
    grpc_exec_ctx *exec_ctx, const grpc_grpclb_serverlist *serverlist) {
  size_t num_valid = 0;
  /* first pass: count how many are valid in order to allocate the necessary
   * memory in a single block */
  for (size_t i = 0; i < serverlist->num_servers; ++i) {
    if (is_server_valid(serverlist->servers[i], i, true)) ++num_valid;
  }
  if (num_valid == 0) return NULL;

  grpc_lb_addresses *lb_addresses =
      grpc_lb_addresses_create(num_valid, &lb_token_vtable);

  /* second pass: actually populate the addresses and LB tokens (aka user data
   * to the outside world) to be read by the RR policy during its creation.
   * Given that the validity tests are very cheap, they are performed again
   * instead of marking the valid ones during the first pass, as this would
   * incurr in an allocation due to the arbitrary number of server */
  size_t addr_idx = 0;
  for (size_t sl_idx = 0; sl_idx < serverlist->num_servers; ++sl_idx) {
    GPR_ASSERT(addr_idx < num_valid);
    const grpc_grpclb_server *server = serverlist->servers[sl_idx];
    if (!is_server_valid(serverlist->servers[sl_idx], sl_idx, false)) continue;

    /* address processing */
    grpc_resolved_address addr;
    parse_server(server, &addr);

    /* lb token processing */
    void *user_data;
    if (server->has_load_balance_token) {
      const size_t lb_token_max_length =
          GPR_ARRAY_SIZE(server->load_balance_token);
      const size_t lb_token_length =
          strnlen(server->load_balance_token, lb_token_max_length);
      grpc_slice lb_token_mdstr = grpc_slice_from_copied_buffer(
          server->load_balance_token, lb_token_length);
      user_data = (void *)grpc_mdelem_from_slices(exec_ctx, GRPC_MDSTR_LB_TOKEN,
                                                  lb_token_mdstr)
                      .payload;
    } else {
      char *uri = grpc_sockaddr_to_uri(&addr);
      gpr_log(GPR_INFO,
              "Missing LB token for backend address '%s'. The empty token will "
              "be used instead",
              uri);
      gpr_free(uri);
      user_data = (void *)GRPC_MDELEM_LB_TOKEN_EMPTY.payload;
    }

    grpc_lb_addresses_set_address(lb_addresses, addr_idx, &addr.addr, addr.len,
                                  false /* is_balancer */,
                                  NULL /* balancer_name */, user_data);
    ++addr_idx;
  }
  GPR_ASSERT(addr_idx == num_valid);
  return lb_addresses;
}

static void update_lb_connectivity_status_locked(
    grpc_exec_ctx *exec_ctx, glb_lb_policy *glb_policy,
    grpc_connectivity_state rr_state, grpc_error *rr_state_error) {
  const grpc_connectivity_state curr_glb_state =
      grpc_connectivity_state_check(&glb_policy->state_tracker);

  /* The new connectivity status is a function of the previous one and the new
   * input coming from the status of the RR policy.
   *
   *  current state (grpclb's)
   *  |
   *  v  || I  |  C  |  R  |  TF  |  SD  |  <- new state (RR's)
   *  ===++====+=====+=====+======+======+
   *   I || I  |  C  |  R  | [I]  | [I]  |
   *  ---++----+-----+-----+------+------+
   *   C || I  |  C  |  R  | [C]  | [C]  |
   *  ---++----+-----+-----+------+------+
   *   R || I  |  C  |  R  | [R]  | [R]  |
   *  ---++----+-----+-----+------+------+
   *  TF || I  |  C  |  R  | [TF] | [TF] |
   *  ---++----+-----+-----+------+------+
   *  SD || NA |  NA |  NA |  NA  |  NA  | (*)
   *  ---++----+-----+-----+------+------+
   *
   * A [STATE] indicates that the old RR policy is kept. In those cases, STATE
   * is the current state of grpclb, which is left untouched.
   *
   *  In summary, if the new state is TRANSIENT_FAILURE or SHUTDOWN, stick to
   *  the previous RR instance.
   *
   *  Note that the status is never updated to SHUTDOWN as a result of calling
   *  this function. Only glb_shutdown() has the power to set that state.
   *
   *  (*) This function mustn't be called during shutting down. */
  GPR_ASSERT(curr_glb_state != GRPC_CHANNEL_SHUTDOWN);

  switch (rr_state) {
    case GRPC_CHANNEL_TRANSIENT_FAILURE:
    case GRPC_CHANNEL_SHUTDOWN:
      GPR_ASSERT(rr_state_error != GRPC_ERROR_NONE);
      break;
    case GRPC_CHANNEL_INIT:
    case GRPC_CHANNEL_IDLE:
    case GRPC_CHANNEL_CONNECTING:
    case GRPC_CHANNEL_READY:
      GPR_ASSERT(rr_state_error == GRPC_ERROR_NONE);
  }

  if (GRPC_TRACER_ON(grpc_lb_glb_trace)) {
    gpr_log(
        GPR_INFO, "Setting grpclb's state to %s from new RR policy %p state.",
        grpc_connectivity_state_name(rr_state), (void *)glb_policy->rr_policy);
  }
  grpc_connectivity_state_set(exec_ctx, &glb_policy->state_tracker, rr_state,
                              GRPC_ERROR_REF(rr_state_error),
                              "update_lb_connectivity_status_locked");
}

/* Perform a pick over \a glb_policy->rr_policy. Given that a pick can return
 * immediately (ignoring its completion callback), we need to perform the
 * cleanups this callback would otherwise be resposible for.
 * If \a force_async is true, then we will manually schedule the
 * completion callback even if the pick is available immediately. */
static bool pick_from_internal_rr_locked(
    grpc_exec_ctx *exec_ctx, glb_lb_policy *glb_policy,
    const grpc_lb_policy_pick_args *pick_args, bool force_async,
    grpc_connected_subchannel **target, wrapped_rr_closure_arg *wc_arg) {
  // Look at the index into the serverlist to see if we should drop this call.
  grpc_grpclb_server *server =
      glb_policy->serverlist->servers[glb_policy->serverlist_index++];
  if (glb_policy->serverlist_index == glb_policy->serverlist->num_servers) {
    glb_policy->serverlist_index = 0;  // Wrap-around.
  }
  if (server->drop_for_rate_limiting || server->drop_for_load_balancing) {
    // Not using the RR policy, so unref it.
    if (GRPC_TRACER_ON(grpc_lb_glb_trace)) {
      gpr_log(GPR_INFO, "Unreffing RR for drop (0x%" PRIxPTR ")",
              (intptr_t)wc_arg->rr_policy);
    }
    GRPC_LB_POLICY_UNREF(exec_ctx, wc_arg->rr_policy, "glb_pick_sync");
    // Update client load reporting stats to indicate the number of
    // dropped calls.  Note that we have to do this here instead of in
    // the client_load_reporting filter, because we do not create a
    // subchannel call (and therefore no client_load_reporting filter)
    // for dropped calls.
    grpc_grpclb_client_stats_add_call_started(wc_arg->client_stats);
    grpc_grpclb_client_stats_add_call_finished(
        server->drop_for_rate_limiting, server->drop_for_load_balancing,
        false /* failed_to_send */, false /* known_received */,
        wc_arg->client_stats);
    grpc_grpclb_client_stats_unref(wc_arg->client_stats);
    if (force_async) {
      GPR_ASSERT(wc_arg->wrapped_closure != NULL);
      grpc_closure_sched(exec_ctx, wc_arg->wrapped_closure, GRPC_ERROR_NONE);
      gpr_free(wc_arg->free_when_done);
      return false;
    }
    gpr_free(wc_arg->free_when_done);
    return true;
  }
  // Pick via the RR policy.
  const bool pick_done = grpc_lb_policy_pick_locked(
      exec_ctx, wc_arg->rr_policy, pick_args, target, wc_arg->context,
      (void **)&wc_arg->lb_token, &wc_arg->wrapper_closure);
  if (pick_done) {
    /* synchronous grpc_lb_policy_pick call. Unref the RR policy. */
    if (GRPC_TRACER_ON(grpc_lb_glb_trace)) {
      gpr_log(GPR_INFO, "Unreffing RR (0x%" PRIxPTR ")",
              (intptr_t)wc_arg->rr_policy);
    }
    GRPC_LB_POLICY_UNREF(exec_ctx, wc_arg->rr_policy, "glb_pick_sync");
    /* add the load reporting initial metadata */
    initial_metadata_add_lb_token(exec_ctx, pick_args->initial_metadata,
                                  pick_args->lb_token_mdelem_storage,
                                  GRPC_MDELEM_REF(wc_arg->lb_token));
    // Pass on client stats via context. Passes ownership of the reference.
    GPR_ASSERT(wc_arg->client_stats != NULL);
    wc_arg->context[GRPC_GRPCLB_CLIENT_STATS].value = wc_arg->client_stats;
    wc_arg->context[GRPC_GRPCLB_CLIENT_STATS].destroy = destroy_client_stats;
    if (force_async) {
      GPR_ASSERT(wc_arg->wrapped_closure != NULL);
      grpc_closure_sched(exec_ctx, wc_arg->wrapped_closure, GRPC_ERROR_NONE);
      gpr_free(wc_arg->free_when_done);
      return false;
    }
    gpr_free(wc_arg->free_when_done);
  }
  /* else, the pending pick will be registered and taken care of by the
   * pending pick list inside the RR policy (glb_policy->rr_policy).
   * Eventually, wrapped_on_complete will be called, which will -among other
   * things- add the LB token to the call's initial metadata */
  return pick_done;
}

static grpc_lb_policy_args *lb_policy_args_create(grpc_exec_ctx *exec_ctx,
                                                  glb_lb_policy *glb_policy) {
  grpc_lb_policy_args *args = gpr_zalloc(sizeof(*args));
  args->client_channel_factory = glb_policy->cc_factory;
  args->combiner = glb_policy->base.combiner;
  grpc_lb_addresses *addresses =
      process_serverlist_locked(exec_ctx, glb_policy->serverlist);
  // Replace the LB addresses in the channel args that we pass down to
  // the subchannel.
  static const char *keys_to_remove[] = {GRPC_ARG_LB_ADDRESSES};
  const grpc_arg arg = grpc_lb_addresses_create_channel_arg(addresses);
  args->args = grpc_channel_args_copy_and_add_and_remove(
      glb_policy->args, keys_to_remove, GPR_ARRAY_SIZE(keys_to_remove), &arg,
      1);
  grpc_lb_addresses_destroy(exec_ctx, addresses);
  return args;
}

static void lb_policy_args_destroy(grpc_exec_ctx *exec_ctx,
                                   grpc_lb_policy_args *args) {
  grpc_channel_args_destroy(exec_ctx, args->args);
  gpr_free(args);
}

static void glb_rr_connectivity_changed_locked(grpc_exec_ctx *exec_ctx,
                                               void *arg, grpc_error *error);
static void create_rr_locked(grpc_exec_ctx *exec_ctx, glb_lb_policy *glb_policy,
                             grpc_lb_policy_args *args) {
  GPR_ASSERT(glb_policy->rr_policy == NULL);

  grpc_lb_policy *new_rr_policy =
      grpc_lb_policy_create(exec_ctx, "round_robin", args);
  if (new_rr_policy == NULL) {
    gpr_log(GPR_ERROR,
            "Failure creating a RoundRobin policy for serverlist update with "
            "%lu entries. The previous RR instance (%p), if any, will continue "
            "to be used. Future updates from the LB will attempt to create new "
            "instances.",
            (unsigned long)glb_policy->serverlist->num_servers,
            (void *)glb_policy->rr_policy);
    return;
  }
  glb_policy->rr_policy = new_rr_policy;

  grpc_error *rr_state_error = NULL;
  const grpc_connectivity_state rr_state =
      grpc_lb_policy_check_connectivity_locked(exec_ctx, glb_policy->rr_policy,
                                               &rr_state_error);
  /* Connectivity state is a function of the RR policy updated/created */
  update_lb_connectivity_status_locked(exec_ctx, glb_policy, rr_state,
                                       rr_state_error);

  /* Add the gRPC LB's interested_parties pollset_set to that of the newly
   * created RR policy. This will make the RR policy progress upon activity on
   * gRPC LB, which in turn is tied to the application's call */
  grpc_pollset_set_add_pollset_set(exec_ctx,
                                   glb_policy->rr_policy->interested_parties,
                                   glb_policy->base.interested_parties);

  /* Allocate the data for the tracking of the new RR policy's connectivity.
   * It'll be deallocated in glb_rr_connectivity_changed() */
  rr_connectivity_data *rr_connectivity =
      gpr_zalloc(sizeof(rr_connectivity_data));
  grpc_closure_init(&rr_connectivity->on_change,
                    glb_rr_connectivity_changed_locked, rr_connectivity,
                    grpc_combiner_scheduler(glb_policy->base.combiner));
  rr_connectivity->glb_policy = glb_policy;
  rr_connectivity->state = rr_state;

  /* Subscribe to changes to the connectivity of the new RR */
  GRPC_LB_POLICY_WEAK_REF(&glb_policy->base, "rr_connectivity_sched");
  grpc_lb_policy_notify_on_state_change_locked(exec_ctx, glb_policy->rr_policy,
                                               &rr_connectivity->state,
                                               &rr_connectivity->on_change);
  grpc_lb_policy_exit_idle_locked(exec_ctx, glb_policy->rr_policy);

  /* Update picks and pings in wait */
  pending_pick *pp;
  while ((pp = glb_policy->pending_picks)) {
    glb_policy->pending_picks = pp->next;
    GRPC_LB_POLICY_REF(glb_policy->rr_policy, "rr_handover_pending_pick");
    pp->wrapped_on_complete_arg.rr_policy = glb_policy->rr_policy;
    pp->wrapped_on_complete_arg.client_stats =
        grpc_grpclb_client_stats_ref(glb_policy->client_stats);
    if (GRPC_TRACER_ON(grpc_lb_glb_trace)) {
      gpr_log(GPR_INFO, "Pending pick about to PICK from 0x%" PRIxPTR "",
              (intptr_t)glb_policy->rr_policy);
    }
    pick_from_internal_rr_locked(exec_ctx, glb_policy, &pp->pick_args,
                                 true /* force_async */, pp->target,
                                 &pp->wrapped_on_complete_arg);
  }

  pending_ping *pping;
  while ((pping = glb_policy->pending_pings)) {
    glb_policy->pending_pings = pping->next;
    GRPC_LB_POLICY_REF(glb_policy->rr_policy, "rr_handover_pending_ping");
    pping->wrapped_notify_arg.rr_policy = glb_policy->rr_policy;
    if (GRPC_TRACER_ON(grpc_lb_glb_trace)) {
      gpr_log(GPR_INFO, "Pending ping about to PING from 0x%" PRIxPTR "",
              (intptr_t)glb_policy->rr_policy);
    }
    grpc_lb_policy_ping_one_locked(exec_ctx, glb_policy->rr_policy,
                                   &pping->wrapped_notify_arg.wrapper_closure);
  }
}

/* glb_policy->rr_policy may be NULL (initial handover) */
static void rr_handover_locked(grpc_exec_ctx *exec_ctx,
                               glb_lb_policy *glb_policy) {
  GPR_ASSERT(glb_policy->serverlist != NULL &&
             glb_policy->serverlist->num_servers > 0);

  if (glb_policy->shutting_down) return;

  grpc_lb_policy_args *args = lb_policy_args_create(exec_ctx, glb_policy);
  if (glb_policy->rr_policy != NULL) {
    if (GRPC_TRACER_ON(grpc_lb_glb_trace)) {
      gpr_log(GPR_DEBUG, "Updating Round Robin policy (%p)",
              (void *)glb_policy->rr_policy);
    }
    grpc_lb_policy_update_locked(exec_ctx, glb_policy->rr_policy, args);
  } else {
    create_rr_locked(exec_ctx, glb_policy, args);
    if (GRPC_TRACER_ON(grpc_lb_glb_trace)) {
      gpr_log(GPR_DEBUG, "Created new Round Robin policy (%p)",
              (void *)glb_policy->rr_policy);
    }
  }
  lb_policy_args_destroy(exec_ctx, args);
}

static void glb_rr_connectivity_changed_locked(grpc_exec_ctx *exec_ctx,
                                               void *arg, grpc_error *error) {
  rr_connectivity_data *rr_connectivity = arg;
  glb_lb_policy *glb_policy = rr_connectivity->glb_policy;

  const bool shutting_down = glb_policy->shutting_down;
  bool unref_needed = false;
  GRPC_ERROR_REF(error);

  if (rr_connectivity->state == GRPC_CHANNEL_SHUTDOWN || shutting_down) {
    /* RR policy shutting down. Don't renew subscription and free the arg of
     * this callback. In addition  we need to stash away the current policy to
     * be UNREF'd after releasing the lock. Otherwise, if the UNREF is the last
     * one, the policy would be destroyed, alongside the lock, which would
     * result in a use-after-free */
    unref_needed = true;
    gpr_free(rr_connectivity);
  } else { /* rr state != SHUTDOWN && !shutting down: biz as usual */
    update_lb_connectivity_status_locked(exec_ctx, glb_policy,
                                         rr_connectivity->state, error);
    /* Resubscribe. Reuse the "rr_connectivity_cb" weak ref. */
    grpc_lb_policy_notify_on_state_change_locked(
        exec_ctx, glb_policy->rr_policy, &rr_connectivity->state,
        &rr_connectivity->on_change);
  }
  if (unref_needed) {
    GRPC_LB_POLICY_WEAK_UNREF(exec_ctx, &glb_policy->base,
                              "rr_connectivity_cb");
  }
  GRPC_ERROR_UNREF(error);
}

static void destroy_balancer_name(grpc_exec_ctx *exec_ctx,
                                  void *balancer_name) {
  gpr_free(balancer_name);
}

static grpc_slice_hash_table_entry targets_info_entry_create(
    const char *address, const char *balancer_name) {
  grpc_slice_hash_table_entry entry;
  entry.key = grpc_slice_from_copied_string(address);
  entry.value = gpr_strdup(balancer_name);
  return entry;
}

static int balancer_name_cmp_fn(void *a, void *b) {
  const char *a_str = a;
  const char *b_str = b;
  return strcmp(a_str, b_str);
}

/* Returns the channel args for the LB channel, used to create a bidirectional
 * stream for the reception of load balancing updates.
 *
 * Inputs:
 *   - \a addresses: corresponding to the balancers.
 *   - \a response_generator: in order to propagate updates from the resolver
 *   above the grpclb policy.
 *   - \a args: other args inherited from the grpclb policy. */
static grpc_channel_args *build_lb_channel_args(
    grpc_exec_ctx *exec_ctx, const grpc_lb_addresses *addresses,
    grpc_fake_resolver_response_generator *response_generator,
    const grpc_channel_args *args) {
  size_t num_grpclb_addrs = 0;
  for (size_t i = 0; i < addresses->num_addresses; ++i) {
    if (addresses->addresses[i].is_balancer) ++num_grpclb_addrs;
  }
  /* All input addresses come from a resolver that claims they are LB services.
   * It's the resolver's responsibility to make sure this policy is only
   * instantiated and used in that case. Otherwise, something has gone wrong. */
  GPR_ASSERT(num_grpclb_addrs > 0);
  grpc_lb_addresses *lb_addresses =
      grpc_lb_addresses_create(num_grpclb_addrs, NULL);
  grpc_slice_hash_table_entry *targets_info_entries =
      gpr_zalloc(sizeof(*targets_info_entries) * num_grpclb_addrs);

  size_t lb_addresses_idx = 0;
  for (size_t i = 0; i < addresses->num_addresses; ++i) {
    if (!addresses->addresses[i].is_balancer) continue;
    if (addresses->addresses[i].user_data != NULL) {
      gpr_log(GPR_ERROR,
              "This LB policy doesn't support user data. It will be ignored");
    }
    char *addr_str;
    GPR_ASSERT(grpc_sockaddr_to_string(
                   &addr_str, &addresses->addresses[i].address, true) > 0);
    targets_info_entries[lb_addresses_idx] = targets_info_entry_create(
        addr_str, addresses->addresses[i].balancer_name);
    gpr_free(addr_str);

    grpc_lb_addresses_set_address(
        lb_addresses, lb_addresses_idx++, addresses->addresses[i].address.addr,
        addresses->addresses[i].address.len, false /* is balancer */,
        addresses->addresses[i].balancer_name, NULL /* user data */);
  }
  GPR_ASSERT(num_grpclb_addrs == lb_addresses_idx);
  grpc_slice_hash_table *targets_info =
      grpc_slice_hash_table_create(num_grpclb_addrs, targets_info_entries,
                                   destroy_balancer_name, balancer_name_cmp_fn);
  gpr_free(targets_info_entries);

  grpc_channel_args *lb_channel_args =
      grpc_lb_policy_grpclb_build_lb_channel_args(exec_ctx, targets_info,
                                                  response_generator, args);

  grpc_arg lb_channel_addresses_arg =
      grpc_lb_addresses_create_channel_arg(lb_addresses);

  grpc_channel_args *result = grpc_channel_args_copy_and_add(
      lb_channel_args, &lb_channel_addresses_arg, 1);
  grpc_slice_hash_table_unref(exec_ctx, targets_info);
  grpc_channel_args_destroy(exec_ctx, lb_channel_args);
  grpc_lb_addresses_destroy(exec_ctx, lb_addresses);
  return result;
}

static void glb_lb_channel_on_connectivity_changed_cb(grpc_exec_ctx *exec_ctx,
                                                      void *arg,
                                                      grpc_error *error);
static grpc_lb_policy *glb_create(grpc_exec_ctx *exec_ctx,
                                  grpc_lb_policy_factory *factory,
                                  grpc_lb_policy_args *args) {
  /* Count the number of gRPC-LB addresses. There must be at least one.
   * TODO(roth): For now, we ignore non-balancer addresses, but in the
   * future, we may change the behavior such that we fall back to using
   * the non-balancer addresses if we cannot reach any balancers. In the
   * fallback case, we should use the LB policy indicated by
   * GRPC_ARG_LB_POLICY_NAME (although if that specifies grpclb or is
   * unset, we should default to pick_first). */
  const grpc_arg *arg =
      grpc_channel_args_find(args->args, GRPC_ARG_LB_ADDRESSES);
  if (arg == NULL || arg->type != GRPC_ARG_POINTER) {
    return NULL;
  }
  grpc_lb_addresses *addresses = arg->value.pointer.p;
  size_t num_grpclb_addrs = 0;
  for (size_t i = 0; i < addresses->num_addresses; ++i) {
    if (addresses->addresses[i].is_balancer) ++num_grpclb_addrs;
  }
  if (num_grpclb_addrs == 0) return NULL;

  glb_lb_policy *glb_policy = gpr_zalloc(sizeof(*glb_policy));

  /* Get server name. */
  arg = grpc_channel_args_find(args->args, GRPC_ARG_SERVER_URI);
  GPR_ASSERT(arg != NULL);
  GPR_ASSERT(arg->type == GRPC_ARG_STRING);
  grpc_uri *uri = grpc_uri_parse(exec_ctx, arg->value.string, true);
  GPR_ASSERT(uri->path[0] != '\0');
  glb_policy->server_name =
      gpr_strdup(uri->path[0] == '/' ? uri->path + 1 : uri->path);
  if (GRPC_TRACER_ON(grpc_lb_glb_trace)) {
    gpr_log(GPR_INFO, "Will use '%s' as the server name for LB request.",
            glb_policy->server_name);
  }
  grpc_uri_destroy(uri);

  glb_policy->cc_factory = args->client_channel_factory;
  GPR_ASSERT(glb_policy->cc_factory != NULL);

  arg = grpc_channel_args_find(args->args, GRPC_ARG_GRPCLB_CALL_TIMEOUT_MS);
  glb_policy->lb_call_timeout_ms =
      grpc_channel_arg_get_integer(arg, (grpc_integer_options){0, 0, INT_MAX});

  // Make sure that GRPC_ARG_LB_POLICY_NAME is set in channel args,
  // since we use this to trigger the client_load_reporting filter.
  grpc_arg new_arg;
  new_arg.key = GRPC_ARG_LB_POLICY_NAME;
  new_arg.type = GRPC_ARG_STRING;
  new_arg.value.string = "grpclb";
  static const char *args_to_remove[] = {GRPC_ARG_LB_POLICY_NAME};
  glb_policy->args = grpc_channel_args_copy_and_add_and_remove(
      args->args, args_to_remove, GPR_ARRAY_SIZE(args_to_remove), &new_arg, 1);

  /* Create a client channel over them to communicate with a LB service */
  glb_policy->response_generator =
      grpc_fake_resolver_response_generator_create();
  grpc_channel_args *lb_channel_args = build_lb_channel_args(
      exec_ctx, addresses, glb_policy->response_generator, args->args);
  char *uri_str;
  gpr_asprintf(&uri_str, "fake:///%s", glb_policy->server_name);
  glb_policy->lb_channel = grpc_lb_policy_grpclb_create_lb_channel(
      exec_ctx, uri_str, args->client_channel_factory, lb_channel_args);

  /* Propagate initial resolution */
  grpc_fake_resolver_response_generator_set_response(
      exec_ctx, glb_policy->response_generator, lb_channel_args);
  grpc_channel_args_destroy(exec_ctx, lb_channel_args);
  gpr_free(uri_str);
  if (glb_policy->lb_channel == NULL) {
    gpr_free((void *)glb_policy->server_name);
    grpc_channel_args_destroy(exec_ctx, glb_policy->args);
    gpr_free(glb_policy);
    return NULL;
  }

  grpc_closure_init(&glb_policy->lb_channel_on_connectivity_changed,
                    glb_lb_channel_on_connectivity_changed_cb, glb_policy,
                    grpc_combiner_scheduler(args->combiner, false));
  grpc_lb_policy_init(&glb_policy->base, &glb_lb_policy_vtable, args->combiner);
  grpc_connectivity_state_init(&glb_policy->state_tracker, GRPC_CHANNEL_IDLE,
                               "grpclb");
  return &glb_policy->base;
}

static void glb_destroy(grpc_exec_ctx *exec_ctx, grpc_lb_policy *pol) {
  glb_lb_policy *glb_policy = (glb_lb_policy *)pol;
  GPR_ASSERT(glb_policy->pending_picks == NULL);
  GPR_ASSERT(glb_policy->pending_pings == NULL);
  gpr_free((void *)glb_policy->server_name);
  grpc_channel_args_destroy(exec_ctx, glb_policy->args);
  if (glb_policy->client_stats != NULL) {
    grpc_grpclb_client_stats_unref(glb_policy->client_stats);
  }
  grpc_connectivity_state_destroy(exec_ctx, &glb_policy->state_tracker);
  if (glb_policy->serverlist != NULL) {
    grpc_grpclb_destroy_serverlist(glb_policy->serverlist);
  }
  grpc_fake_resolver_response_generator_unref(glb_policy->response_generator);
  if (glb_policy->pending_update_args != NULL) {
    grpc_channel_args_destroy(exec_ctx, glb_policy->pending_update_args->args);
    gpr_free(glb_policy->pending_update_args);
  }
  gpr_free(glb_policy);
}

static void glb_shutdown_locked(grpc_exec_ctx *exec_ctx, grpc_lb_policy *pol) {
  glb_lb_policy *glb_policy = (glb_lb_policy *)pol;
  glb_policy->shutting_down = true;

  /* We need a copy of the lb_call pointer because we can't cancell the call
   * while holding glb_policy->mu: lb_on_server_status_received, invoked due to
   * the cancel, needs to acquire that same lock */
  grpc_call *lb_call = glb_policy->lb_call;

  /* glb_policy->lb_call and this local lb_call must be consistent at this point
   * because glb_policy->lb_call is only assigned in lb_call_init_locked as part
   * of query_for_backends_locked, which can only be invoked while
   * glb_policy->shutting_down is false. */
  if (lb_call != NULL) {
    grpc_call_cancel(lb_call, NULL);
    /* lb_on_server_status_received will pick up the cancel and clean up */
  }
  if (glb_policy->retry_timer_active) {
    grpc_timer_cancel(exec_ctx, &glb_policy->lb_call_retry_timer);
    glb_policy->retry_timer_active = false;
  }

  pending_pick *pp = glb_policy->pending_picks;
  glb_policy->pending_picks = NULL;
  pending_ping *pping = glb_policy->pending_pings;
  glb_policy->pending_pings = NULL;
  if (glb_policy->rr_policy) {
    GRPC_LB_POLICY_UNREF(exec_ctx, glb_policy->rr_policy, "glb_shutdown");
  }
  // We destroy the LB channel here because
  // glb_lb_channel_on_connectivity_changed_cb needs a valid glb_policy
  // instance.  Destroying the lb channel in glb_destroy would likely result in
  // a callback invocation without a valid glb_policy arg.
  if (glb_policy->lb_channel != NULL) {
    grpc_channel_destroy(glb_policy->lb_channel);
    glb_policy->lb_channel = NULL;
  }
  grpc_connectivity_state_set(
      exec_ctx, &glb_policy->state_tracker, GRPC_CHANNEL_SHUTDOWN,
      GRPC_ERROR_CREATE_FROM_STATIC_STRING("Channel Shutdown"), "glb_shutdown");

  while (pp != NULL) {
    pending_pick *next = pp->next;
    *pp->target = NULL;
    grpc_closure_sched(exec_ctx, &pp->wrapped_on_complete_arg.wrapper_closure,
                       GRPC_ERROR_NONE);
    pp = next;
  }

  while (pping != NULL) {
    pending_ping *next = pping->next;
    grpc_closure_sched(exec_ctx, &pping->wrapped_notify_arg.wrapper_closure,
                       GRPC_ERROR_NONE);
    pping = next;
  }
}

static void glb_cancel_pick_locked(grpc_exec_ctx *exec_ctx, grpc_lb_policy *pol,
                                   grpc_connected_subchannel **target,
                                   grpc_error *error) {
  glb_lb_policy *glb_policy = (glb_lb_policy *)pol;
  pending_pick *pp = glb_policy->pending_picks;
  glb_policy->pending_picks = NULL;
  while (pp != NULL) {
    pending_pick *next = pp->next;
    if (pp->target == target) {
      *target = NULL;
      grpc_closure_sched(exec_ctx, &pp->wrapped_on_complete_arg.wrapper_closure,
                         GRPC_ERROR_CREATE_REFERENCING_FROM_STATIC_STRING(
                             "Pick Cancelled", &error, 1));
    } else {
      pp->next = glb_policy->pending_picks;
      glb_policy->pending_picks = pp;
    }
    pp = next;
  }
  GRPC_ERROR_UNREF(error);
}

static void glb_cancel_picks_locked(grpc_exec_ctx *exec_ctx,
                                    grpc_lb_policy *pol,
                                    uint32_t initial_metadata_flags_mask,
                                    uint32_t initial_metadata_flags_eq,
                                    grpc_error *error) {
  glb_lb_policy *glb_policy = (glb_lb_policy *)pol;
  pending_pick *pp = glb_policy->pending_picks;
  glb_policy->pending_picks = NULL;
  while (pp != NULL) {
    pending_pick *next = pp->next;
    if ((pp->pick_args.initial_metadata_flags & initial_metadata_flags_mask) ==
        initial_metadata_flags_eq) {
      grpc_closure_sched(exec_ctx, &pp->wrapped_on_complete_arg.wrapper_closure,
                         GRPC_ERROR_CREATE_REFERENCING_FROM_STATIC_STRING(
                             "Pick Cancelled", &error, 1));
    } else {
      pp->next = glb_policy->pending_picks;
      glb_policy->pending_picks = pp;
    }
    pp = next;
  }
  GRPC_ERROR_UNREF(error);
}

static void query_for_backends_locked(grpc_exec_ctx *exec_ctx,
                                      glb_lb_policy *glb_policy);
static void start_picking_locked(grpc_exec_ctx *exec_ctx,
                                 glb_lb_policy *glb_policy) {
  glb_policy->started_picking = true;
  gpr_backoff_reset(&glb_policy->lb_call_backoff_state);
  query_for_backends_locked(exec_ctx, glb_policy);
}

static void glb_exit_idle_locked(grpc_exec_ctx *exec_ctx, grpc_lb_policy *pol) {
  glb_lb_policy *glb_policy = (glb_lb_policy *)pol;
  if (!glb_policy->started_picking) {
    start_picking_locked(exec_ctx, glb_policy);
  }
}

static int glb_pick_locked(grpc_exec_ctx *exec_ctx, grpc_lb_policy *pol,
                           const grpc_lb_policy_pick_args *pick_args,
                           grpc_connected_subchannel **target,
                           grpc_call_context_element *context, void **user_data,
                           grpc_closure *on_complete) {
  if (pick_args->lb_token_mdelem_storage == NULL) {
    *target = NULL;
    grpc_closure_sched(exec_ctx, on_complete,
                       GRPC_ERROR_CREATE_FROM_STATIC_STRING(
                           "No mdelem storage for the LB token. Load reporting "
                           "won't work without it. Failing"));
    return 0;
  }

  glb_lb_policy *glb_policy = (glb_lb_policy *)pol;
  bool pick_done;

  if (glb_policy->rr_policy != NULL) {
    if (GRPC_TRACER_ON(grpc_lb_glb_trace)) {
      gpr_log(GPR_INFO, "grpclb %p about to PICK from RR %p",
              (void *)glb_policy, (void *)glb_policy->rr_policy);
    }
    GRPC_LB_POLICY_REF(glb_policy->rr_policy, "glb_pick");

    wrapped_rr_closure_arg *wc_arg = gpr_zalloc(sizeof(wrapped_rr_closure_arg));

    grpc_closure_init(&wc_arg->wrapper_closure, wrapped_rr_closure, wc_arg,
                      grpc_schedule_on_exec_ctx);
    wc_arg->rr_policy = glb_policy->rr_policy;
    wc_arg->target = target;
    wc_arg->context = context;
    GPR_ASSERT(glb_policy->client_stats != NULL);
    wc_arg->client_stats =
        grpc_grpclb_client_stats_ref(glb_policy->client_stats);
    wc_arg->wrapped_closure = on_complete;
    wc_arg->lb_token_mdelem_storage = pick_args->lb_token_mdelem_storage;
    wc_arg->initial_metadata = pick_args->initial_metadata;
    wc_arg->free_when_done = wc_arg;
    pick_done =
        pick_from_internal_rr_locked(exec_ctx, glb_policy, pick_args,
                                     false /* force_async */, target, wc_arg);
  } else {
    if (GRPC_TRACER_ON(grpc_lb_glb_trace)) {
      gpr_log(GPR_DEBUG,
              "No RR policy in grpclb instance %p. Adding to grpclb's pending "
              "picks",
              (void *)(glb_policy));
    }
    add_pending_pick(&glb_policy->pending_picks, pick_args, target, context,
                     on_complete);

    if (!glb_policy->started_picking) {
      start_picking_locked(exec_ctx, glb_policy);
    }
    pick_done = false;
  }
  return pick_done;
}

static grpc_connectivity_state glb_check_connectivity_locked(
    grpc_exec_ctx *exec_ctx, grpc_lb_policy *pol,
    grpc_error **connectivity_error) {
  glb_lb_policy *glb_policy = (glb_lb_policy *)pol;
  return grpc_connectivity_state_get(&glb_policy->state_tracker,
                                     connectivity_error);
}

static void glb_ping_one_locked(grpc_exec_ctx *exec_ctx, grpc_lb_policy *pol,
                                grpc_closure *closure) {
  glb_lb_policy *glb_policy = (glb_lb_policy *)pol;
  if (glb_policy->rr_policy) {
    grpc_lb_policy_ping_one_locked(exec_ctx, glb_policy->rr_policy, closure);
  } else {
    add_pending_ping(&glb_policy->pending_pings, closure);
    if (!glb_policy->started_picking) {
      start_picking_locked(exec_ctx, glb_policy);
    }
  }
}

static void glb_notify_on_state_change_locked(grpc_exec_ctx *exec_ctx,
                                              grpc_lb_policy *pol,
                                              grpc_connectivity_state *current,
                                              grpc_closure *notify) {
  glb_lb_policy *glb_policy = (glb_lb_policy *)pol;
  grpc_connectivity_state_notify_on_state_change(
      exec_ctx, &glb_policy->state_tracker, current, notify);
}

static void send_client_load_report_locked(grpc_exec_ctx *exec_ctx, void *arg,
                                           grpc_error *error);

static void schedule_next_client_load_report(grpc_exec_ctx *exec_ctx,
                                             glb_lb_policy *glb_policy) {
  const gpr_timespec now = gpr_now(GPR_CLOCK_MONOTONIC);
  const gpr_timespec next_client_load_report_time =
      gpr_time_add(now, glb_policy->client_stats_report_interval);
  grpc_closure_init(&glb_policy->client_load_report_closure,
                    send_client_load_report_locked, glb_policy,
                    grpc_combiner_scheduler(glb_policy->base.combiner));
  grpc_timer_init(exec_ctx, &glb_policy->client_load_report_timer,
                  next_client_load_report_time,
                  &glb_policy->client_load_report_closure, now);
}

static void client_load_report_done_locked(grpc_exec_ctx *exec_ctx, void *arg,
                                           grpc_error *error) {
  glb_lb_policy *glb_policy = arg;
  grpc_byte_buffer_destroy(glb_policy->client_load_report_payload);
  glb_policy->client_load_report_payload = NULL;
  if (error != GRPC_ERROR_NONE || glb_policy->lb_call == NULL) {
    glb_policy->client_load_report_timer_pending = false;
    GRPC_LB_POLICY_WEAK_UNREF(exec_ctx, &glb_policy->base,
                              "client_load_report");
    return;
  }
  schedule_next_client_load_report(exec_ctx, glb_policy);
}

static void do_send_client_load_report_locked(grpc_exec_ctx *exec_ctx,
                                              glb_lb_policy *glb_policy) {
  grpc_op op;
  memset(&op, 0, sizeof(op));
  op.op = GRPC_OP_SEND_MESSAGE;
  op.data.send_message.send_message = glb_policy->client_load_report_payload;
  grpc_closure_init(&glb_policy->client_load_report_closure,
                    client_load_report_done_locked, glb_policy,
                    grpc_combiner_scheduler(glb_policy->base.combiner));
  grpc_call_error call_error = grpc_call_start_batch_and_execute(
      exec_ctx, glb_policy->lb_call, &op, 1,
      &glb_policy->client_load_report_closure);
  GPR_ASSERT(GRPC_CALL_OK == call_error);
}

static bool load_report_counters_are_zero(grpc_grpclb_request *request) {
  return request->client_stats.num_calls_started == 0 &&
         request->client_stats.num_calls_finished == 0 &&
         request->client_stats.num_calls_finished_with_drop_for_rate_limiting ==
             0 &&
         request->client_stats
                 .num_calls_finished_with_drop_for_load_balancing == 0 &&
         request->client_stats.num_calls_finished_with_client_failed_to_send ==
             0 &&
         request->client_stats.num_calls_finished_known_received == 0;
}

static void send_client_load_report_locked(grpc_exec_ctx *exec_ctx, void *arg,
                                           grpc_error *error) {
  glb_lb_policy *glb_policy = arg;
  if (error == GRPC_ERROR_CANCELLED || glb_policy->lb_call == NULL) {
    glb_policy->client_load_report_timer_pending = false;
    GRPC_LB_POLICY_WEAK_UNREF(exec_ctx, &glb_policy->base,
                              "client_load_report");
    return;
  }
  // Construct message payload.
  GPR_ASSERT(glb_policy->client_load_report_payload == NULL);
  grpc_grpclb_request *request =
      grpc_grpclb_load_report_request_create(glb_policy->client_stats);
  // Skip client load report if the counters were all zero in the last
  // report and they are still zero in this one.
  if (load_report_counters_are_zero(request)) {
    if (glb_policy->last_client_load_report_counters_were_zero) {
      grpc_grpclb_request_destroy(request);
      schedule_next_client_load_report(exec_ctx, glb_policy);
      return;
    }
    glb_policy->last_client_load_report_counters_were_zero = true;
  } else {
    glb_policy->last_client_load_report_counters_were_zero = false;
  }
  grpc_slice request_payload_slice = grpc_grpclb_request_encode(request);
  glb_policy->client_load_report_payload =
      grpc_raw_byte_buffer_create(&request_payload_slice, 1);
  grpc_slice_unref_internal(exec_ctx, request_payload_slice);
  grpc_grpclb_request_destroy(request);
  // If we've already sent the initial request, then we can go ahead and
  // sent the load report.  Otherwise, we need to wait until the initial
  // request has been sent to send this
  // (see lb_on_sent_initial_request_locked() below).
  if (glb_policy->initial_request_sent) {
    do_send_client_load_report_locked(exec_ctx, glb_policy);
  }
}

static void lb_on_sent_initial_request_locked(grpc_exec_ctx *exec_ctx,
                                              void *arg, grpc_error *error);
static void lb_on_server_status_received_locked(grpc_exec_ctx *exec_ctx,
                                                void *arg, grpc_error *error);
static void lb_on_response_received_locked(grpc_exec_ctx *exec_ctx, void *arg,
                                           grpc_error *error);
static void lb_call_init_locked(grpc_exec_ctx *exec_ctx,
                                glb_lb_policy *glb_policy) {
  GPR_ASSERT(glb_policy->server_name != NULL);
  GPR_ASSERT(glb_policy->server_name[0] != '\0');
  GPR_ASSERT(glb_policy->lb_call == NULL);
  GPR_ASSERT(!glb_policy->shutting_down);

  /* Note the following LB call progresses every time there's activity in \a
   * glb_policy->base.interested_parties, which is comprised of the polling
   * entities from \a client_channel. */
  grpc_slice host = grpc_slice_from_copied_string(glb_policy->server_name);
  gpr_timespec deadline =
      glb_policy->lb_call_timeout_ms == 0
          ? gpr_inf_future(GPR_CLOCK_MONOTONIC)
          : gpr_time_add(gpr_now(GPR_CLOCK_MONOTONIC),
                         gpr_time_from_millis(glb_policy->lb_call_timeout_ms,
                                              GPR_TIMESPAN));
  glb_policy->lb_call = grpc_channel_create_pollset_set_call(
      exec_ctx, glb_policy->lb_channel, NULL, GRPC_PROPAGATE_DEFAULTS,
      glb_policy->base.interested_parties,
      GRPC_MDSTR_SLASH_GRPC_DOT_LB_DOT_V1_DOT_LOADBALANCER_SLASH_BALANCELOAD,
      &host, deadline, NULL);
  grpc_slice_unref_internal(exec_ctx, host);

  if (glb_policy->client_stats != NULL) {
    grpc_grpclb_client_stats_unref(glb_policy->client_stats);
  }
  glb_policy->client_stats = grpc_grpclb_client_stats_create();

  grpc_metadata_array_init(&glb_policy->lb_initial_metadata_recv);
  grpc_metadata_array_init(&glb_policy->lb_trailing_metadata_recv);

  grpc_grpclb_request *request =
      grpc_grpclb_request_create(glb_policy->server_name);
  grpc_slice request_payload_slice = grpc_grpclb_request_encode(request);
  glb_policy->lb_request_payload =
      grpc_raw_byte_buffer_create(&request_payload_slice, 1);
  grpc_slice_unref_internal(exec_ctx, request_payload_slice);
  grpc_grpclb_request_destroy(request);

  grpc_closure_init(&glb_policy->lb_on_sent_initial_request,
                    lb_on_sent_initial_request_locked, glb_policy,
                    grpc_combiner_scheduler(glb_policy->base.combiner));
  grpc_closure_init(&glb_policy->lb_on_server_status_received,
                    lb_on_server_status_received_locked, glb_policy,
                    grpc_combiner_scheduler(glb_policy->base.combiner));
  grpc_closure_init(&glb_policy->lb_on_response_received,
                    lb_on_response_received_locked, glb_policy,
                    grpc_combiner_scheduler(glb_policy->base.combiner));

  gpr_backoff_init(&glb_policy->lb_call_backoff_state,
                   GRPC_GRPCLB_INITIAL_CONNECT_BACKOFF_SECONDS,
                   GRPC_GRPCLB_RECONNECT_BACKOFF_MULTIPLIER,
                   GRPC_GRPCLB_RECONNECT_JITTER,
                   GRPC_GRPCLB_MIN_CONNECT_TIMEOUT_SECONDS * 1000,
                   GRPC_GRPCLB_RECONNECT_MAX_BACKOFF_SECONDS * 1000);

  glb_policy->initial_request_sent = false;
  glb_policy->seen_initial_response = false;
  glb_policy->last_client_load_report_counters_were_zero = false;
}

static void lb_call_destroy_locked(grpc_exec_ctx *exec_ctx,
                                   glb_lb_policy *glb_policy) {
  GPR_ASSERT(glb_policy->lb_call != NULL);
  grpc_call_unref(glb_policy->lb_call);
  glb_policy->lb_call = NULL;

  grpc_metadata_array_destroy(&glb_policy->lb_initial_metadata_recv);
  grpc_metadata_array_destroy(&glb_policy->lb_trailing_metadata_recv);

  grpc_byte_buffer_destroy(glb_policy->lb_request_payload);
  grpc_slice_unref_internal(exec_ctx, glb_policy->lb_call_status_details);

  if (!glb_policy->client_load_report_timer_pending) {
    grpc_timer_cancel(exec_ctx, &glb_policy->client_load_report_timer);
  }
}

/*
 * Auxiliary functions and LB client callbacks.
 */
static void query_for_backends_locked(grpc_exec_ctx *exec_ctx,
                                      glb_lb_policy *glb_policy) {
  GPR_ASSERT(glb_policy->lb_channel != NULL);
  if (glb_policy->shutting_down) return;

  lb_call_init_locked(exec_ctx, glb_policy);

  if (GRPC_TRACER_ON(grpc_lb_glb_trace)) {
    gpr_log(GPR_INFO,
            "Query for backends (grpclb: %p, lb_channel: %p, lb_call: %p)",
            (void *)glb_policy, (void *)glb_policy->lb_channel,
            (void *)glb_policy->lb_call);
  }
  GPR_ASSERT(glb_policy->lb_call != NULL);

  grpc_call_error call_error;
  grpc_op ops[4];
  memset(ops, 0, sizeof(ops));

  grpc_op *op = ops;
  op->op = GRPC_OP_SEND_INITIAL_METADATA;
  op->data.send_initial_metadata.count = 0;
  op->flags = 0;
  op->reserved = NULL;
  op++;
  op->op = GRPC_OP_RECV_INITIAL_METADATA;
  op->data.recv_initial_metadata.recv_initial_metadata =
      &glb_policy->lb_initial_metadata_recv;
  op->flags = 0;
  op->reserved = NULL;
  op++;
  GPR_ASSERT(glb_policy->lb_request_payload != NULL);
  op->op = GRPC_OP_SEND_MESSAGE;
  op->data.send_message.send_message = glb_policy->lb_request_payload;
  op->flags = 0;
  op->reserved = NULL;
  op++;
  /* take a weak ref (won't prevent calling of \a glb_shutdown if the strong ref
   * count goes to zero) to be unref'd in lb_on_sent_initial_request_locked() */
  GRPC_LB_POLICY_WEAK_REF(&glb_policy->base, "lb_on_server_status_received");
  call_error = grpc_call_start_batch_and_execute(
      exec_ctx, glb_policy->lb_call, ops, (size_t)(op - ops),
      &glb_policy->lb_on_sent_initial_request);
  GPR_ASSERT(GRPC_CALL_OK == call_error);

  op = ops;
  op->op = GRPC_OP_RECV_STATUS_ON_CLIENT;
  op->data.recv_status_on_client.trailing_metadata =
      &glb_policy->lb_trailing_metadata_recv;
  op->data.recv_status_on_client.status = &glb_policy->lb_call_status;
  op->data.recv_status_on_client.status_details =
      &glb_policy->lb_call_status_details;
  op->flags = 0;
  op->reserved = NULL;
  op++;
  /* take a weak ref (won't prevent calling of \a glb_shutdown if the strong ref
   * count goes to zero) to be unref'd in lb_on_server_status_received */
  GRPC_LB_POLICY_WEAK_REF(&glb_policy->base, "lb_on_server_status_received");
  call_error = grpc_call_start_batch_and_execute(
      exec_ctx, glb_policy->lb_call, ops, (size_t)(op - ops),
      &glb_policy->lb_on_server_status_received);
  GPR_ASSERT(GRPC_CALL_OK == call_error);

  op = ops;
  op->op = GRPC_OP_RECV_MESSAGE;
  op->data.recv_message.recv_message = &glb_policy->lb_response_payload;
  op->flags = 0;
  op->reserved = NULL;
  op++;
  /* take another weak ref to be unref'd in lb_on_response_received */
  GRPC_LB_POLICY_WEAK_REF(&glb_policy->base, "lb_on_response_received");
  call_error = grpc_call_start_batch_and_execute(
      exec_ctx, glb_policy->lb_call, ops, (size_t)(op - ops),
      &glb_policy->lb_on_response_received);
  GPR_ASSERT(GRPC_CALL_OK == call_error);
}

static void lb_on_sent_initial_request_locked(grpc_exec_ctx *exec_ctx,
                                              void *arg, grpc_error *error) {
  glb_lb_policy *glb_policy = arg;
  glb_policy->initial_request_sent = true;
  // If we attempted to send a client load report before the initial
  // request was sent, send the load report now.
  if (glb_policy->client_load_report_payload != NULL) {
    do_send_client_load_report_locked(exec_ctx, glb_policy);
  }
  GRPC_LB_POLICY_WEAK_UNREF(exec_ctx, &glb_policy->base,
                            "lb_on_response_received_locked");
}

static void lb_on_response_received_locked(grpc_exec_ctx *exec_ctx, void *arg,
                                           grpc_error *error) {
  glb_lb_policy *glb_policy = arg;

  grpc_op ops[2];
  memset(ops, 0, sizeof(ops));
  grpc_op *op = ops;
  if (glb_policy->lb_response_payload != NULL) {
    gpr_backoff_reset(&glb_policy->lb_call_backoff_state);
    /* Received data from the LB server. Look inside
     * glb_policy->lb_response_payload, for a serverlist. */
    grpc_byte_buffer_reader bbr;
    grpc_byte_buffer_reader_init(&bbr, glb_policy->lb_response_payload);
    grpc_slice response_slice = grpc_byte_buffer_reader_readall(&bbr);
    grpc_byte_buffer_destroy(glb_policy->lb_response_payload);

    grpc_grpclb_initial_response *response = NULL;
    if (!glb_policy->seen_initial_response &&
        (response = grpc_grpclb_initial_response_parse(response_slice)) !=
            NULL) {
      if (response->has_client_stats_report_interval) {
        glb_policy->client_stats_report_interval =
            gpr_time_max(gpr_time_from_seconds(1, GPR_TIMESPAN),
                         grpc_grpclb_duration_to_timespec(
                             &response->client_stats_report_interval));
        if (GRPC_TRACER_ON(grpc_lb_glb_trace)) {
          gpr_log(GPR_INFO,
                  "received initial LB response message; "
                  "client load reporting interval = %" PRId64 ".%09d sec",
                  glb_policy->client_stats_report_interval.tv_sec,
                  glb_policy->client_stats_report_interval.tv_nsec);
        }
        /* take a weak ref (won't prevent calling of \a glb_shutdown() if the
         * strong ref count goes to zero) to be unref'd in
         * send_client_load_report() */
        glb_policy->client_load_report_timer_pending = true;
        GRPC_LB_POLICY_WEAK_REF(&glb_policy->base, "client_load_report");
        schedule_next_client_load_report(exec_ctx, glb_policy);
      } else if (GRPC_TRACER_ON(grpc_lb_glb_trace)) {
        gpr_log(GPR_INFO,
                "received initial LB response message; "
                "client load reporting NOT enabled");
      }
      grpc_grpclb_initial_response_destroy(response);
      glb_policy->seen_initial_response = true;
    } else {
      grpc_grpclb_serverlist *serverlist =
          grpc_grpclb_response_parse_serverlist(response_slice);
      if (serverlist != NULL) {
        GPR_ASSERT(glb_policy->lb_call != NULL);
        if (GRPC_TRACER_ON(grpc_lb_glb_trace)) {
          gpr_log(GPR_INFO, "Serverlist with %lu servers received",
                  (unsigned long)serverlist->num_servers);
          for (size_t i = 0; i < serverlist->num_servers; ++i) {
            grpc_resolved_address addr;
            parse_server(serverlist->servers[i], &addr);
            char *ipport;
            grpc_sockaddr_to_string(&ipport, &addr, false);
            gpr_log(GPR_INFO, "Serverlist[%lu]: %s", (unsigned long)i, ipport);
            gpr_free(ipport);
          }
        }

        /* update serverlist */
        if (serverlist->num_servers > 0) {
          if (grpc_grpclb_serverlist_equals(glb_policy->serverlist,
                                            serverlist)) {
            if (GRPC_TRACER_ON(grpc_lb_glb_trace)) {
              gpr_log(GPR_INFO,
                      "Incoming server list identical to current, ignoring.");
            }
            grpc_grpclb_destroy_serverlist(serverlist);
          } else { /* new serverlist */
            if (glb_policy->serverlist != NULL) {
              /* dispose of the old serverlist */
              grpc_grpclb_destroy_serverlist(glb_policy->serverlist);
            }
            /* and update the copy in the glb_lb_policy instance. This
             * serverlist instance will be destroyed either upon the next
             * update or in glb_destroy() */
            glb_policy->serverlist = serverlist;
            glb_policy->serverlist_index = 0;
            rr_handover_locked(exec_ctx, glb_policy);
          }
        } else {
          if (GRPC_TRACER_ON(grpc_lb_glb_trace)) {
            gpr_log(GPR_INFO,
                    "Received empty server list. Picks will stay pending until "
                    "a response with > 0 servers is received");
          }
          grpc_grpclb_destroy_serverlist(serverlist);
        }
      } else { /* serverlist == NULL */
        gpr_log(GPR_ERROR, "Invalid LB response received: '%s'. Ignoring.",
                grpc_dump_slice(response_slice, GPR_DUMP_ASCII | GPR_DUMP_HEX));
      }
    }

    grpc_slice_unref_internal(exec_ctx, response_slice);

    if (!glb_policy->shutting_down) {
      /* keep listening for serverlist updates */
      op->op = GRPC_OP_RECV_MESSAGE;
      op->data.recv_message.recv_message = &glb_policy->lb_response_payload;
      op->flags = 0;
      op->reserved = NULL;
      op++;
      /* reuse the "lb_on_response_received" weak ref taken in
       * query_for_backends_locked() */
      const grpc_call_error call_error = grpc_call_start_batch_and_execute(
          exec_ctx, glb_policy->lb_call, ops, (size_t)(op - ops),
          &glb_policy->lb_on_response_received); /* loop */
      GPR_ASSERT(GRPC_CALL_OK == call_error);
    }
  } else { /* empty payload: call cancelled. */
           /* dispose of the "lb_on_response_received" weak ref taken in
            * query_for_backends_locked() and reused in every reception loop */
    GRPC_LB_POLICY_WEAK_UNREF(exec_ctx, &glb_policy->base,
                              "lb_on_response_received_empty_payload");
  }
}

static void lb_call_on_retry_timer_locked(grpc_exec_ctx *exec_ctx, void *arg,
                                          grpc_error *error) {
  glb_lb_policy *glb_policy = arg;
  glb_policy->retry_timer_active = false;
  if (!glb_policy->shutting_down && error == GRPC_ERROR_NONE) {
    if (GRPC_TRACER_ON(grpc_lb_glb_trace)) {
      gpr_log(GPR_INFO, "Restaring call to LB server (grpclb %p)",
              (void *)glb_policy);
    }
    GPR_ASSERT(glb_policy->lb_call == NULL);
    query_for_backends_locked(exec_ctx, glb_policy);
  }
  GRPC_LB_POLICY_WEAK_UNREF(exec_ctx, &glb_policy->base, "grpclb_retry_timer");
}

static void lb_on_server_status_received_locked(grpc_exec_ctx *exec_ctx,
                                                void *arg, grpc_error *error) {
  glb_lb_policy *glb_policy = arg;
  GPR_ASSERT(glb_policy->lb_call != NULL);
  if (GRPC_TRACER_ON(grpc_lb_glb_trace)) {
    char *status_details =
        grpc_slice_to_c_string(glb_policy->lb_call_status_details);
    gpr_log(GPR_INFO,
            "Status from LB server received. Status = %d, Details = '%s', "
            "(call: %p), error %p",
            glb_policy->lb_call_status, status_details,
            (void *)glb_policy->lb_call, (void *)error);
    gpr_free(status_details);
  }
  /* We need to perform cleanups no matter what. */
  lb_call_destroy_locked(exec_ctx, glb_policy);
  if (glb_policy->started_picking && glb_policy->updating_lb_call) {
    if (glb_policy->retry_timer_active) {
      grpc_timer_cancel(exec_ctx, &glb_policy->lb_call_retry_timer);
    }
    if (!glb_policy->shutting_down) start_picking_locked(exec_ctx, glb_policy);
    glb_policy->updating_lb_call = false;
  } else if (!glb_policy->shutting_down) {
    /* if we aren't shutting down, restart the LB client call after some time */
    gpr_timespec now = gpr_now(GPR_CLOCK_MONOTONIC);
    gpr_timespec next_try =
        gpr_backoff_step(&glb_policy->lb_call_backoff_state, now);
    if (GRPC_TRACER_ON(grpc_lb_glb_trace)) {
      gpr_log(GPR_DEBUG, "Connection to LB server lost (grpclb: %p)...",
              (void *)glb_policy);
      gpr_timespec timeout = gpr_time_sub(next_try, now);
      if (gpr_time_cmp(timeout, gpr_time_0(timeout.clock_type)) > 0) {
        gpr_log(GPR_DEBUG,
                "... retry_timer_active in %" PRId64 ".%09d seconds.",
                timeout.tv_sec, timeout.tv_nsec);
      } else {
        gpr_log(GPR_DEBUG, "... retry_timer_active immediately.");
      }
    }
    GRPC_LB_POLICY_WEAK_REF(&glb_policy->base, "grpclb_retry_timer");
<<<<<<< HEAD
    grpc_closure_init(&glb_policy->lb_on_call_retry,
                      lb_call_on_retry_timer_locked, glb_policy,
                      grpc_combiner_scheduler(glb_policy->base.combiner));
=======
    grpc_closure_init(
        &glb_policy->lb_on_call_retry, lb_call_on_retry_timer_locked,
        glb_policy, grpc_combiner_scheduler(glb_policy->base.combiner, false));
    glb_policy->retry_timer_active = true;
>>>>>>> 3f02e8cb
    grpc_timer_init(exec_ctx, &glb_policy->lb_call_retry_timer, next_try,
                    &glb_policy->lb_on_call_retry, now);
  }
  GRPC_LB_POLICY_WEAK_UNREF(exec_ctx, &glb_policy->base,
                            "lb_on_server_status_received");
}

static void glb_update_locked(grpc_exec_ctx *exec_ctx, grpc_lb_policy *policy,
                              const grpc_lb_policy_args *args) {
  glb_lb_policy *glb_policy = (glb_lb_policy *)policy;

  if (glb_policy->updating_lb_channel) {
    if (GRPC_TRACER_ON(grpc_lb_glb_trace)) {
      gpr_log(GPR_INFO,
              "Update already in progress for grpclb %p. Deferring update.",
              (void *)glb_policy);
    }
    if (glb_policy->pending_update_args != NULL) {
      grpc_channel_args_destroy(exec_ctx,
                                glb_policy->pending_update_args->args);
      gpr_free(glb_policy->pending_update_args);
    }
    glb_policy->pending_update_args =
        gpr_zalloc(sizeof(*glb_policy->pending_update_args));
    glb_policy->pending_update_args->client_channel_factory =
        args->client_channel_factory;
    glb_policy->pending_update_args->args = grpc_channel_args_copy(args->args);
    glb_policy->pending_update_args->combiner = args->combiner;
    return;
  }

  glb_policy->updating_lb_channel = true;
  // Propagate update to lb_channel (pick first).
  const grpc_arg *arg =
      grpc_channel_args_find(args->args, GRPC_ARG_LB_ADDRESSES);
  if (arg == NULL || arg->type != GRPC_ARG_POINTER) {
    if (glb_policy->lb_channel == NULL) {
      // If we don't have a current channel to the LB, go into TRANSIENT
      // FAILURE.
      grpc_connectivity_state_set(
          exec_ctx, &glb_policy->state_tracker, GRPC_CHANNEL_TRANSIENT_FAILURE,
          GRPC_ERROR_CREATE_FROM_STATIC_STRING("Missing update in args"),
          "glb_update_missing");
    } else {
      // otherwise, keep using the current LB channel (ignore this update).
      gpr_log(GPR_ERROR,
              "No valid LB addresses channel arg for grpclb %p update, "
              "ignoring.",
              (void *)glb_policy);
    }
  }
  const grpc_lb_addresses *addresses = arg->value.pointer.p;
  GPR_ASSERT(glb_policy->lb_channel != NULL);
  grpc_channel_args *lb_channel_args = build_lb_channel_args(
      exec_ctx, addresses, glb_policy->response_generator, args->args);
  /* Propagate updates to the LB channel through the fake resolver */
  grpc_fake_resolver_response_generator_set_response(
      exec_ctx, glb_policy->response_generator, lb_channel_args);
  grpc_channel_args_destroy(exec_ctx, lb_channel_args);

  if (!glb_policy->watching_lb_channel) {
    // Watch the LB channel connectivity for connection.
    glb_policy->lb_channel_connectivity = GRPC_CHANNEL_INIT;
    grpc_channel_element *client_channel_elem = grpc_channel_stack_last_element(
        grpc_channel_get_channel_stack(glb_policy->lb_channel));
    GPR_ASSERT(client_channel_elem->filter == &grpc_client_channel_filter);
    glb_policy->watching_lb_channel = true;
    GRPC_LB_POLICY_WEAK_REF(&glb_policy->base, "watch_lb_channel_connectivity");
    grpc_client_channel_watch_connectivity_state(
        exec_ctx, client_channel_elem,
        grpc_polling_entity_create_from_pollset_set(
            glb_policy->base.interested_parties),
        &glb_policy->lb_channel_connectivity,
        &glb_policy->lb_channel_on_connectivity_changed, NULL);
  }
}

// Invoked as part of the update process. It continues watching the LB channel
// until it shuts down or becomes READY. It's invoked even if the LB channel
// stayed READY throughout the update (for example if the update is identical).
static void glb_lb_channel_on_connectivity_changed_cb(grpc_exec_ctx *exec_ctx,
                                                      void *arg,
                                                      grpc_error *error) {
  glb_lb_policy *glb_policy = arg;
  if (glb_policy->shutting_down) goto done;
  // Re-initialize the lb_call. This should also take care of updating the
  // embedded RR policy. Note that the current RR policy, if any, will stay in
  // effect until an update from the new lb_call is received.
  switch (glb_policy->lb_channel_connectivity) {
    case GRPC_CHANNEL_INIT:
    case GRPC_CHANNEL_CONNECTING:
    case GRPC_CHANNEL_TRANSIENT_FAILURE: {
      /* resub. */
      grpc_channel_element *client_channel_elem =
          grpc_channel_stack_last_element(
              grpc_channel_get_channel_stack(glb_policy->lb_channel));
      GPR_ASSERT(client_channel_elem->filter == &grpc_client_channel_filter);
      grpc_client_channel_watch_connectivity_state(
          exec_ctx, client_channel_elem,
          grpc_polling_entity_create_from_pollset_set(
              glb_policy->base.interested_parties),
          &glb_policy->lb_channel_connectivity,
          &glb_policy->lb_channel_on_connectivity_changed, NULL);
      break;
    }
    case GRPC_CHANNEL_IDLE:
      // lb channel inactive (probably shutdown prior to update). Restart lb
      // call to kick the lb channel into gear.
      GPR_ASSERT(glb_policy->lb_call == NULL);
    /* fallthrough */
    case GRPC_CHANNEL_READY:
      if (glb_policy->lb_call != NULL) {
        glb_policy->updating_lb_channel = false;
        glb_policy->updating_lb_call = true;
        grpc_call_cancel(glb_policy->lb_call, NULL);
        // lb_on_server_status_received will pick up the cancel and reinit
        // lb_call.
        if (glb_policy->pending_update_args != NULL) {
          const grpc_lb_policy_args *args = glb_policy->pending_update_args;
          glb_policy->pending_update_args = NULL;
          glb_update_locked(exec_ctx, &glb_policy->base, args);
        }
      } else if (glb_policy->started_picking && !glb_policy->shutting_down) {
        if (glb_policy->retry_timer_active) {
          grpc_timer_cancel(exec_ctx, &glb_policy->lb_call_retry_timer);
          glb_policy->retry_timer_active = false;
        }
        start_picking_locked(exec_ctx, glb_policy);
      }
    /* fallthrough */
    case GRPC_CHANNEL_SHUTDOWN:
    done:
      glb_policy->watching_lb_channel = false;
      GRPC_LB_POLICY_WEAK_UNREF(exec_ctx, &glb_policy->base,
                                "watch_lb_channel_connectivity_cb_shutdown");
      break;
  }
}

/* Code wiring the policy with the rest of the core */
static const grpc_lb_policy_vtable glb_lb_policy_vtable = {
    glb_destroy,
    glb_shutdown_locked,
    glb_pick_locked,
    glb_cancel_pick_locked,
    glb_cancel_picks_locked,
    glb_ping_one_locked,
    glb_exit_idle_locked,
    glb_check_connectivity_locked,
    glb_notify_on_state_change_locked,
    glb_update_locked};

static void glb_factory_ref(grpc_lb_policy_factory *factory) {}

static void glb_factory_unref(grpc_lb_policy_factory *factory) {}

static const grpc_lb_policy_factory_vtable glb_factory_vtable = {
    glb_factory_ref, glb_factory_unref, glb_create, "grpclb"};

static grpc_lb_policy_factory glb_lb_policy_factory = {&glb_factory_vtable};

grpc_lb_policy_factory *grpc_glb_lb_factory_create() {
  return &glb_lb_policy_factory;
}

/* Plugin registration */

// Only add client_load_reporting filter if the grpclb LB policy is used.
static bool maybe_add_client_load_reporting_filter(
    grpc_exec_ctx *exec_ctx, grpc_channel_stack_builder *builder, void *arg) {
  const grpc_channel_args *args =
      grpc_channel_stack_builder_get_channel_arguments(builder);
  const grpc_arg *channel_arg =
      grpc_channel_args_find(args, GRPC_ARG_LB_POLICY_NAME);
  if (channel_arg != NULL && channel_arg->type == GRPC_ARG_STRING &&
      strcmp(channel_arg->value.string, "grpclb") == 0) {
    return grpc_channel_stack_builder_append_filter(
        builder, (const grpc_channel_filter *)arg, NULL, NULL);
  }
  return true;
}

void grpc_lb_policy_grpclb_init() {
  grpc_register_lb_policy(grpc_glb_lb_factory_create());
  grpc_register_tracer("glb", &grpc_lb_glb_trace);
  grpc_channel_init_register_stage(GRPC_CLIENT_SUBCHANNEL,
                                   GRPC_CHANNEL_INIT_BUILTIN_PRIORITY,
                                   maybe_add_client_load_reporting_filter,
                                   (void *)&grpc_client_load_reporting_filter);
}

void grpc_lb_policy_grpclb_shutdown() {}<|MERGE_RESOLUTION|>--- conflicted
+++ resolved
@@ -1708,16 +1708,10 @@
       }
     }
     GRPC_LB_POLICY_WEAK_REF(&glb_policy->base, "grpclb_retry_timer");
-<<<<<<< HEAD
     grpc_closure_init(&glb_policy->lb_on_call_retry,
                       lb_call_on_retry_timer_locked, glb_policy,
                       grpc_combiner_scheduler(glb_policy->base.combiner));
-=======
-    grpc_closure_init(
-        &glb_policy->lb_on_call_retry, lb_call_on_retry_timer_locked,
-        glb_policy, grpc_combiner_scheduler(glb_policy->base.combiner, false));
     glb_policy->retry_timer_active = true;
->>>>>>> 3f02e8cb
     grpc_timer_init(exec_ctx, &glb_policy->lb_call_retry_timer, next_try,
                     &glb_policy->lb_on_call_retry, now);
   }
