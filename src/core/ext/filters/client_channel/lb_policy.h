/*
 *
 * Copyright 2015 gRPC authors.
 *
 * Licensed under the Apache License, Version 2.0 (the "License");
 * you may not use this file except in compliance with the License.
 * You may obtain a copy of the License at
 *
 *     http://www.apache.org/licenses/LICENSE-2.0
 *
 * Unless required by applicable law or agreed to in writing, software
 * distributed under the License is distributed on an "AS IS" BASIS,
 * WITHOUT WARRANTIES OR CONDITIONS OF ANY KIND, either express or implied.
 * See the License for the specific language governing permissions and
 * limitations under the License.
 *
 */

#ifndef GRPC_CORE_EXT_FILTERS_CLIENT_CHANNEL_LB_POLICY_H
#define GRPC_CORE_EXT_FILTERS_CLIENT_CHANNEL_LB_POLICY_H

#include <grpc/support/port_platform.h>

#include "src/core/ext/filters/client_channel/client_channel_channelz.h"
#include "src/core/ext/filters/client_channel/client_channel_factory.h"
#include "src/core/ext/filters/client_channel/subchannel.h"
#include "src/core/lib/gprpp/abstract.h"
#include "src/core/lib/gprpp/orphanable.h"
#include "src/core/lib/gprpp/ref_counted_ptr.h"
#include "src/core/lib/iomgr/combiner.h"
#include "src/core/lib/iomgr/polling_entity.h"
#include "src/core/lib/transport/connectivity_state.h"

extern grpc_core::DebugOnlyTraceFlag grpc_trace_lb_policy_refcount;

namespace grpc_core {

/// Interface for load balancing policies.
///
/// Note: All methods with a "Locked" suffix must be called from the
/// combiner passed to the constructor.
///
/// Any I/O done by the LB policy should be done under the pollset_set
/// returned by \a interested_parties().
class LoadBalancingPolicy : public InternallyRefCounted<LoadBalancingPolicy> {
 public:
  struct Args {
    /// The combiner under which all LB policy calls will be run.
    /// Policy does NOT take ownership of the reference to the combiner.
    // TODO(roth): Once we have a C++-like interface for combiners, this
    // API should change to take a smart pointer that does pass ownership
    // of a reference.
    grpc_combiner* combiner = nullptr;
    /// Used to create channels and subchannels.
    grpc_client_channel_factory* client_channel_factory = nullptr;
    /// Channel args from the resolver.
    /// Note that the LB policy gets the set of addresses from the
    /// GRPC_ARG_SERVER_ADDRESS_LIST channel arg.
    grpc_channel_args* args = nullptr;
    /// Load balancing config from the resolver.
    grpc_json* lb_config = nullptr;
  };

  /// State used for an LB pick.
  struct PickState {
    /// Initial metadata associated with the picking call.
    grpc_metadata_batch* initial_metadata = nullptr;
    /// Pointer to bitmask used for selective cancelling. See
    /// \a CancelMatchingPicksLocked() and \a GRPC_INITIAL_METADATA_* in
    /// grpc_types.h.
    uint32_t* initial_metadata_flags = nullptr;
    /// Storage for LB token in \a initial_metadata, or nullptr if not used.
    grpc_linked_mdelem lb_token_mdelem_storage;
    /// Closure to run when pick is complete, if not completed synchronously.
    /// If null, pick will fail if a result is not available synchronously.
<<<<<<< HEAD
    grpc_closure* on_complete;

    // Callback set by lb policy to be notified of trailing metadata.
    // The callback must be scheduled on grpc_schedule_on_exec_ctx.
    grpc_closure* recv_trailing_metadata_ready;
    // If this is not nullptr, then the client channel will point it to the
    // call's trailing metadata before invoking recv_trailing_metadata_ready.
    // If this is nullptr, then the callback will still be called.
    // The lb does not have ownership of the metadata.
    grpc_metadata_batch** recv_trailing_metadata;

=======
    grpc_closure* on_complete = nullptr;
>>>>>>> bae61a0f
    /// Will be set to the selected subchannel, or nullptr on failure or when
    /// the LB policy decides to drop the call.
    RefCountedPtr<ConnectedSubchannel> connected_subchannel;
    /// Will be populated with context to pass to the subchannel call, if
    /// needed.
    grpc_call_context_element subchannel_call_context[GRPC_CONTEXT_COUNT] = {};
    /// Next pointer.  For internal use by LB policy.
    PickState* next = nullptr;
  };

  // Not copyable nor movable.
  LoadBalancingPolicy(const LoadBalancingPolicy&) = delete;
  LoadBalancingPolicy& operator=(const LoadBalancingPolicy&) = delete;

  /// Returns the name of the LB policy.
  virtual const char* name() const GRPC_ABSTRACT;

  /// Updates the policy with a new set of \a args and a new \a lb_config from
  /// the resolver. Note that the LB policy gets the set of addresses from the
  /// GRPC_ARG_SERVER_ADDRESS_LIST channel arg.
  virtual void UpdateLocked(const grpc_channel_args& args,
                            grpc_json* lb_config) GRPC_ABSTRACT;

  /// Finds an appropriate subchannel for a call, based on data in \a pick.
  /// \a pick must remain alive until the pick is complete.
  ///
  /// If a result is known immediately, returns true, setting \a *error
  /// upon failure.  Otherwise, \a pick->on_complete will be invoked once
  /// the pick is complete with its error argument set to indicate success
  /// or failure.
  ///
  /// If \a pick->on_complete is null and no result is known immediately,
  /// a synchronous failure will be returned (i.e., \a *error will be
  /// set and true will be returned).
  virtual bool PickLocked(PickState* pick, grpc_error** error) GRPC_ABSTRACT;

  /// Cancels \a pick.
  /// The \a on_complete callback of the pending pick will be invoked with
  /// \a pick->connected_subchannel set to null.
  virtual void CancelPickLocked(PickState* pick,
                                grpc_error* error) GRPC_ABSTRACT;

  /// Cancels all pending picks for which their \a initial_metadata_flags (as
  /// given in the call to \a PickLocked()) matches
  /// \a initial_metadata_flags_eq when ANDed with
  /// \a initial_metadata_flags_mask.
  virtual void CancelMatchingPicksLocked(uint32_t initial_metadata_flags_mask,
                                         uint32_t initial_metadata_flags_eq,
                                         grpc_error* error) GRPC_ABSTRACT;

  /// Requests a notification when the connectivity state of the policy
  /// changes from \a *state.  When that happens, sets \a *state to the
  /// new state and schedules \a closure.
  virtual void NotifyOnStateChangeLocked(grpc_connectivity_state* state,
                                         grpc_closure* closure) GRPC_ABSTRACT;

  /// Returns the policy's current connectivity state.  Sets \a error to
  /// the associated error, if any.
  virtual grpc_connectivity_state CheckConnectivityLocked(
      grpc_error** connectivity_error) GRPC_ABSTRACT;

  /// Hands off pending picks to \a new_policy.
  virtual void HandOffPendingPicksLocked(LoadBalancingPolicy* new_policy)
      GRPC_ABSTRACT;

  /// Tries to enter a READY connectivity state.
  /// TODO(roth): As part of restructuring how we handle IDLE state,
  /// consider whether this method is still needed.
  virtual void ExitIdleLocked() GRPC_ABSTRACT;

  /// Resets connection backoff.
  virtual void ResetBackoffLocked() GRPC_ABSTRACT;

  /// Populates child_subchannels and child_channels with the uuids of this
  /// LB policy's referenced children. This is not invoked from the
  /// client_channel's combiner. The implementation is responsible for
  /// providing its own synchronization.
  virtual void FillChildRefsForChannelz(
      channelz::ChildRefsList* child_subchannels,
      channelz::ChildRefsList* child_channels) GRPC_ABSTRACT;

  void Orphan() override {
    // Invoke ShutdownAndUnrefLocked() inside of the combiner.
    GRPC_CLOSURE_SCHED(
        GRPC_CLOSURE_CREATE(&LoadBalancingPolicy::ShutdownAndUnrefLocked, this,
                            grpc_combiner_scheduler(combiner_)),
        GRPC_ERROR_NONE);
  }

  /// Sets the re-resolution closure to \a request_reresolution.
  void SetReresolutionClosureLocked(grpc_closure* request_reresolution) {
    GPR_ASSERT(request_reresolution_ == nullptr);
    request_reresolution_ = request_reresolution;
  }

  grpc_pollset_set* interested_parties() const { return interested_parties_; }

  GRPC_ABSTRACT_BASE_CLASS

 protected:
  GPRC_ALLOW_CLASS_TO_USE_NON_PUBLIC_DELETE

  explicit LoadBalancingPolicy(const Args& args);
  virtual ~LoadBalancingPolicy();

  grpc_combiner* combiner() const { return combiner_; }
  grpc_client_channel_factory* client_channel_factory() const {
    return client_channel_factory_;
  }

  /// Shuts down the policy.  Any pending picks that have not been
  /// handed off to a new policy via HandOffPendingPicksLocked() will be
  /// failed.
  virtual void ShutdownLocked() GRPC_ABSTRACT;

  /// Tries to request a re-resolution.
  void TryReresolutionLocked(grpc_core::TraceFlag* grpc_lb_trace,
                             grpc_error* error);

 private:
  static void ShutdownAndUnrefLocked(void* arg, grpc_error* ignored) {
    LoadBalancingPolicy* policy = static_cast<LoadBalancingPolicy*>(arg);
    policy->ShutdownLocked();
    policy->Unref();
  }

  /// Combiner under which LB policy actions take place.
  grpc_combiner* combiner_;
  /// Client channel factory, used to create channels and subchannels.
  grpc_client_channel_factory* client_channel_factory_;
  /// Owned pointer to interested parties in load balancing decisions.
  grpc_pollset_set* interested_parties_;
  /// Callback to force a re-resolution.
  grpc_closure* request_reresolution_;
};

}  // namespace grpc_core

#endif /* GRPC_CORE_EXT_FILTERS_CLIENT_CHANNEL_LB_POLICY_H */<|MERGE_RESOLUTION|>--- conflicted
+++ resolved
@@ -73,21 +73,15 @@
     grpc_linked_mdelem lb_token_mdelem_storage;
     /// Closure to run when pick is complete, if not completed synchronously.
     /// If null, pick will fail if a result is not available synchronously.
-<<<<<<< HEAD
-    grpc_closure* on_complete;
-
+    grpc_closure* on_complete = nullptr;
     // Callback set by lb policy to be notified of trailing metadata.
     // The callback must be scheduled on grpc_schedule_on_exec_ctx.
-    grpc_closure* recv_trailing_metadata_ready;
+    grpc_closure* recv_trailing_metadata_ready = nullptr;
     // If this is not nullptr, then the client channel will point it to the
     // call's trailing metadata before invoking recv_trailing_metadata_ready.
     // If this is nullptr, then the callback will still be called.
     // The lb does not have ownership of the metadata.
-    grpc_metadata_batch** recv_trailing_metadata;
-
-=======
-    grpc_closure* on_complete = nullptr;
->>>>>>> bae61a0f
+    grpc_metadata_batch** recv_trailing_metadata = nullptr;
     /// Will be set to the selected subchannel, or nullptr on failure or when
     /// the LB policy decides to drop the call.
     RefCountedPtr<ConnectedSubchannel> connected_subchannel;
