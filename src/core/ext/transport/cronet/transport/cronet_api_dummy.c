--- conflicted
+++ resolved
@@ -76,11 +76,7 @@
   return 0;
 }
 
-<<<<<<< HEAD
-void cronet_bidirectional_stream_cancel(cronet_bidirectional_stream* stream) {
-=======
 void bidirectional_stream_cancel(bidirectional_stream* stream) {
->>>>>>> 889b0a45
   GPR_ASSERT(0);
 }
 
