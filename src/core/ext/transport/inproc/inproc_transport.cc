--- conflicted
+++ resolved
@@ -305,13 +305,8 @@
       cs->write_buffer_initial_md_filled = false;
     }
     if (cs->write_buffer_trailing_md_filled) {
-<<<<<<< HEAD
       fill_in_metadata(s, &cs->write_buffer_trailing_md, 0,
-                       &s->to_read_trailing_md, NULL,
-=======
-      fill_in_metadata(exec_ctx, s, &cs->write_buffer_trailing_md, 0,
                        &s->to_read_trailing_md, nullptr,
->>>>>>> 82c8f945
                        &s->to_read_trailing_md_filled);
       grpc_metadata_batch_clear(&cs->write_buffer_trailing_md);
       cs->write_buffer_trailing_md_filled = false;
@@ -352,14 +347,8 @@
 }
 
 // This function means that we are done talking/listening to the other side
-<<<<<<< HEAD
 static void close_other_side_locked(inproc_stream* s, const char* reason) {
-  if (s->other_side != NULL) {
-=======
-static void close_other_side_locked(grpc_exec_ctx* exec_ctx, inproc_stream* s,
-                                    const char* reason) {
   if (s->other_side != nullptr) {
->>>>>>> 82c8f945
     // First release the metadata that came from the other side's arena
     grpc_metadata_batch_destroy(&s->to_read_initial_md);
     grpc_metadata_batch_destroy(&s->to_read_trailing_md);
@@ -412,22 +401,13 @@
     grpc_metadata_batch_init(&fake_md);
 
     inproc_stream* other = s->other_side;
-<<<<<<< HEAD
-    grpc_metadata_batch* dest = (other == NULL) ? &s->write_buffer_trailing_md
-                                                : &other->to_read_trailing_md;
-    bool* destfilled = (other == NULL) ? &s->write_buffer_trailing_md_filled
-                                       : &other->to_read_trailing_md_filled;
-    fill_in_metadata(s, &fake_md, 0, dest, NULL, destfilled);
-    grpc_metadata_batch_destroy(&fake_md);
-=======
     grpc_metadata_batch* dest = (other == nullptr)
                                     ? &s->write_buffer_trailing_md
                                     : &other->to_read_trailing_md;
     bool* destfilled = (other == nullptr) ? &s->write_buffer_trailing_md_filled
                                           : &other->to_read_trailing_md_filled;
-    fill_in_metadata(exec_ctx, s, &fake_md, 0, dest, nullptr, destfilled);
-    grpc_metadata_batch_destroy(exec_ctx, &fake_md);
->>>>>>> 82c8f945
+    fill_in_metadata(s, &fake_md, 0, dest, nullptr, destfilled);
+    grpc_metadata_batch_destroy(&fake_md);
 
     if (other != nullptr) {
       if (other->cancel_other_error == GRPC_ERROR_NONE) {
@@ -461,13 +441,8 @@
           s->recv_initial_md_op->payload->recv_initial_metadata
               .recv_initial_metadata,
           s->recv_initial_md_op->payload->recv_initial_metadata.recv_flags,
-<<<<<<< HEAD
-          NULL);
+          nullptr);
       grpc_metadata_batch_destroy(&fake_md);
-=======
-          nullptr);
-      grpc_metadata_batch_destroy(exec_ctx, &fake_md);
->>>>>>> 82c8f945
       err = GRPC_ERROR_NONE;
     } else {
       err = GRPC_ERROR_REF(error);
@@ -751,13 +726,8 @@
           fill_in_metadata(s, &s->to_read_trailing_md, 0,
                            s->recv_trailing_md_op->payload
                                ->recv_trailing_metadata.recv_trailing_metadata,
-<<<<<<< HEAD
-                           NULL, NULL);
+                           nullptr, nullptr);
       grpc_metadata_batch_clear(&s->to_read_trailing_md);
-=======
-                           nullptr, nullptr);
-      grpc_metadata_batch_clear(exec_ctx, &s->to_read_trailing_md);
->>>>>>> 82c8f945
       s->to_read_trailing_md_filled = false;
 
       // We should schedule the recv_trailing_md_op completion if
@@ -841,22 +811,13 @@
     grpc_metadata_batch_init(&cancel_md);
 
     inproc_stream* other = s->other_side;
-<<<<<<< HEAD
-    grpc_metadata_batch* dest = (other == NULL) ? &s->write_buffer_trailing_md
-                                                : &other->to_read_trailing_md;
-    bool* destfilled = (other == NULL) ? &s->write_buffer_trailing_md_filled
-                                       : &other->to_read_trailing_md_filled;
-    fill_in_metadata(s, &cancel_md, 0, dest, NULL, destfilled);
-    grpc_metadata_batch_destroy(&cancel_md);
-=======
     grpc_metadata_batch* dest = (other == nullptr)
                                     ? &s->write_buffer_trailing_md
                                     : &other->to_read_trailing_md;
     bool* destfilled = (other == nullptr) ? &s->write_buffer_trailing_md_filled
                                           : &other->to_read_trailing_md_filled;
-    fill_in_metadata(exec_ctx, s, &cancel_md, 0, dest, nullptr, destfilled);
-    grpc_metadata_batch_destroy(exec_ctx, &cancel_md);
->>>>>>> 82c8f945
+    fill_in_metadata(s, &cancel_md, 0, dest, nullptr, destfilled);
+    grpc_metadata_batch_destroy(&cancel_md);
 
     if (other != nullptr) {
       if (other->cancel_other_error == GRPC_ERROR_NONE) {
@@ -1127,13 +1088,7 @@
   // Nothing to do here
 }
 
-<<<<<<< HEAD
-static grpc_endpoint* get_endpoint(grpc_transport* t) { return NULL; }
-=======
-static grpc_endpoint* get_endpoint(grpc_exec_ctx* exec_ctx, grpc_transport* t) {
-  return nullptr;
-}
->>>>>>> 82c8f945
+static grpc_endpoint* get_endpoint(grpc_transport* t) { return nullptr; }
 
 /*******************************************************************************
  * GLOBAL INIT AND DESTROY
@@ -1141,13 +1096,8 @@
 static void do_nothing(void* arg, grpc_error* error) {}
 
 void grpc_inproc_transport_init(void) {
-<<<<<<< HEAD
   grpc_core::ExecCtx _local_exec_ctx;
-  GRPC_CLOSURE_INIT(&do_nothing_closure, do_nothing, NULL,
-=======
-  grpc_exec_ctx exec_ctx = GRPC_EXEC_CTX_INIT;
   GRPC_CLOSURE_INIT(&do_nothing_closure, do_nothing, nullptr,
->>>>>>> 82c8f945
                     grpc_schedule_on_exec_ctx);
   g_empty_slice = grpc_slice_from_static_buffer(nullptr, 0);
 
@@ -1228,17 +1178,9 @@
   inproc_transports_create(&server_transport, server_args, &client_transport,
                            client_args);
 
-<<<<<<< HEAD
-  grpc_server_setup_transport(server, server_transport, NULL, server_args);
+  grpc_server_setup_transport(server, server_transport, nullptr, server_args);
   grpc_channel* channel = grpc_channel_create(
       "inproc", client_args, GRPC_CLIENT_DIRECT_CHANNEL, client_transport);
-=======
-  grpc_server_setup_transport(&exec_ctx, server, server_transport, nullptr,
-                              server_args);
-  grpc_channel* channel =
-      grpc_channel_create(&exec_ctx, "inproc", client_args,
-                          GRPC_CLIENT_DIRECT_CHANNEL, client_transport);
->>>>>>> 82c8f945
 
   // Free up created channel args
   grpc_channel_args_destroy(client_args);
