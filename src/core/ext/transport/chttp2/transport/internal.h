/*
 *
 * Copyright 2015, Google Inc.
 * All rights reserved.
 *
 * Redistribution and use in source and binary forms, with or without
 * modification, are permitted provided that the following conditions are
 * met:
 *
 *     * Redistributions of source code must retain the above copyright
 * notice, this list of conditions and the following disclaimer.
 *     * Redistributions in binary form must reproduce the above
 * copyright notice, this list of conditions and the following disclaimer
 * in the documentation and/or other materials provided with the
 * distribution.
 *     * Neither the name of Google Inc. nor the names of its
 * contributors may be used to endorse or promote products derived from
 * this software without specific prior written permission.
 *
 * THIS SOFTWARE IS PROVIDED BY THE COPYRIGHT HOLDERS AND CONTRIBUTORS
 * "AS IS" AND ANY EXPRESS OR IMPLIED WARRANTIES, INCLUDING, BUT NOT
 * LIMITED TO, THE IMPLIED WARRANTIES OF MERCHANTABILITY AND FITNESS FOR
 * A PARTICULAR PURPOSE ARE DISCLAIMED. IN NO EVENT SHALL THE COPYRIGHT
 * OWNER OR CONTRIBUTORS BE LIABLE FOR ANY DIRECT, INDIRECT, INCIDENTAL,
 * SPECIAL, EXEMPLARY, OR CONSEQUENTIAL DAMAGES (INCLUDING, BUT NOT
 * LIMITED TO, PROCUREMENT OF SUBSTITUTE GOODS OR SERVICES; LOSS OF USE,
 * DATA, OR PROFITS; OR BUSINESS INTERRUPTION) HOWEVER CAUSED AND ON ANY
 * THEORY OF LIABILITY, WHETHER IN CONTRACT, STRICT LIABILITY, OR TORT
 * (INCLUDING NEGLIGENCE OR OTHERWISE) ARISING IN ANY WAY OUT OF THE USE
 * OF THIS SOFTWARE, EVEN IF ADVISED OF THE POSSIBILITY OF SUCH DAMAGE.
 *
 */

#ifndef GRPC_CORE_EXT_TRANSPORT_CHTTP2_TRANSPORT_INTERNAL_H
#define GRPC_CORE_EXT_TRANSPORT_CHTTP2_TRANSPORT_INTERNAL_H

#include <assert.h>
#include <stdbool.h>

#include "src/core/ext/transport/chttp2/transport/frame.h"
#include "src/core/ext/transport/chttp2/transport/frame_data.h"
#include "src/core/ext/transport/chttp2/transport/frame_goaway.h"
#include "src/core/ext/transport/chttp2/transport/frame_ping.h"
#include "src/core/ext/transport/chttp2/transport/frame_rst_stream.h"
#include "src/core/ext/transport/chttp2/transport/frame_settings.h"
#include "src/core/ext/transport/chttp2/transport/frame_window_update.h"
#include "src/core/ext/transport/chttp2/transport/hpack_encoder.h"
#include "src/core/ext/transport/chttp2/transport/hpack_parser.h"
#include "src/core/ext/transport/chttp2/transport/incoming_metadata.h"
#include "src/core/ext/transport/chttp2/transport/stream_map.h"
#include "src/core/lib/iomgr/combiner.h"
#include "src/core/lib/iomgr/endpoint.h"
#include "src/core/lib/transport/connectivity_state.h"
#include "src/core/lib/transport/transport_impl.h"

/* streams are kept in various linked lists depending on what things need to
   happen to them... this enum labels each list */
typedef enum {
  GRPC_CHTTP2_LIST_WRITABLE,
  GRPC_CHTTP2_LIST_WRITING,
  GRPC_CHTTP2_LIST_STALLED_BY_TRANSPORT,
  /** streams that are waiting to start because there are too many concurrent
      streams on the connection */
  GRPC_CHTTP2_LIST_WAITING_FOR_CONCURRENCY,
  STREAM_LIST_COUNT /* must be last */
} grpc_chttp2_stream_list_id;

typedef enum {
  GRPC_CHTTP2_WRITE_STATE_IDLE,
  GRPC_CHTTP2_WRITE_STATE_WRITING,
  GRPC_CHTTP2_WRITE_STATE_WRITING_WITH_MORE,
  GRPC_CHTTP2_WRITE_STATE_WRITING_WITH_MORE_AND_COVERED_BY_POLLER,
} grpc_chttp2_write_state;

/* deframer state for the overall http2 stream of bytes */
typedef enum {
  /* prefix: one entry per http2 connection prefix byte */
  GRPC_DTS_CLIENT_PREFIX_0 = 0,
  GRPC_DTS_CLIENT_PREFIX_1,
  GRPC_DTS_CLIENT_PREFIX_2,
  GRPC_DTS_CLIENT_PREFIX_3,
  GRPC_DTS_CLIENT_PREFIX_4,
  GRPC_DTS_CLIENT_PREFIX_5,
  GRPC_DTS_CLIENT_PREFIX_6,
  GRPC_DTS_CLIENT_PREFIX_7,
  GRPC_DTS_CLIENT_PREFIX_8,
  GRPC_DTS_CLIENT_PREFIX_9,
  GRPC_DTS_CLIENT_PREFIX_10,
  GRPC_DTS_CLIENT_PREFIX_11,
  GRPC_DTS_CLIENT_PREFIX_12,
  GRPC_DTS_CLIENT_PREFIX_13,
  GRPC_DTS_CLIENT_PREFIX_14,
  GRPC_DTS_CLIENT_PREFIX_15,
  GRPC_DTS_CLIENT_PREFIX_16,
  GRPC_DTS_CLIENT_PREFIX_17,
  GRPC_DTS_CLIENT_PREFIX_18,
  GRPC_DTS_CLIENT_PREFIX_19,
  GRPC_DTS_CLIENT_PREFIX_20,
  GRPC_DTS_CLIENT_PREFIX_21,
  GRPC_DTS_CLIENT_PREFIX_22,
  GRPC_DTS_CLIENT_PREFIX_23,
  /* frame header byte 0... */
  /* must follow from the prefix states */
  GRPC_DTS_FH_0,
  GRPC_DTS_FH_1,
  GRPC_DTS_FH_2,
  GRPC_DTS_FH_3,
  GRPC_DTS_FH_4,
  GRPC_DTS_FH_5,
  GRPC_DTS_FH_6,
  GRPC_DTS_FH_7,
  /* ... frame header byte 8 */
  GRPC_DTS_FH_8,
  /* inside a http2 frame */
  GRPC_DTS_FRAME
} grpc_chttp2_deframe_transport_state;

typedef struct {
  grpc_chttp2_stream *head;
  grpc_chttp2_stream *tail;
} grpc_chttp2_stream_list;

typedef struct {
  grpc_chttp2_stream *next;
  grpc_chttp2_stream *prev;
} grpc_chttp2_stream_link;

/* We keep several sets of connection wide parameters */
typedef enum {
  /* The settings our peer has asked for (and we have acked) */
  GRPC_PEER_SETTINGS = 0,
  /* The settings we'd like to have */
  GRPC_LOCAL_SETTINGS,
  /* The settings we've published to our peer */
  GRPC_SENT_SETTINGS,
  /* The settings the peer has acked */
  GRPC_ACKED_SETTINGS,
  GRPC_NUM_SETTING_SETS
} grpc_chttp2_setting_set;

typedef enum {
  GRPC_CHTTP2_NO_GOAWAY_SEND,
  GRPC_CHTTP2_GOAWAY_SEND_SCHEDULED,
  GRPC_CHTTP2_GOAWAY_SENT,
} grpc_chttp2_sent_goaway_state;

/* Outstanding ping request data */
typedef struct grpc_chttp2_outstanding_ping {
  uint8_t id[8];
  grpc_closure *on_recv;
  struct grpc_chttp2_outstanding_ping *next;
  struct grpc_chttp2_outstanding_ping *prev;
} grpc_chttp2_outstanding_ping;

typedef struct grpc_chttp2_write_cb {
  int64_t call_at_byte;
  grpc_closure *closure;
  struct grpc_chttp2_write_cb *next;
} grpc_chttp2_write_cb;

/* forward declared in frame_data.h */
struct grpc_chttp2_incoming_byte_stream {
  grpc_byte_stream base;
  gpr_refcount refs;
  struct grpc_chttp2_incoming_byte_stream *next_message;
  grpc_error *error;

  grpc_chttp2_transport *transport;
  grpc_chttp2_stream *stream;
  bool is_tail;

  gpr_mu slice_mu;  // protects slices, on_next
  gpr_slice_buffer slices;
  grpc_closure *on_next;
  gpr_slice *next;
  uint32_t remaining_bytes;

  struct {
    grpc_closure closure;
    gpr_slice *slice;
    size_t max_size_hint;
    grpc_closure *on_complete;
  } next_action;
  grpc_closure destroy_action;
  grpc_closure finished_action;
};

struct grpc_chttp2_transport {
  grpc_transport base; /* must be first */
  gpr_refcount refs;
  grpc_endpoint *ep;
  char *peer_string;

  grpc_combiner *combiner;

  /** write execution state of the transport */
  grpc_chttp2_write_state write_state;

  /** is the transport destroying itself? */
  uint8_t destroying;
  /** has the upper layer closed the transport? */
  uint8_t closed;

  /** is there a read request to the endpoint outstanding? */
  uint8_t endpoint_reading;

  /** various lists of streams */
  grpc_chttp2_stream_list lists[STREAM_LIST_COUNT];

  /** maps stream id to grpc_chttp2_stream objects */
  grpc_chttp2_stream_map stream_map;

  grpc_closure write_action_begin_locked;
  grpc_closure write_action;
  grpc_closure write_action_end;
  grpc_closure write_action_end_locked;

  grpc_closure read_action_begin;
  grpc_closure read_action_locked;

  /** incoming read bytes */
  gpr_slice_buffer read_buffer;

  /** address to place a newly accepted stream - set and unset by
      grpc_chttp2_parsing_accept_stream; used by init_stream to
      publish the accepted server stream */
  grpc_chttp2_stream **accepting_stream;

  struct {
    /* accept stream callback */
    void (*accept_stream)(grpc_exec_ctx *exec_ctx, void *user_data,
                          grpc_transport *transport, const void *server_data);
    void *accept_stream_user_data;

    /** connectivity tracking */
    grpc_connectivity_state_tracker state_tracker;
  } channel_callback;

  /** data to write now */
  gpr_slice_buffer outbuf;
  /** hpack encoding */
  grpc_chttp2_hpack_compressor hpack_compressor;
  int64_t outgoing_window;
  /** is this a client? */
  uint8_t is_client;

  /** data to write next write */
  gpr_slice_buffer qbuf;

  /** window available to announce to peer */
  int64_t announce_incoming_window;
  /** how much window would we like to have for incoming_window */
  uint32_t connection_window_target;

  /** have we seen a goaway */
  uint8_t seen_goaway;
  /** have we sent a goaway */
  grpc_chttp2_sent_goaway_state sent_goaway_state;

  /** are the local settings dirty and need to be sent? */
  uint8_t dirtied_local_settings;
  /** have local settings been sent? */
  uint8_t sent_local_settings;
  /** bitmask of setting indexes to send out */
  uint32_t force_send_settings;
  /** settings values */
  uint32_t settings[GRPC_NUM_SETTING_SETS][GRPC_CHTTP2_NUM_SETTINGS];

  /** what is the next stream id to be allocated by this peer?
      copied to next_stream_id in parsing when parsing commences */
  uint32_t next_stream_id;

  /** how far to lookahead in a stream? */
  uint32_t stream_lookahead;

  /** last new stream id */
  uint32_t last_new_stream_id;

  /** pings awaiting responses */
  grpc_chttp2_outstanding_ping pings;
  /** next payload for an outgoing ping */
  uint64_t ping_counter;

  /** parser for headers */
  grpc_chttp2_hpack_parser hpack_parser;
  /** simple one shot parsers */
  union {
    grpc_chttp2_window_update_parser window_update;
    grpc_chttp2_settings_parser settings;
    grpc_chttp2_ping_parser ping;
    grpc_chttp2_rst_stream_parser rst_stream;
  } simple;
  /** parser for goaway frames */
  grpc_chttp2_goaway_parser goaway_parser;

  /** initial window change */
  int64_t initial_window_update;

  /** window available for peer to send to us */
  int64_t incoming_window;

  /* deframing */
  grpc_chttp2_deframe_transport_state deframe_state;
  uint8_t incoming_frame_type;
  uint8_t incoming_frame_flags;
  uint8_t header_eof;
  bool is_first_frame;
  uint32_t expect_continuation_stream_id;
  uint32_t incoming_frame_size;
  uint32_t incoming_stream_id;

  /* active parser */
  void *parser_data;
  grpc_chttp2_stream *incoming_stream;
  grpc_error *(*parser)(grpc_exec_ctx *exec_ctx, void *parser_user_data,
                        grpc_chttp2_transport *t, grpc_chttp2_stream *s,
                        gpr_slice slice, int is_last);

  /* goaway data */
  grpc_status_code goaway_error;
  uint32_t goaway_last_stream_index;
  gpr_slice goaway_text;

  grpc_chttp2_write_cb *write_cb_pool;

<<<<<<< HEAD
  /* buffer pool state */
  /** have we scheduled a benign cleanup? */
  bool benign_reclaimer_registered;
  /** have we scheduled a destructive cleanup? */
  bool destructive_reclaimer_registered;
  /** benign cleanup closure */
  grpc_closure benign_reclaimer;
  grpc_closure benign_reclaimer_locked;
  /** destructive cleanup closure */
  grpc_closure destructive_reclaimer;
  grpc_closure destructive_reclaimer_locked;
=======
  /* if non-NULL, close the transport with this error when writes are finished
   */
  grpc_error *close_transport_on_writes_finished;
>>>>>>> 936f1ea9
};

typedef enum {
  GRPC_METADATA_NOT_PUBLISHED,
  GRPC_METADATA_SYNTHESIZED_FROM_FAKE,
  GRPC_METADATA_PUBLISHED_FROM_WIRE,
  GPRC_METADATA_PUBLISHED_AT_CLOSE
} grpc_published_metadata_method;

struct grpc_chttp2_stream {
  grpc_chttp2_transport *t;
  grpc_stream_refcount *refcount;

  grpc_closure destroy_stream;
  void *destroy_stream_arg;

  grpc_chttp2_stream_link links[STREAM_LIST_COUNT];
  uint8_t included[STREAM_LIST_COUNT];

  /** HTTP2 stream id for this stream, or zero if one has not been assigned */
  uint32_t id;

  /** window available for us to send to peer */
  int64_t outgoing_window;
  /** The number of bytes the upper layers have offered to receive.
      As the upper layer offers more bytes, this value increases.
      As bytes are read, this value decreases. */
  uint32_t max_recv_bytes;
  /** things the upper layers would like to send */
  grpc_metadata_batch *send_initial_metadata;
  grpc_closure *send_initial_metadata_finished;
  grpc_metadata_batch *send_trailing_metadata;
  grpc_closure *send_trailing_metadata_finished;

  grpc_byte_stream *fetching_send_message;
  uint32_t fetched_send_message_length;
  gpr_slice fetching_slice;
  int64_t next_message_end_offset;
  int64_t flow_controlled_bytes_written;
  bool complete_fetch_covered_by_poller;
  grpc_closure complete_fetch;
  grpc_closure complete_fetch_locked;
  grpc_closure *fetching_send_message_finished;

  grpc_metadata_batch *recv_initial_metadata;
  grpc_closure *recv_initial_metadata_ready;
  grpc_byte_stream **recv_message;
  grpc_closure *recv_message_ready;
  grpc_metadata_batch *recv_trailing_metadata;
  grpc_closure *recv_trailing_metadata_finished;

  grpc_transport_stream_stats *collecting_stats;
  grpc_transport_stream_stats stats;

  /** number of streams that are currently being read */
  gpr_refcount active_streams;

  /** Is this stream closed for writing. */
  bool write_closed;
  /** Is this stream reading half-closed. */
  bool read_closed;
  /** Are all published incoming byte streams closed. */
  bool all_incoming_byte_streams_finished;
  /** Has this stream seen an error.
      If true, then pending incoming frames can be thrown away. */
  bool seen_error;

  /** the error that resulted in this stream being read-closed */
  grpc_error *read_closed_error;
  /** the error that resulted in this stream being write-closed */
  grpc_error *write_closed_error;

  grpc_published_metadata_method published_metadata[2];
  bool final_metadata_requested;

  grpc_chttp2_incoming_metadata_buffer metadata_buffer[2];

  grpc_chttp2_incoming_frame_queue incoming_frames;

  gpr_timespec deadline;

  /** saw some stream level error */
  grpc_error *forced_close_error;
  /** how many header frames have we received? */
  uint8_t header_frames_received;
  /** window available for peer to send to us */
  int64_t incoming_window;
  /** parsing state for data frames */
  grpc_chttp2_data_parser data_parser;
  /** number of bytes received - reset at end of parse thread execution */
  int64_t received_bytes;

  bool sent_initial_metadata;
  bool sent_trailing_metadata;
  /** how much window should we announce? */
  uint32_t announce_window;
  gpr_slice_buffer flow_controlled_buffer;

  grpc_chttp2_write_cb *on_write_finished_cbs;
  grpc_chttp2_write_cb *finish_after_write;
  size_t sending_bytes;
};

/** Transport writing call flow:
    grpc_chttp2_initiate_write() is called anywhere that we know bytes need to
    go out on the wire.
    If no other write has been started, a task is enqueued onto our workqueue.
    When that task executes, it obtains the global lock, and gathers the data
    to write.
    The global lock is dropped and we do the syscall to write.
    After writing, a follow-up check is made to see if another round of writing
    should be performed.

    The actual call chain is documented in the implementation of this function.
    */
void grpc_chttp2_initiate_write(grpc_exec_ctx *exec_ctx,
                                grpc_chttp2_transport *t,
                                bool covered_by_poller, const char *reason);

/** Someone is unlocking the transport mutex: check to see if writes
    are required, and frame them if so */
bool grpc_chttp2_begin_write(grpc_exec_ctx *exec_ctx, grpc_chttp2_transport *t);
void grpc_chttp2_end_write(grpc_exec_ctx *exec_ctx, grpc_chttp2_transport *t,
                           grpc_error *error);

/** Process one slice of incoming data; return 1 if the connection is still
    viable after reading, or 0 if the connection should be torn down */
grpc_error *grpc_chttp2_perform_read(grpc_exec_ctx *exec_ctx,
                                     grpc_chttp2_transport *t, gpr_slice slice);

bool grpc_chttp2_list_add_writable_stream(grpc_chttp2_transport *t,
                                          grpc_chttp2_stream *s);
/** Get a writable stream
    returns non-zero if there was a stream available */
int grpc_chttp2_list_pop_writable_stream(grpc_chttp2_transport *t,
                                         grpc_chttp2_stream **s);
bool grpc_chttp2_list_remove_writable_stream(
    grpc_chttp2_transport *t, grpc_chttp2_stream *s) GRPC_MUST_USE_RESULT;

bool grpc_chttp2_list_add_writing_stream(grpc_chttp2_transport *t,
                                         grpc_chttp2_stream *s);
int grpc_chttp2_list_have_writing_streams(grpc_chttp2_transport *t);
int grpc_chttp2_list_pop_writing_stream(grpc_chttp2_transport *t,
                                        grpc_chttp2_stream **s);

void grpc_chttp2_list_add_written_stream(grpc_chttp2_transport *t,
                                         grpc_chttp2_stream *s);
int grpc_chttp2_list_pop_written_stream(grpc_chttp2_transport *t,
                                        grpc_chttp2_stream **s);

void grpc_chttp2_list_add_waiting_for_concurrency(grpc_chttp2_transport *t,
                                                  grpc_chttp2_stream *s);
int grpc_chttp2_list_pop_waiting_for_concurrency(grpc_chttp2_transport *t,
                                                 grpc_chttp2_stream **s);

void grpc_chttp2_list_add_stalled_by_transport(grpc_chttp2_transport *t,
                                               grpc_chttp2_stream *s);
int grpc_chttp2_list_pop_stalled_by_transport(grpc_chttp2_transport *t,
                                              grpc_chttp2_stream **s);
void grpc_chttp2_list_remove_stalled_by_transport(grpc_chttp2_transport *t,
                                                  grpc_chttp2_stream *s);

grpc_chttp2_stream *grpc_chttp2_parsing_lookup_stream(grpc_chttp2_transport *t,
                                                      uint32_t id);
grpc_chttp2_stream *grpc_chttp2_parsing_accept_stream(grpc_exec_ctx *exec_ctx,
                                                      grpc_chttp2_transport *t,
                                                      uint32_t id);

void grpc_chttp2_add_incoming_goaway(grpc_exec_ctx *exec_ctx,
                                     grpc_chttp2_transport *t,
                                     uint32_t goaway_error,
                                     gpr_slice goaway_text);

void grpc_chttp2_parsing_become_skip_parser(grpc_exec_ctx *exec_ctx,
                                            grpc_chttp2_transport *t);

void grpc_chttp2_complete_closure_step(grpc_exec_ctx *exec_ctx,
                                       grpc_chttp2_transport *t,
                                       grpc_chttp2_stream *s,
                                       grpc_closure **pclosure,
                                       grpc_error *error, const char *desc);

#define GRPC_CHTTP2_CLIENT_CONNECT_STRING "PRI * HTTP/2.0\r\n\r\nSM\r\n\r\n"
#define GRPC_CHTTP2_CLIENT_CONNECT_STRLEN \
  (sizeof(GRPC_CHTTP2_CLIENT_CONNECT_STRING) - 1)

extern int grpc_http_trace;
extern int grpc_flowctl_trace;

#define GRPC_CHTTP2_IF_TRACING(stmt) \
  if (!(grpc_http_trace))            \
    ;                                \
  else                               \
    stmt

typedef enum {
  GRPC_CHTTP2_FLOWCTL_MOVE,
  GRPC_CHTTP2_FLOWCTL_CREDIT,
  GRPC_CHTTP2_FLOWCTL_DEBIT
} grpc_chttp2_flowctl_op;

#define GRPC_CHTTP2_FLOW_MOVE_COMMON(phase, transport, id1, id2, dst_context, \
                                     dst_var, src_context, src_var)           \
  do {                                                                        \
    assert(id1 == id2);                                                       \
    if (grpc_flowctl_trace) {                                                 \
      grpc_chttp2_flowctl_trace(                                              \
          __FILE__, __LINE__, phase, GRPC_CHTTP2_FLOWCTL_MOVE, #dst_context,  \
          #dst_var, #src_context, #src_var, transport->is_client, id1,        \
          dst_context->dst_var, src_context->src_var);                        \
    }                                                                         \
    dst_context->dst_var += src_context->src_var;                             \
    src_context->src_var = 0;                                                 \
  } while (0)

#define GRPC_CHTTP2_FLOW_MOVE_STREAM(phase, transport, dst_context, dst_var, \
                                     src_context, src_var)                   \
  GRPC_CHTTP2_FLOW_MOVE_COMMON(phase, transport, dst_context->id,            \
                               src_context->id, dst_context, dst_var,        \
                               src_context, src_var)
#define GRPC_CHTTP2_FLOW_MOVE_TRANSPORT(phase, dst_context, dst_var,           \
                                        src_context, src_var)                  \
  GRPC_CHTTP2_FLOW_MOVE_COMMON(phase, dst_context, 0, 0, dst_context, dst_var, \
                               src_context, src_var)

#define GRPC_CHTTP2_FLOW_CREDIT_COMMON(phase, transport, id, dst_context,      \
                                       dst_var, amount)                        \
  do {                                                                         \
    if (grpc_flowctl_trace) {                                                  \
      grpc_chttp2_flowctl_trace(__FILE__, __LINE__, phase,                     \
                                GRPC_CHTTP2_FLOWCTL_CREDIT, #dst_context,      \
                                #dst_var, NULL, #amount, transport->is_client, \
                                id, dst_context->dst_var, amount);             \
    }                                                                          \
    dst_context->dst_var += amount;                                            \
  } while (0)

#define GRPC_CHTTP2_FLOW_CREDIT_STREAM(phase, transport, dst_context, dst_var, \
                                       amount)                                 \
  GRPC_CHTTP2_FLOW_CREDIT_COMMON(phase, transport, dst_context->id,            \
                                 dst_context, dst_var, amount)
#define GRPC_CHTTP2_FLOW_CREDIT_TRANSPORT(phase, dst_context, dst_var, amount) \
  GRPC_CHTTP2_FLOW_CREDIT_COMMON(phase, dst_context, 0, dst_context, dst_var,  \
                                 amount)

#define GRPC_CHTTP2_FLOW_DEBIT_COMMON(phase, transport, id, dst_context,       \
                                      dst_var, amount)                         \
  do {                                                                         \
    if (grpc_flowctl_trace) {                                                  \
      grpc_chttp2_flowctl_trace(__FILE__, __LINE__, phase,                     \
                                GRPC_CHTTP2_FLOWCTL_DEBIT, #dst_context,       \
                                #dst_var, NULL, #amount, transport->is_client, \
                                id, dst_context->dst_var, amount);             \
    }                                                                          \
    dst_context->dst_var -= amount;                                            \
  } while (0)

#define GRPC_CHTTP2_FLOW_DEBIT_STREAM(phase, transport, dst_context, dst_var, \
                                      amount)                                 \
  GRPC_CHTTP2_FLOW_DEBIT_COMMON(phase, transport, dst_context->id,            \
                                dst_context, dst_var, amount)
#define GRPC_CHTTP2_FLOW_DEBIT_TRANSPORT(phase, dst_context, dst_var, amount) \
  GRPC_CHTTP2_FLOW_DEBIT_COMMON(phase, dst_context, 0, dst_context, dst_var,  \
                                amount)

void grpc_chttp2_flowctl_trace(const char *file, int line, const char *phase,
                               grpc_chttp2_flowctl_op op, const char *context1,
                               const char *var1, const char *context2,
                               const char *var2, int is_client,
                               uint32_t stream_id, int64_t val1, int64_t val2);

void grpc_chttp2_fake_status(grpc_exec_ctx *exec_ctx, grpc_chttp2_transport *t,
                             grpc_chttp2_stream *stream,
                             grpc_status_code status, gpr_slice *details);
void grpc_chttp2_mark_stream_closed(grpc_exec_ctx *exec_ctx,
                                    grpc_chttp2_transport *t,
                                    grpc_chttp2_stream *s, int close_reads,
                                    int close_writes, grpc_error *error);
void grpc_chttp2_start_writing(grpc_exec_ctx *exec_ctx,
                               grpc_chttp2_transport *t);

#ifdef GRPC_STREAM_REFCOUNT_DEBUG
#define GRPC_CHTTP2_STREAM_REF(stream, reason) \
  grpc_chttp2_stream_ref(stream, reason)
#define GRPC_CHTTP2_STREAM_UNREF(exec_ctx, stream, reason) \
  grpc_chttp2_stream_unref(exec_ctx, stream, reason)
void grpc_chttp2_stream_ref(grpc_chttp2_stream *s, const char *reason);
void grpc_chttp2_stream_unref(grpc_exec_ctx *exec_ctx, grpc_chttp2_stream *s,
                              const char *reason);
#else
#define GRPC_CHTTP2_STREAM_REF(stream, reason) grpc_chttp2_stream_ref(stream)
#define GRPC_CHTTP2_STREAM_UNREF(exec_ctx, stream, reason) \
  grpc_chttp2_stream_unref(exec_ctx, stream)
void grpc_chttp2_stream_ref(grpc_chttp2_stream *s);
void grpc_chttp2_stream_unref(grpc_exec_ctx *exec_ctx, grpc_chttp2_stream *s);
#endif

//#define GRPC_CHTTP2_REFCOUNTING_DEBUG 1
#ifdef GRPC_CHTTP2_REFCOUNTING_DEBUG
#define GRPC_CHTTP2_REF_TRANSPORT(t, r) \
  grpc_chttp2_ref_transport(t, r, __FILE__, __LINE__)
#define GRPC_CHTTP2_UNREF_TRANSPORT(cl, t, r) \
  grpc_chttp2_unref_transport(cl, t, r, __FILE__, __LINE__)
void grpc_chttp2_unref_transport(grpc_exec_ctx *exec_ctx,
                                 grpc_chttp2_transport *t, const char *reason,
                                 const char *file, int line);
void grpc_chttp2_ref_transport(grpc_chttp2_transport *t, const char *reason,
                               const char *file, int line);
#else
#define GRPC_CHTTP2_REF_TRANSPORT(t, r) grpc_chttp2_ref_transport(t)
#define GRPC_CHTTP2_UNREF_TRANSPORT(cl, t, r) grpc_chttp2_unref_transport(cl, t)
void grpc_chttp2_unref_transport(grpc_exec_ctx *exec_ctx,
                                 grpc_chttp2_transport *t);
void grpc_chttp2_ref_transport(grpc_chttp2_transport *t);
#endif

grpc_chttp2_incoming_byte_stream *grpc_chttp2_incoming_byte_stream_create(
    grpc_exec_ctx *exec_ctx, grpc_chttp2_transport *t, grpc_chttp2_stream *s,
    uint32_t frame_size, uint32_t flags);
void grpc_chttp2_incoming_byte_stream_push(grpc_exec_ctx *exec_ctx,
                                           grpc_chttp2_incoming_byte_stream *bs,
                                           gpr_slice slice);
void grpc_chttp2_incoming_byte_stream_finished(
    grpc_exec_ctx *exec_ctx, grpc_chttp2_incoming_byte_stream *bs,
    grpc_error *error);

void grpc_chttp2_ack_ping(grpc_exec_ctx *exec_ctx, grpc_chttp2_transport *t,
                          const uint8_t *opaque_8bytes);

/** add a ref to the stream and add it to the writable list;
    ref will be dropped in writing.c */
void grpc_chttp2_become_writable(grpc_exec_ctx *exec_ctx,
                                 grpc_chttp2_transport *t,
                                 grpc_chttp2_stream *s, bool covered_by_poller,
                                 const char *reason);

void grpc_chttp2_cancel_stream(grpc_exec_ctx *exec_ctx,
                               grpc_chttp2_transport *t, grpc_chttp2_stream *s,
                               grpc_error *due_to_error);

void grpc_chttp2_maybe_complete_recv_initial_metadata(grpc_exec_ctx *exec_ctx,
                                                      grpc_chttp2_transport *t,
                                                      grpc_chttp2_stream *s);
void grpc_chttp2_maybe_complete_recv_message(grpc_exec_ctx *exec_ctx,
                                             grpc_chttp2_transport *t,
                                             grpc_chttp2_stream *s);
void grpc_chttp2_maybe_complete_recv_trailing_metadata(grpc_exec_ctx *exec_ctx,
                                                       grpc_chttp2_transport *t,
                                                       grpc_chttp2_stream *s);

#endif /* GRPC_CORE_EXT_TRANSPORT_CHTTP2_TRANSPORT_INTERNAL_H */<|MERGE_RESOLUTION|>--- conflicted
+++ resolved
@@ -323,7 +323,10 @@
 
   grpc_chttp2_write_cb *write_cb_pool;
 
-<<<<<<< HEAD
+  /* if non-NULL, close the transport with this error when writes are finished
+   */
+  grpc_error *close_transport_on_writes_finished;
+
   /* buffer pool state */
   /** have we scheduled a benign cleanup? */
   bool benign_reclaimer_registered;
@@ -335,11 +338,6 @@
   /** destructive cleanup closure */
   grpc_closure destructive_reclaimer;
   grpc_closure destructive_reclaimer_locked;
-=======
-  /* if non-NULL, close the transport with this error when writes are finished
-   */
-  grpc_error *close_transport_on_writes_finished;
->>>>>>> 936f1ea9
 };
 
 typedef enum {
@@ -533,7 +531,7 @@
   if (!(grpc_http_trace))            \
     ;                                \
   else                               \
-    stmt
+  stmt
 
 typedef enum {
   GRPC_CHTTP2_FLOWCTL_MOVE,
