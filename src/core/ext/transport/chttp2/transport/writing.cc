/*
 *
 * Copyright 2015 gRPC authors.
 *
 * Licensed under the Apache License, Version 2.0 (the "License");
 * you may not use this file except in compliance with the License.
 * You may obtain a copy of the License at
 *
 *     http://www.apache.org/licenses/LICENSE-2.0
 *
 * Unless required by applicable law or agreed to in writing, software
 * distributed under the License is distributed on an "AS IS" BASIS,
 * WITHOUT WARRANTIES OR CONDITIONS OF ANY KIND, either express or implied.
 * See the License for the specific language governing permissions and
 * limitations under the License.
 *
 */

#include "src/core/ext/transport/chttp2/transport/internal.h"

#include <limits.h>

#include <grpc/support/log.h>

#include "src/core/lib/debug/stats.h"
#include "src/core/lib/profiling/timers.h"
#include "src/core/lib/slice/slice_internal.h"
#include "src/core/lib/transport/http2_errors.h"

static void add_to_write_list(grpc_chttp2_write_cb** list,
                              grpc_chttp2_write_cb* cb) {
  cb->next = *list;
  *list = cb;
}

static void finish_write_cb(grpc_chttp2_transport* t, grpc_chttp2_stream* s,
                            grpc_chttp2_write_cb* cb, grpc_error* error) {
  grpc_chttp2_complete_closure_step(t, s, &cb->closure, error,
                                    "finish_write_cb");
  cb->next = t->write_cb_pool;
  t->write_cb_pool = cb;
}

static void maybe_initiate_ping(grpc_chttp2_transport* t) {
  grpc_chttp2_ping_queue* pq = &t->ping_queue;
  if (grpc_closure_list_empty(pq->lists[GRPC_CHTTP2_PCL_NEXT])) {
    /* no ping needed: wait */
    return;
  }
  if (!grpc_closure_list_empty(pq->lists[GRPC_CHTTP2_PCL_INFLIGHT])) {
    /* ping already in-flight: wait */
    if (GRPC_TRACER_ON(grpc_http_trace) ||
        GRPC_TRACER_ON(grpc_bdp_estimator_trace)) {
      gpr_log(GPR_DEBUG, "%s: Ping delayed [%p]: already pinging",
              t->is_client ? "CLIENT" : "SERVER", t->peer_string);
    }
    return;
  }
  if (t->ping_state.pings_before_data_required == 0 &&
      t->ping_policy.max_pings_without_data != 0) {
    /* need to receive something of substance before sending a ping again */
    if (GRPC_TRACER_ON(grpc_http_trace) ||
        GRPC_TRACER_ON(grpc_bdp_estimator_trace)) {
      gpr_log(GPR_DEBUG, "%s: Ping delayed [%p]: too many recent pings: %d/%d",
              t->is_client ? "CLIENT" : "SERVER", t->peer_string,
              t->ping_state.pings_before_data_required,
              t->ping_policy.max_pings_without_data);
    }
    return;
  }
  grpc_millis now = grpc_core::ExecCtx::Get()->Now();
  grpc_millis next_allowed_ping =
      t->ping_state.last_ping_sent_time +
      t->ping_policy.min_sent_ping_interval_without_data;
  if (t->keepalive_permit_without_calls == 0 &&
      grpc_chttp2_stream_map_size(&t->stream_map) == 0) {
    next_allowed_ping =
        t->ping_recv_state.last_ping_recv_time + 7200 * GPR_MS_PER_SEC;
  }
  if (next_allowed_ping > now) {
    /* not enough elapsed time between successive pings */
    if (GRPC_TRACER_ON(grpc_http_trace) ||
        GRPC_TRACER_ON(grpc_bdp_estimator_trace)) {
      gpr_log(GPR_DEBUG,
              "%s: Ping delayed [%p]: not enough time elapsed since last ping",
              t->is_client ? "CLIENT" : "SERVER", t->peer_string);
    }
    if (!t->ping_state.is_delayed_ping_timer_set) {
      t->ping_state.is_delayed_ping_timer_set = true;
      grpc_timer_init(&t->ping_state.delayed_ping_timer, next_allowed_ping,
                      &t->retry_initiate_ping_locked);
    }
    return;
  }
  pq->inflight_id = t->ping_ctr;
  t->ping_ctr++;
  GRPC_CLOSURE_LIST_SCHED(&pq->lists[GRPC_CHTTP2_PCL_INITIATE]);
  grpc_closure_list_move(&pq->lists[GRPC_CHTTP2_PCL_NEXT],
                         &pq->lists[GRPC_CHTTP2_PCL_INFLIGHT]);
  grpc_slice_buffer_add(&t->outbuf,
                        grpc_chttp2_ping_create(false, pq->inflight_id));
  GRPC_STATS_INC_HTTP2_PINGS_SENT();
  t->ping_state.last_ping_sent_time = now;
  if (GRPC_TRACER_ON(grpc_http_trace) ||
      GRPC_TRACER_ON(grpc_bdp_estimator_trace)) {
    gpr_log(GPR_DEBUG, "%s: Ping sent [%p]: %d/%d",
            t->is_client ? "CLIENT" : "SERVER", t->peer_string,
            t->ping_state.pings_before_data_required,
            t->ping_policy.max_pings_without_data);
  }
  t->ping_state.pings_before_data_required -=
      (t->ping_state.pings_before_data_required != 0);
}

static bool update_list(grpc_chttp2_transport* t, grpc_chttp2_stream* s,
                        int64_t send_bytes, grpc_chttp2_write_cb** list,
                        int64_t* ctr, grpc_error* error) {
  bool sched_any = false;
  grpc_chttp2_write_cb* cb = *list;
  *list = nullptr;
  *ctr += send_bytes;
  while (cb) {
    grpc_chttp2_write_cb* next = cb->next;
    if (cb->call_at_byte <= *ctr) {
      sched_any = true;
      finish_write_cb(t, s, cb, GRPC_ERROR_REF(error));
    } else {
      add_to_write_list(list, cb);
    }
    cb = next;
  }
  GRPC_ERROR_UNREF(error);
  return sched_any;
}

static void report_stall(grpc_chttp2_transport* t, grpc_chttp2_stream* s,
                         const char* staller) {
  gpr_log(
      GPR_DEBUG,
      "%s:%p stream %d stalled by %s [fc:pending=%" PRIdPTR ":flowed=%" PRId64
      ":peer_initwin=%d:t_win=%" PRId64 ":s_win=%d:s_delta=%" PRId64 "]",
      t->peer_string, t, s->id, staller, s->flow_controlled_buffer.length,
      s->flow_controlled_bytes_flowed,
      t->settings[GRPC_ACKED_SETTINGS]
                 [GRPC_CHTTP2_SETTINGS_INITIAL_WINDOW_SIZE],
      t->flow_control->remote_window(),
      (uint32_t)GPR_MAX(
          0,
          s->flow_control->remote_window_delta() +
              (int64_t)t->settings[GRPC_PEER_SETTINGS]
                                  [GRPC_CHTTP2_SETTINGS_INITIAL_WINDOW_SIZE]),
      s->flow_control->remote_window_delta());
}

static bool stream_ref_if_not_destroyed(gpr_refcount* r) {
  gpr_atm count;
  do {
    count = gpr_atm_acq_load(&r->count);
    if (count == 0) return false;
  } while (!gpr_atm_rel_cas(&r->count, count, count + 1));
  return true;
}

/* How many bytes would we like to put on the wire during a single syscall */
static uint32_t target_write_size(grpc_chttp2_transport* t) {
  return 1024 * 1024;
}

// Returns true if initial_metadata contains only default headers.
static bool is_default_initial_metadata(grpc_metadata_batch* initial_metadata) {
  return initial_metadata->list.default_count == initial_metadata->list.count;
}

namespace {
class StreamWriteContext;

class WriteContext {
 public:
  WriteContext(grpc_chttp2_transport* t) : t_(t) {
    GRPC_STATS_INC_HTTP2_WRITES_BEGUN();
    GPR_TIMER_BEGIN("grpc_chttp2_begin_write", 0);
  }

  // TODO(ctiller): make this the destructor
  void FlushStats() {
    GRPC_STATS_INC_HTTP2_SEND_INITIAL_METADATA_PER_WRITE(
        initial_metadata_writes_);
    GRPC_STATS_INC_HTTP2_SEND_MESSAGE_PER_WRITE(message_writes_);
    GRPC_STATS_INC_HTTP2_SEND_TRAILING_METADATA_PER_WRITE(
        trailing_metadata_writes_);
    GRPC_STATS_INC_HTTP2_SEND_FLOWCTL_PER_WRITE(flow_control_writes_);
  }

  void FlushSettings() {
    if (t_->dirtied_local_settings && !t_->sent_local_settings) {
      grpc_slice_buffer_add(
          &t_->outbuf, grpc_chttp2_settings_create(
                           t_->settings[GRPC_SENT_SETTINGS],
                           t_->settings[GRPC_LOCAL_SETTINGS],
                           t_->force_send_settings, GRPC_CHTTP2_NUM_SETTINGS));
      t_->force_send_settings = false;
      t_->dirtied_local_settings = false;
      t_->sent_local_settings = true;
      GRPC_STATS_INC_HTTP2_SETTINGS_WRITES();
    }
  }

  void FlushQueuedBuffers() {
    /* simple writes are queued to qbuf, and flushed here */
    grpc_slice_buffer_move_into(&t_->qbuf, &t_->outbuf);
    GPR_ASSERT(t_->qbuf.count == 0);
  }

  void FlushWindowUpdates() {
    uint32_t transport_announce =
        t_->flow_control->MaybeSendUpdate(t_->outbuf.count > 0);
    if (transport_announce) {
      grpc_transport_one_way_stats throwaway_stats;
      grpc_slice_buffer_add(
          &t_->outbuf, grpc_chttp2_window_update_create(0, transport_announce,
                                                        &throwaway_stats));
      ResetPingRecvClock();
    }
  }

  void FlushPingAcks() {
    for (size_t i = 0; i < t_->ping_ack_count; i++) {
      grpc_slice_buffer_add(&t_->outbuf,
                            grpc_chttp2_ping_create(true, t_->ping_acks[i]));
    }
    t_->ping_ack_count = 0;
  }

  void EnactHpackSettings() {
    grpc_chttp2_hpack_compressor_set_max_table_size(
        &t_->hpack_compressor,
        t_->settings[GRPC_PEER_SETTINGS]
                    [GRPC_CHTTP2_SETTINGS_HEADER_TABLE_SIZE]);
  }

  void UpdateStreamsNoLongerStalled() {
    grpc_chttp2_stream* s;
    while (grpc_chttp2_list_pop_stalled_by_transport(t_, &s)) {
      if (t_->closed_with_error == GRPC_ERROR_NONE &&
          grpc_chttp2_list_add_writable_stream(t_, s)) {
        if (!stream_ref_if_not_destroyed(&s->refcount->refs)) {
          grpc_chttp2_list_remove_writable_stream(t_, s);
        }
      }
    }
  }

  grpc_chttp2_stream* NextStream() {
    if (t_->outbuf.length > target_write_size(t_)) {
      result_.partial = true;
      return nullptr;
    }

    grpc_chttp2_stream* s;
    if (!grpc_chttp2_list_pop_writable_stream(t_, &s)) {
      return nullptr;
    }

    return s;
  }

  void ResetPingRecvClock() {
    if (!t_->is_client) {
      t_->ping_recv_state.last_ping_recv_time = GRPC_MILLIS_INF_PAST;
      t_->ping_recv_state.ping_strikes = 0;
    }
  }

  void IncInitialMetadataWrites() { ++initial_metadata_writes_; }
  void IncWindowUpdateWrites() { ++flow_control_writes_; }
  void IncMessageWrites() { ++message_writes_; }
  void IncTrailingMetadataWrites() { ++trailing_metadata_writes_; }

  void NoteScheduledResults() { result_.early_results_scheduled = true; }

  grpc_chttp2_transport* transport() const { return t_; }

  grpc_chttp2_begin_write_result Result() {
    result_.writing = t_->outbuf.count > 0;
    return result_;
  }

 private:
  grpc_chttp2_transport* const t_;

  /* stats histogram counters: we increment these throughout this function,
     and at the end publish to the central stats histograms */
  int flow_control_writes_ = 0;
  int initial_metadata_writes_ = 0;
  int trailing_metadata_writes_ = 0;
  int message_writes_ = 0;
  grpc_chttp2_begin_write_result result_ = {false, false, false};
};

class DataSendContext {
 public:
  DataSendContext(WriteContext* write_context, grpc_chttp2_transport* t,
                  grpc_chttp2_stream* s)
      : write_context_(write_context),
        t_(t),
        s_(s),
        sending_bytes_before_(s_->sending_bytes) {}

  uint32_t stream_remote_window() const {
    return (uint32_t)GPR_MAX(
        0, s_->flow_control->remote_window_delta() +
               (int64_t)t_->settings[GRPC_PEER_SETTINGS]
                                    [GRPC_CHTTP2_SETTINGS_INITIAL_WINDOW_SIZE]);
  }

  uint32_t max_outgoing() const {
    return (uint32_t)GPR_MIN(
        t_->settings[GRPC_PEER_SETTINGS][GRPC_CHTTP2_SETTINGS_MAX_FRAME_SIZE],
        GPR_MIN(stream_remote_window(), t_->flow_control->remote_window()));
  }

  bool AnyOutgoing() const { return max_outgoing() != 0; }

  void FlushCompressedBytes() {
    uint32_t send_bytes =
        (uint32_t)GPR_MIN(max_outgoing(), s_->compressed_data_buffer.length);
    bool is_last_data_frame =
        (send_bytes == s_->compressed_data_buffer.length &&
         s_->flow_controlled_buffer.length == 0 &&
         s_->fetching_send_message == nullptr);
    if (is_last_data_frame && s_->send_trailing_metadata != nullptr &&
        s_->stream_compression_ctx != nullptr) {
      if (!grpc_stream_compress(
              s_->stream_compression_ctx, &s_->flow_controlled_buffer,
              &s_->compressed_data_buffer, nullptr, MAX_SIZE_T,
              GRPC_STREAM_COMPRESSION_FLUSH_FINISH)) {
        gpr_log(GPR_ERROR, "Stream compression failed.");
      }
      grpc_stream_compression_context_destroy(s_->stream_compression_ctx);
      s_->stream_compression_ctx = nullptr;
      /* After finish, bytes in s->compressed_data_buffer may be
       * more than max_outgoing. Start another round of the current
       * while loop so that send_bytes and is_last_data_frame are
       * recalculated. */
      return;
    }
    is_last_frame_ = is_last_data_frame &&
                     s_->send_trailing_metadata != nullptr &&
                     grpc_metadata_batch_is_empty(s_->send_trailing_metadata);
    grpc_chttp2_encode_data(s_->id, &s_->compressed_data_buffer, send_bytes,
                            is_last_frame_, &s_->stats.outgoing, &t_->outbuf);
    s_->flow_control->SentData(send_bytes);
    if (s_->compressed_data_buffer.length == 0) {
      s_->sending_bytes += s_->uncompressed_data_size;
    }
  }

  void CompressMoreBytes() {
    if (s_->stream_compression_ctx == nullptr) {
      s_->stream_compression_ctx =
          grpc_stream_compression_context_create(s_->stream_compression_method);
    }
    s_->uncompressed_data_size = s_->flow_controlled_buffer.length;
    if (!grpc_stream_compress(s_->stream_compression_ctx,
                              &s_->flow_controlled_buffer,
                              &s_->compressed_data_buffer, nullptr, MAX_SIZE_T,
                              GRPC_STREAM_COMPRESSION_FLUSH_SYNC)) {
      gpr_log(GPR_ERROR, "Stream compression failed.");
    }
  }

  bool is_last_frame() const { return is_last_frame_; }

  void CallCallbacks() {
    if (update_list(t_, s_,
                    (int64_t)(s_->sending_bytes - sending_bytes_before_),
                    &s_->on_flow_controlled_cbs,
                    &s_->flow_controlled_bytes_flowed, GRPC_ERROR_NONE)) {
      write_context_->NoteScheduledResults();
    }
  }

 private:
  WriteContext* write_context_;
  grpc_chttp2_transport* t_;
  grpc_chttp2_stream* s_;
  const size_t sending_bytes_before_;
  bool is_last_frame_ = false;
};

class StreamWriteContext {
 public:
  StreamWriteContext(WriteContext* write_context, grpc_chttp2_stream* s)
      : write_context_(write_context), t_(write_context->transport()), s_(s) {
    GRPC_CHTTP2_IF_TRACING(
        gpr_log(GPR_DEBUG, "W:%p %s[%d] im-(sent,send)=(%d,%d) announce=%d", t_,
                t_->is_client ? "CLIENT" : "SERVER", s->id,
                s->sent_initial_metadata, s->send_initial_metadata != nullptr,
                (int)(s->flow_control->local_window_delta() -
                      s->flow_control->announced_window_delta())));
  }

  void FlushInitialMetadata() {
    /* send initial metadata if it's available */
    if (s_->sent_initial_metadata) return;
    if (s_->send_initial_metadata == nullptr) return;

    // We skip this on the server side if there is no custom initial
    // metadata, there are no messages to send, and we are also sending
    // trailing metadata.  This results in a Trailers-Only response,
    // which is required for retries, as per:
    // https://github.com/grpc/proposal/blob/master/A6-client-retries.md#when-retries-are-valid
    if (!t_->is_client && s_->fetching_send_message == nullptr &&
        s_->flow_controlled_buffer.length == 0 &&
        s_->compressed_data_buffer.length == 0 &&
        s_->send_trailing_metadata != nullptr &&
        is_default_initial_metadata(s_->send_initial_metadata)) {
      ConvertInitialMetadataToTrailingMetadata();
    } else {
      grpc_encode_header_options hopt = {
          s_->id,  // stream_id
          false,   // is_eof
          t_->settings[GRPC_PEER_SETTINGS]
                      [GRPC_CHTTP2_SETTINGS_GRPC_ALLOW_TRUE_BINARY_METADATA] !=
              0,  // use_true_binary_metadata
          t_->settings[GRPC_PEER_SETTINGS]
                      [GRPC_CHTTP2_SETTINGS_MAX_FRAME_SIZE],  // max_frame_size
          &s_->stats.outgoing                                 // stats
      };
<<<<<<< HEAD
      grpc_chttp2_encode_header(&t_->hpack_compressor, NULL, 0,
=======
      grpc_chttp2_encode_header(exec_ctx, &t_->hpack_compressor, nullptr, 0,
>>>>>>> 82c8f945
                                s_->send_initial_metadata, &hopt, &t_->outbuf);
      write_context_->ResetPingRecvClock();
      write_context_->IncInitialMetadataWrites();
    }

    s_->send_initial_metadata = nullptr;
    s_->sent_initial_metadata = true;
    write_context_->NoteScheduledResults();
    grpc_chttp2_complete_closure_step(
        t_, s_, &s_->send_initial_metadata_finished, GRPC_ERROR_NONE,
        "send_initial_metadata_finished");
  }

  void FlushWindowUpdates() {
    /* send any window updates */
    const uint32_t stream_announce = s_->flow_control->MaybeSendUpdate();
    if (stream_announce == 0) return;

    grpc_slice_buffer_add(
        &t_->outbuf, grpc_chttp2_window_update_create(s_->id, stream_announce,
                                                      &s_->stats.outgoing));
    write_context_->ResetPingRecvClock();
    write_context_->IncWindowUpdateWrites();
  }

  void FlushData() {
    if (!s_->sent_initial_metadata) return;

    if (s_->flow_controlled_buffer.length == 0 &&
        s_->compressed_data_buffer.length == 0) {
      return;  // early out: nothing to do
    }

    DataSendContext data_send_context(write_context_, t_, s_);

    if (!data_send_context.AnyOutgoing()) {
      if (t_->flow_control->remote_window() <= 0) {
        report_stall(t_, s_, "transport");
        grpc_chttp2_list_add_stalled_by_transport(t_, s_);
      } else if (data_send_context.stream_remote_window() <= 0) {
        report_stall(t_, s_, "stream");
        grpc_chttp2_list_add_stalled_by_stream(t_, s_);
      }
      return;  // early out: nothing to do
    }

    while ((s_->flow_controlled_buffer.length > 0 ||
            s_->compressed_data_buffer.length > 0) &&
           data_send_context.max_outgoing() > 0) {
      if (s_->compressed_data_buffer.length > 0) {
        data_send_context.FlushCompressedBytes();
      } else {
        data_send_context.CompressMoreBytes();
      }
    }
    write_context_->ResetPingRecvClock();
    if (data_send_context.is_last_frame()) {
      SentLastFrame();
    }
    data_send_context.CallCallbacks();
    stream_became_writable_ = true;
    if (s_->flow_controlled_buffer.length > 0 ||
        s_->compressed_data_buffer.length > 0) {
      GRPC_CHTTP2_STREAM_REF(s_, "chttp2_writing:fork");
      grpc_chttp2_list_add_writable_stream(t_, s_);
    }
    write_context_->IncMessageWrites();
  }

  void FlushTrailingMetadata() {
    if (!s_->sent_initial_metadata) return;

    if (s_->send_trailing_metadata == nullptr) return;
    if (s_->fetching_send_message != nullptr) return;
    if (s_->flow_controlled_buffer.length != 0) return;
    if (s_->compressed_data_buffer.length != 0) return;

    GRPC_CHTTP2_IF_TRACING(gpr_log(GPR_INFO, "sending trailing_metadata"));
    if (grpc_metadata_batch_is_empty(s_->send_trailing_metadata)) {
      grpc_chttp2_encode_data(s_->id, &s_->flow_controlled_buffer, 0, true,
                              &s_->stats.outgoing, &t_->outbuf);
    } else {
      grpc_encode_header_options hopt = {
          s_->id, true,
          t_->settings[GRPC_PEER_SETTINGS]
                      [GRPC_CHTTP2_SETTINGS_GRPC_ALLOW_TRUE_BINARY_METADATA] !=
              0,

          t_->settings[GRPC_PEER_SETTINGS][GRPC_CHTTP2_SETTINGS_MAX_FRAME_SIZE],
          &s_->stats.outgoing};
      grpc_chttp2_encode_header(&t_->hpack_compressor,
                                extra_headers_for_trailing_metadata_,
                                num_extra_headers_for_trailing_metadata_,
                                s_->send_trailing_metadata, &hopt, &t_->outbuf);
    }
    write_context_->IncTrailingMetadataWrites();
    write_context_->ResetPingRecvClock();
    SentLastFrame();

    write_context_->NoteScheduledResults();
    grpc_chttp2_complete_closure_step(
        t_, s_, &s_->send_trailing_metadata_finished, GRPC_ERROR_NONE,
        "send_trailing_metadata_finished");
  }

  bool stream_became_writable() { return stream_became_writable_; }

 private:
  void ConvertInitialMetadataToTrailingMetadata() {
    GRPC_CHTTP2_IF_TRACING(
        gpr_log(GPR_INFO, "not sending initial_metadata (Trailers-Only)"));
    // When sending Trailers-Only, we need to move the :status and
    // content-type headers to the trailers.
    if (s_->send_initial_metadata->idx.named.status != nullptr) {
      extra_headers_for_trailing_metadata_
          [num_extra_headers_for_trailing_metadata_++] =
              &s_->send_initial_metadata->idx.named.status->md;
    }
    if (s_->send_initial_metadata->idx.named.content_type != nullptr) {
      extra_headers_for_trailing_metadata_
          [num_extra_headers_for_trailing_metadata_++] =
              &s_->send_initial_metadata->idx.named.content_type->md;
    }
  }

<<<<<<< HEAD
  void SentLastFrame() {
    s_->send_trailing_metadata = NULL;
=======
  void SentLastFrame(grpc_exec_ctx* exec_ctx) {
    s_->send_trailing_metadata = nullptr;
>>>>>>> 82c8f945
    s_->sent_trailing_metadata = true;

    if (!t_->is_client && !s_->read_closed) {
      grpc_slice_buffer_add(
          &t_->outbuf, grpc_chttp2_rst_stream_create(
                           s_->id, GRPC_HTTP2_NO_ERROR, &s_->stats.outgoing));
    }
    grpc_chttp2_mark_stream_closed(t_, s_, !t_->is_client, true,
                                   GRPC_ERROR_NONE);
  }

  WriteContext* const write_context_;
  grpc_chttp2_transport* const t_;
  grpc_chttp2_stream* const s_;
  bool stream_became_writable_ = false;
  grpc_mdelem* extra_headers_for_trailing_metadata_[2];
  size_t num_extra_headers_for_trailing_metadata_ = 0;
};
}  // namespace

grpc_chttp2_begin_write_result grpc_chttp2_begin_write(
    grpc_chttp2_transport* t) {
  WriteContext ctx(t);
  ctx.FlushSettings();
  ctx.FlushPingAcks();
  ctx.FlushQueuedBuffers();
  ctx.EnactHpackSettings();

  if (t->flow_control->remote_window() > 0) {
    ctx.UpdateStreamsNoLongerStalled();
  }

  /* for each grpc_chttp2_stream that's become writable, frame it's data
     (according to available window sizes) and add to the output buffer */
  while (grpc_chttp2_stream* s = ctx.NextStream()) {
    StreamWriteContext stream_ctx(&ctx, s);
    stream_ctx.FlushInitialMetadata();
    stream_ctx.FlushWindowUpdates();
    stream_ctx.FlushData();
    stream_ctx.FlushTrailingMetadata();

    if (stream_ctx.stream_became_writable()) {
      if (!grpc_chttp2_list_add_writing_stream(t, s)) {
        /* already in writing list: drop ref */
        GRPC_CHTTP2_STREAM_UNREF(s, "chttp2_writing:already_writing");
      } else {
        /* ref will be dropped at end of write */
      }
    } else {
      GRPC_CHTTP2_STREAM_UNREF(s, "chttp2_writing:no_write");
    }
  }

  ctx.FlushWindowUpdates();

  maybe_initiate_ping(t);

  GPR_TIMER_END("grpc_chttp2_begin_write", 0);

  return ctx.Result();
}

void grpc_chttp2_end_write(grpc_chttp2_transport* t, grpc_error* error) {
  GPR_TIMER_BEGIN("grpc_chttp2_end_write", 0);
  grpc_chttp2_stream* s;

  while (grpc_chttp2_list_pop_writing_stream(t, &s)) {
    if (s->sending_bytes != 0) {
      update_list(t, s, (int64_t)s->sending_bytes, &s->on_write_finished_cbs,
                  &s->flow_controlled_bytes_written, GRPC_ERROR_REF(error));
      s->sending_bytes = 0;
    }
    GRPC_CHTTP2_STREAM_UNREF(s, "chttp2_writing:end");
  }
  grpc_slice_buffer_reset_and_unref_internal(&t->outbuf);
  GRPC_ERROR_UNREF(error);
  GPR_TIMER_END("grpc_chttp2_end_write", 0);
}<|MERGE_RESOLUTION|>--- conflicted
+++ resolved
@@ -427,11 +427,7 @@
                       [GRPC_CHTTP2_SETTINGS_MAX_FRAME_SIZE],  // max_frame_size
           &s_->stats.outgoing                                 // stats
       };
-<<<<<<< HEAD
-      grpc_chttp2_encode_header(&t_->hpack_compressor, NULL, 0,
-=======
-      grpc_chttp2_encode_header(exec_ctx, &t_->hpack_compressor, nullptr, 0,
->>>>>>> 82c8f945
+      grpc_chttp2_encode_header(&t_->hpack_compressor, nullptr, 0,
                                 s_->send_initial_metadata, &hopt, &t_->outbuf);
       write_context_->ResetPingRecvClock();
       write_context_->IncInitialMetadataWrites();
@@ -557,13 +553,8 @@
     }
   }
 
-<<<<<<< HEAD
   void SentLastFrame() {
-    s_->send_trailing_metadata = NULL;
-=======
-  void SentLastFrame(grpc_exec_ctx* exec_ctx) {
     s_->send_trailing_metadata = nullptr;
->>>>>>> 82c8f945
     s_->sent_trailing_metadata = true;
 
     if (!t_->is_client && !s_->read_closed) {
