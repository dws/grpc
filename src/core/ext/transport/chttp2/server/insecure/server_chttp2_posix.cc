/*
 *
 * Copyright 2016 gRPC authors.
 *
 * Licensed under the Apache License, Version 2.0 (the "License");
 * you may not use this file except in compliance with the License.
 * You may obtain a copy of the License at
 *
 *     http://www.apache.org/licenses/LICENSE-2.0
 *
 * Unless required by applicable law or agreed to in writing, software
 * distributed under the License is distributed on an "AS IS" BASIS,
 * WITHOUT WARRANTIES OR CONDITIONS OF ANY KIND, either express or implied.
 * See the License for the specific language governing permissions and
 * limitations under the License.
 *
 */

#include <grpc/grpc.h>
#include <grpc/grpc_posix.h>
#include <grpc/support/log.h>
#include <grpc/support/port_platform.h>

#ifdef GPR_SUPPORT_CHANNELS_FROM_FD

#include <grpc/support/alloc.h>
#include <grpc/support/string_util.h>

#include "src/core/ext/transport/chttp2/transport/chttp2_transport.h"
#include "src/core/lib/channel/channel_args.h"
#include "src/core/lib/iomgr/endpoint.h"
#include "src/core/lib/iomgr/exec_ctx.h"
#include "src/core/lib/iomgr/tcp_posix.h"
#include "src/core/lib/surface/completion_queue.h"
#include "src/core/lib/surface/server.h"

void grpc_server_add_insecure_channel_from_fd(grpc_server* server,
                                              void* reserved, int fd) {
  GPR_ASSERT(reserved == nullptr);

  grpc_exec_ctx exec_ctx = GRPC_EXEC_CTX_INIT;
  char* name;
  gpr_asprintf(&name, "fd:%d", fd);

  grpc_endpoint* server_endpoint =
      grpc_tcp_create(&exec_ctx, grpc_fd_create(fd, name),
                      grpc_server_get_channel_args(server), name);

  gpr_free(name);

  const grpc_channel_args* server_args = grpc_server_get_channel_args(server);
  grpc_transport* transport = grpc_create_chttp2_transport(
      &exec_ctx, server_args, server_endpoint, false /* is_client */);

  grpc_pollset** pollsets;
  size_t num_pollsets = 0;
  grpc_server_get_pollsets(server, &pollsets, &num_pollsets);

  for (size_t i = 0; i < num_pollsets; i++) {
    grpc_endpoint_add_to_pollset(&exec_ctx, server_endpoint, pollsets[i]);
  }

<<<<<<< HEAD
  grpc_server_setup_transport(&exec_ctx, server, transport, NULL, server_args);
  grpc_chttp2_transport_start_reading(&exec_ctx, transport, nullptr, nullptr);
=======
  grpc_server_setup_transport(&exec_ctx, server, transport, nullptr,
                              server_args);
  grpc_chttp2_transport_start_reading(&exec_ctx, transport, nullptr);
>>>>>>> 366e23b6
  grpc_exec_ctx_finish(&exec_ctx);
}

#else  // !GPR_SUPPORT_CHANNELS_FROM_FD

void grpc_server_add_insecure_channel_from_fd(grpc_server* server,
                                              void* reserved, int fd) {
  GPR_ASSERT(0);
}

#endif  // GPR_SUPPORT_CHANNELS_FROM_FD<|MERGE_RESOLUTION|>--- conflicted
+++ resolved
@@ -60,14 +60,9 @@
     grpc_endpoint_add_to_pollset(&exec_ctx, server_endpoint, pollsets[i]);
   }
 
-<<<<<<< HEAD
-  grpc_server_setup_transport(&exec_ctx, server, transport, NULL, server_args);
-  grpc_chttp2_transport_start_reading(&exec_ctx, transport, nullptr, nullptr);
-=======
   grpc_server_setup_transport(&exec_ctx, server, transport, nullptr,
                               server_args);
-  grpc_chttp2_transport_start_reading(&exec_ctx, transport, nullptr);
->>>>>>> 366e23b6
+  grpc_chttp2_transport_start_reading(&exec_ctx, transport, nullptr, nullptr);
   grpc_exec_ctx_finish(&exec_ctx);
 }
 
