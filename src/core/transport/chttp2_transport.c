/*
 *
 * Copyright 2015-2016, Google Inc.
 * All rights reserved.
 *
 * Redistribution and use in source and binary forms, with or without
 * modification, are permitted provided that the following conditions are
 * met:
 *
 *     * Redistributions of source code must retain the above copyright
 * notice, this list of conditions and the following disclaimer.
 *     * Redistributions in binary form must reproduce the above
 * copyright notice, this list of conditions and the following disclaimer
 * in the documentation and/or other materials provided with the
 * distribution.
 *     * Neither the name of Google Inc. nor the names of its
 * contributors may be used to endorse or promote products derived from
 * this software without specific prior written permission.
 *
 * THIS SOFTWARE IS PROVIDED BY THE COPYRIGHT HOLDERS AND CONTRIBUTORS
 * "AS IS" AND ANY EXPRESS OR IMPLIED WARRANTIES, INCLUDING, BUT NOT
 * LIMITED TO, THE IMPLIED WARRANTIES OF MERCHANTABILITY AND FITNESS FOR
 * A PARTICULAR PURPOSE ARE DISCLAIMED. IN NO EVENT SHALL THE COPYRIGHT
 * OWNER OR CONTRIBUTORS BE LIABLE FOR ANY DIRECT, INDIRECT, INCIDENTAL,
 * SPECIAL, EXEMPLARY, OR CONSEQUENTIAL DAMAGES (INCLUDING, BUT NOT
 * LIMITED TO, PROCUREMENT OF SUBSTITUTE GOODS OR SERVICES; LOSS OF USE,
 * DATA, OR PROFITS; OR BUSINESS INTERRUPTION) HOWEVER CAUSED AND ON ANY
 * THEORY OF LIABILITY, WHETHER IN CONTRACT, STRICT LIABILITY, OR TORT
 * (INCLUDING NEGLIGENCE OR OTHERWISE) ARISING IN ANY WAY OUT OF THE USE
 * OF THIS SOFTWARE, EVEN IF ADVISED OF THE POSSIBILITY OF SUCH DAMAGE.
 *
 */

#include "src/core/transport/chttp2_transport.h"

#include <math.h>
#include <stdio.h>
#include <string.h>

#include <grpc/support/alloc.h>
#include <grpc/support/log.h>
#include <grpc/support/slice_buffer.h>
#include <grpc/support/string_util.h>
#include <grpc/support/useful.h>

#include "src/core/profiling/timers.h"
#include "src/core/support/string.h"
#include "src/core/transport/chttp2/http2_errors.h"
#include "src/core/transport/chttp2/internal.h"
#include "src/core/transport/chttp2/status_conversion.h"
#include "src/core/transport/chttp2/timeout_encoding.h"
#include "src/core/transport/static_metadata.h"
#include "src/core/transport/transport_impl.h"

#define DEFAULT_WINDOW 65535
#define DEFAULT_CONNECTION_WINDOW_TARGET (1024 * 1024)
#define MAX_WINDOW 0x7fffffffu

#define MAX_CLIENT_STREAM_ID 0x7fffffffu

int grpc_http_trace = 0;
int grpc_flowctl_trace = 0;

#define TRANSPORT_FROM_WRITING(tw)                                        \
  ((grpc_chttp2_transport *)((char *)(tw)-offsetof(grpc_chttp2_transport, \
                                                   writing)))

#define TRANSPORT_FROM_PARSING(tw)                                        \
  ((grpc_chttp2_transport *)((char *)(tw)-offsetof(grpc_chttp2_transport, \
                                                   parsing)))

#define TRANSPORT_FROM_GLOBAL(tg)                                         \
  ((grpc_chttp2_transport *)((char *)(tg)-offsetof(grpc_chttp2_transport, \
                                                   global)))

#define STREAM_FROM_GLOBAL(sg) \
  ((grpc_chttp2_stream *)((char *)(sg)-offsetof(grpc_chttp2_stream, global)))

#define STREAM_FROM_PARSING(sg) \
  ((grpc_chttp2_stream *)((char *)(sg)-offsetof(grpc_chttp2_stream, parsing)))

static const grpc_transport_vtable vtable;

static void lock(grpc_chttp2_transport *t);
static void unlock(grpc_exec_ctx *exec_ctx, grpc_chttp2_transport *t);

/* forward declarations of various callbacks that we'll build closures around */
static void writing_action(grpc_exec_ctx *exec_ctx, void *t,
                           bool iomgr_success_ignored);

/** Set a transport level setting, and push it to our peer */
static void push_setting(grpc_chttp2_transport *t, grpc_chttp2_setting_id id,
                         uint32_t value);

/** Endpoint callback to process incoming data */
static void recv_data(grpc_exec_ctx *exec_ctx, void *tp, bool success);

/** Start disconnection chain */
static void drop_connection(grpc_exec_ctx *exec_ctx, grpc_chttp2_transport *t);

/** Perform a transport_op */
static void perform_stream_op_locked(
    grpc_exec_ctx *exec_ctx, grpc_chttp2_transport_global *transport_global,
    grpc_chttp2_stream_global *stream_global, grpc_transport_stream_op *op);

/** Cancel a stream: coming from the transport API */
static void cancel_from_api(grpc_exec_ctx *exec_ctx,
                            grpc_chttp2_transport_global *transport_global,
                            grpc_chttp2_stream_global *stream_global,
                            grpc_status_code status);

static void close_from_api(grpc_exec_ctx *exec_ctx,
                           grpc_chttp2_transport_global *transport_global,
                           grpc_chttp2_stream_global *stream_global,
                           grpc_status_code status,
                           gpr_slice *optional_message);

/** Add endpoint from this transport to pollset */
static void add_to_pollset_locked(grpc_exec_ctx *exec_ctx,
                                  grpc_chttp2_transport *t,
                                  grpc_pollset *pollset);
static void add_to_pollset_set_locked(grpc_exec_ctx *exec_ctx,
                                      grpc_chttp2_transport *t,
                                      grpc_pollset_set *pollset_set);

/** Start new streams that have been created if we can */
static void maybe_start_some_streams(
    grpc_exec_ctx *exec_ctx, grpc_chttp2_transport_global *transport_global);

static void connectivity_state_set(
    grpc_exec_ctx *exec_ctx, grpc_chttp2_transport_global *transport_global,
    grpc_connectivity_state state, const char *reason);

static void check_read_ops(grpc_exec_ctx *exec_ctx,
                           grpc_chttp2_transport_global *transport_global);

static void incoming_byte_stream_update_flow_control(
    grpc_chttp2_transport_global *transport_global,
    grpc_chttp2_stream_global *stream_global, size_t max_size_hint,
    size_t have_already);

static void fail_pending_writes(grpc_exec_ctx *exec_ctx,
                                grpc_chttp2_stream_global *stream_global);

/*******************************************************************************
 * CONSTRUCTION/DESTRUCTION/REFCOUNTING
 */

static void destruct_transport(grpc_exec_ctx *exec_ctx,
                               grpc_chttp2_transport *t) {
  size_t i;

  gpr_mu_lock(&t->mu);

  GPR_ASSERT(t->ep == NULL);

  gpr_slice_buffer_destroy(&t->global.qbuf);

  gpr_slice_buffer_destroy(&t->writing.outbuf);
  grpc_chttp2_hpack_compressor_destroy(&t->writing.hpack_compressor);

  gpr_slice_buffer_destroy(&t->parsing.qbuf);
  gpr_slice_buffer_destroy(&t->read_buffer);
  grpc_chttp2_hpack_parser_destroy(&t->parsing.hpack_parser);
  grpc_chttp2_goaway_parser_destroy(&t->parsing.goaway_parser);

  for (i = 0; i < STREAM_LIST_COUNT; i++) {
    GPR_ASSERT(t->lists[i].head == NULL);
    GPR_ASSERT(t->lists[i].tail == NULL);
  }

  GPR_ASSERT(grpc_chttp2_stream_map_size(&t->parsing_stream_map) == 0);
  GPR_ASSERT(grpc_chttp2_stream_map_size(&t->new_stream_map) == 0);

  grpc_chttp2_stream_map_destroy(&t->parsing_stream_map);
  grpc_chttp2_stream_map_destroy(&t->new_stream_map);
  grpc_connectivity_state_destroy(exec_ctx, &t->channel_callback.state_tracker);

  gpr_mu_unlock(&t->mu);
  gpr_mu_destroy(&t->mu);

  /* callback remaining pings: they're not allowed to call into the transpot,
     and maybe they hold resources that need to be freed */
  while (t->global.pings.next != &t->global.pings) {
    grpc_chttp2_outstanding_ping *ping = t->global.pings.next;
    grpc_exec_ctx_enqueue(exec_ctx, ping->on_recv, false, NULL);
    ping->next->prev = ping->prev;
    ping->prev->next = ping->next;
    gpr_free(ping);
  }

  gpr_free(t->peer_string);
  gpr_free(t);
}

#ifdef REFCOUNTING_DEBUG
#define REF_TRANSPORT(t, r) ref_transport(t, r, __FILE__, __LINE__)
#define UNREF_TRANSPORT(cl, t, r) unref_transport(cl, t, r, __FILE__, __LINE__)
static void unref_transport(grpc_exec_ctx *exec_ctx, grpc_chttp2_transport *t,
                            const char *reason, const char *file, int line) {
  gpr_log(GPR_DEBUG, "chttp2:unref:%p %d->%d %s [%s:%d]", t, t->refs.count,
          t->refs.count - 1, reason, file, line);
  if (!gpr_unref(&t->refs)) return;
  destruct_transport(exec_ctx, t);
}

static void ref_transport(grpc_chttp2_transport *t, const char *reason,
                          const char *file, int line) {
  gpr_log(GPR_DEBUG, "chttp2:  ref:%p %d->%d %s [%s:%d]", t, t->refs.count,
          t->refs.count + 1, reason, file, line);
  gpr_ref(&t->refs);
}
#else
#define REF_TRANSPORT(t, r) ref_transport(t)
#define UNREF_TRANSPORT(cl, t, r) unref_transport(cl, t)
static void unref_transport(grpc_exec_ctx *exec_ctx, grpc_chttp2_transport *t) {
  if (!gpr_unref(&t->refs)) return;
  destruct_transport(exec_ctx, t);
}

static void ref_transport(grpc_chttp2_transport *t) { gpr_ref(&t->refs); }
#endif

static void init_transport(grpc_exec_ctx *exec_ctx, grpc_chttp2_transport *t,
                           const grpc_channel_args *channel_args,
                           grpc_endpoint *ep, uint8_t is_client) {
  size_t i;
  int j;

  GPR_ASSERT(strlen(GRPC_CHTTP2_CLIENT_CONNECT_STRING) ==
             GRPC_CHTTP2_CLIENT_CONNECT_STRLEN);

  memset(t, 0, sizeof(*t));

  t->base.vtable = &vtable;
  t->ep = ep;
  /* one ref is for destroy, the other for when ep becomes NULL */
  gpr_ref_init(&t->refs, 2);
  /* ref is dropped at transport close() */
  gpr_ref_init(&t->shutdown_ep_refs, 1);
  gpr_mu_init(&t->mu);
  t->peer_string = grpc_endpoint_get_peer(ep);
  t->endpoint_reading = 1;
  t->global.next_stream_id = is_client ? 1 : 2;
  t->global.is_client = is_client;
  t->writing.outgoing_window = DEFAULT_WINDOW;
  t->parsing.incoming_window = DEFAULT_WINDOW;
  t->global.stream_lookahead = DEFAULT_WINDOW;
  t->global.connection_window_target = DEFAULT_CONNECTION_WINDOW_TARGET;
  t->global.ping_counter = 1;
  t->global.pings.next = t->global.pings.prev = &t->global.pings;
  t->parsing.is_client = is_client;
  t->parsing.deframe_state =
      is_client ? GRPC_DTS_FH_0 : GRPC_DTS_CLIENT_PREFIX_0;
  t->writing.is_client = is_client;
  grpc_connectivity_state_init(
      &t->channel_callback.state_tracker, GRPC_CHANNEL_READY,
      is_client ? "client_transport" : "server_transport");

  gpr_slice_buffer_init(&t->global.qbuf);

  gpr_slice_buffer_init(&t->writing.outbuf);
  grpc_chttp2_hpack_compressor_init(&t->writing.hpack_compressor);
  grpc_closure_init(&t->writing_action, writing_action, t);

  gpr_slice_buffer_init(&t->parsing.qbuf);
  grpc_chttp2_goaway_parser_init(&t->parsing.goaway_parser);
  grpc_chttp2_hpack_parser_init(&t->parsing.hpack_parser);

  grpc_closure_init(&t->writing.done_cb, grpc_chttp2_terminate_writing,
                    &t->writing);
  grpc_closure_init(&t->recv_data, recv_data, t);
  gpr_slice_buffer_init(&t->read_buffer);

  if (is_client) {
    gpr_slice_buffer_add(
        &t->global.qbuf,
        gpr_slice_from_copied_string(GRPC_CHTTP2_CLIENT_CONNECT_STRING));
  }
  /* 8 is a random stab in the dark as to a good initial size: it's small enough
     that it shouldn't waste memory for infrequently used connections, yet
     large enough that the exponential growth should happen nicely when it's
     needed.
     TODO(ctiller): tune this */
  grpc_chttp2_stream_map_init(&t->parsing_stream_map, 8);
  grpc_chttp2_stream_map_init(&t->new_stream_map, 8);

  /* copy in initial settings to all setting sets */
  for (i = 0; i < GRPC_CHTTP2_NUM_SETTINGS; i++) {
    t->parsing.settings[i] = grpc_chttp2_settings_parameters[i].default_value;
    for (j = 0; j < GRPC_NUM_SETTING_SETS; j++) {
      t->global.settings[j][i] =
          grpc_chttp2_settings_parameters[i].default_value;
    }
  }
  t->global.dirtied_local_settings = 1;
  /* Hack: it's common for implementations to assume 65536 bytes initial send
     window -- this should by rights be 0 */
  t->global.force_send_settings = 1 << GRPC_CHTTP2_SETTINGS_INITIAL_WINDOW_SIZE;
  t->global.sent_local_settings = 0;

  /* configure http2 the way we like it */
  if (is_client) {
    push_setting(t, GRPC_CHTTP2_SETTINGS_ENABLE_PUSH, 0);
    push_setting(t, GRPC_CHTTP2_SETTINGS_MAX_CONCURRENT_STREAMS, 0);
  }
  push_setting(t, GRPC_CHTTP2_SETTINGS_INITIAL_WINDOW_SIZE, DEFAULT_WINDOW);

  if (channel_args) {
    for (i = 0; i < channel_args->num_args; i++) {
      if (0 ==
          strcmp(channel_args->args[i].key, GRPC_ARG_MAX_CONCURRENT_STREAMS)) {
        if (is_client) {
          gpr_log(GPR_ERROR, "%s: is ignored on the client",
                  GRPC_ARG_MAX_CONCURRENT_STREAMS);
        } else if (channel_args->args[i].type != GRPC_ARG_INTEGER) {
          gpr_log(GPR_ERROR, "%s: must be an integer",
                  GRPC_ARG_MAX_CONCURRENT_STREAMS);
        } else {
          push_setting(t, GRPC_CHTTP2_SETTINGS_MAX_CONCURRENT_STREAMS,
                       (uint32_t)channel_args->args[i].value.integer);
        }
      } else if (0 == strcmp(channel_args->args[i].key,
                             GRPC_ARG_HTTP2_INITIAL_SEQUENCE_NUMBER)) {
        if (channel_args->args[i].type != GRPC_ARG_INTEGER) {
          gpr_log(GPR_ERROR, "%s: must be an integer",
                  GRPC_ARG_HTTP2_INITIAL_SEQUENCE_NUMBER);
        } else if ((t->global.next_stream_id & 1) !=
                   (channel_args->args[i].value.integer & 1)) {
          gpr_log(GPR_ERROR, "%s: low bit must be %d on %s",
                  GRPC_ARG_HTTP2_INITIAL_SEQUENCE_NUMBER,
                  t->global.next_stream_id & 1,
                  is_client ? "client" : "server");
        } else {
          t->global.next_stream_id =
              (uint32_t)channel_args->args[i].value.integer;
        }
      } else if (0 == strcmp(channel_args->args[i].key,
                             GRPC_ARG_HTTP2_STREAM_LOOKAHEAD_BYTES)) {
        if (channel_args->args[i].type != GRPC_ARG_INTEGER) {
          gpr_log(GPR_ERROR, "%s: must be an integer",
                  GRPC_ARG_HTTP2_STREAM_LOOKAHEAD_BYTES);
        } else if (channel_args->args[i].value.integer <= 5) {
          gpr_log(GPR_ERROR, "%s: must be at least 5",
                  GRPC_ARG_HTTP2_STREAM_LOOKAHEAD_BYTES);
        } else {
          t->global.stream_lookahead =
              (uint32_t)channel_args->args[i].value.integer;
        }
      } else if (0 == strcmp(channel_args->args[i].key,
                             GRPC_ARG_HTTP2_HPACK_TABLE_SIZE_DECODER)) {
        if (channel_args->args[i].type != GRPC_ARG_INTEGER) {
          gpr_log(GPR_ERROR, "%s: must be an integer",
                  GRPC_ARG_HTTP2_HPACK_TABLE_SIZE_DECODER);
        } else if (channel_args->args[i].value.integer < 0) {
          gpr_log(GPR_ERROR, "%s: must be non-negative",
                  GRPC_ARG_HTTP2_HPACK_TABLE_SIZE_DECODER);
        } else {
          push_setting(t, GRPC_CHTTP2_SETTINGS_HEADER_TABLE_SIZE,
                       (uint32_t)channel_args->args[i].value.integer);
        }
      } else if (0 == strcmp(channel_args->args[i].key,
                             GRPC_ARG_HTTP2_HPACK_TABLE_SIZE_ENCODER)) {
        if (channel_args->args[i].type != GRPC_ARG_INTEGER) {
          gpr_log(GPR_ERROR, "%s: must be an integer",
                  GRPC_ARG_HTTP2_HPACK_TABLE_SIZE_ENCODER);
        } else if (channel_args->args[i].value.integer < 0) {
          gpr_log(GPR_ERROR, "%s: must be non-negative",
                  GRPC_ARG_HTTP2_HPACK_TABLE_SIZE_ENCODER);
        } else {
          grpc_chttp2_hpack_compressor_set_max_usable_size(
              &t->writing.hpack_compressor,
              (uint32_t)channel_args->args[i].value.integer);
        }
      }
    }
  }
}

static void destroy_transport(grpc_exec_ctx *exec_ctx, grpc_transport *gt) {
  grpc_chttp2_transport *t = (grpc_chttp2_transport *)gt;

  lock(t);
  t->destroying = 1;
  drop_connection(exec_ctx, t);
  unlock(exec_ctx, t);

  UNREF_TRANSPORT(exec_ctx, t, "destroy");
}

/** block grpc_endpoint_shutdown being called until a paired
    allow_endpoint_shutdown is made */
static void prevent_endpoint_shutdown(grpc_chttp2_transport *t) {
  GPR_ASSERT(t->ep);
  gpr_ref(&t->shutdown_ep_refs);
}

static void allow_endpoint_shutdown_locked(grpc_exec_ctx *exec_ctx,
                                           grpc_chttp2_transport *t) {
  if (gpr_unref(&t->shutdown_ep_refs)) {
    if (t->ep) {
      grpc_endpoint_shutdown(exec_ctx, t->ep);
    }
  }
}

static void allow_endpoint_shutdown_unlocked(grpc_exec_ctx *exec_ctx,
                                             grpc_chttp2_transport *t) {
  if (gpr_unref(&t->shutdown_ep_refs)) {
    gpr_mu_lock(&t->mu);
    if (t->ep) {
      grpc_endpoint_shutdown(exec_ctx, t->ep);
    }
    gpr_mu_unlock(&t->mu);
  }
}

static void destroy_endpoint(grpc_exec_ctx *exec_ctx,
                             grpc_chttp2_transport *t) {
  grpc_endpoint_destroy(exec_ctx, t->ep);
  t->ep = NULL;
  /* safe because we'll still have the ref for write */
  UNREF_TRANSPORT(exec_ctx, t, "disconnect");
}

static void close_transport_locked(grpc_exec_ctx *exec_ctx,
                                   grpc_chttp2_transport *t) {
  if (!t->closed) {
    t->closed = 1;
    connectivity_state_set(exec_ctx, &t->global, GRPC_CHANNEL_FATAL_FAILURE,
                           "close_transport");
    if (t->ep) {
      allow_endpoint_shutdown_locked(exec_ctx, t);
    }

    /* flush writable stream list to avoid dangling references */
    grpc_chttp2_stream_global *stream_global;
    grpc_chttp2_stream_writing *stream_writing;
    while (grpc_chttp2_list_pop_writable_stream(
        &t->global, &t->writing, &stream_global, &stream_writing)) {
      GRPC_CHTTP2_STREAM_UNREF(exec_ctx, stream_global, "chttp2_writing");
    }
  }
}

#ifdef GRPC_STREAM_REFCOUNT_DEBUG
void grpc_chttp2_stream_ref(grpc_chttp2_stream_global *stream_global,
                            const char *reason) {
  grpc_stream_ref(STREAM_FROM_GLOBAL(stream_global)->refcount, reason);
}
void grpc_chttp2_stream_unref(grpc_exec_ctx *exec_ctx,
                              grpc_chttp2_stream_global *stream_global,
                              const char *reason) {
  grpc_stream_unref(exec_ctx, STREAM_FROM_GLOBAL(stream_global)->refcount,
                    reason);
}
#else
void grpc_chttp2_stream_ref(grpc_chttp2_stream_global *stream_global) {
  grpc_stream_ref(STREAM_FROM_GLOBAL(stream_global)->refcount);
}
void grpc_chttp2_stream_unref(grpc_exec_ctx *exec_ctx,
                              grpc_chttp2_stream_global *stream_global) {
  grpc_stream_unref(exec_ctx, STREAM_FROM_GLOBAL(stream_global)->refcount);
}
#endif

static int init_stream(grpc_exec_ctx *exec_ctx, grpc_transport *gt,
                       grpc_stream *gs, grpc_stream_refcount *refcount,
                       const void *server_data) {
  grpc_chttp2_transport *t = (grpc_chttp2_transport *)gt;
  grpc_chttp2_stream *s = (grpc_chttp2_stream *)gs;

  memset(s, 0, sizeof(*s));

  s->refcount = refcount;
  GRPC_CHTTP2_STREAM_REF(&s->global, "chttp2");

  grpc_chttp2_incoming_metadata_buffer_init(&s->parsing.metadata_buffer[0]);
  grpc_chttp2_incoming_metadata_buffer_init(&s->parsing.metadata_buffer[1]);
  grpc_chttp2_incoming_metadata_buffer_init(
      &s->global.received_initial_metadata);
  grpc_chttp2_incoming_metadata_buffer_init(
      &s->global.received_trailing_metadata);
  grpc_chttp2_data_parser_init(&s->parsing.data_parser);
  gpr_slice_buffer_init(&s->writing.flow_controlled_buffer);

  REF_TRANSPORT(t, "stream");

  lock(t);
  grpc_chttp2_register_stream(t, s);
  if (server_data) {
    GPR_ASSERT(t->parsing_active);
    s->global.id = (uint32_t)(uintptr_t)server_data;
    s->parsing.id = s->global.id;
    s->global.outgoing_window =
        t->global.settings[GRPC_PEER_SETTINGS]
                          [GRPC_CHTTP2_SETTINGS_INITIAL_WINDOW_SIZE];
    s->parsing.incoming_window = s->global.max_recv_bytes =
        t->global.settings[GRPC_SENT_SETTINGS]
                          [GRPC_CHTTP2_SETTINGS_INITIAL_WINDOW_SIZE];
    *t->accepting_stream = s;
    grpc_chttp2_stream_map_add(&t->parsing_stream_map, s->global.id, s);
    s->global.in_stream_map = 1;
  }
  unlock(exec_ctx, t);

  return 0;
}

static void destroy_stream(grpc_exec_ctx *exec_ctx, grpc_transport *gt,
                           grpc_stream *gs) {
  grpc_chttp2_transport *t = (grpc_chttp2_transport *)gt;
  grpc_chttp2_stream *s = (grpc_chttp2_stream *)gs;
  int i;
  grpc_byte_stream *bs;

  GPR_TIMER_BEGIN("destroy_stream", 0);

  gpr_mu_lock(&t->mu);

  GPR_ASSERT((s->global.write_closed && s->global.read_closed) ||
             s->global.id == 0);
  GPR_ASSERT(!s->global.in_stream_map);
  if (grpc_chttp2_unregister_stream(t, s) && t->global.sent_goaway) {
    close_transport_locked(exec_ctx, t);
  }
  if (!t->parsing_active && s->global.id) {
    GPR_ASSERT(grpc_chttp2_stream_map_find(&t->parsing_stream_map,
                                           s->global.id) == NULL);
  }

  grpc_chttp2_list_remove_unannounced_incoming_window_available(&t->global,
                                                                &s->global);
  grpc_chttp2_list_remove_stalled_by_transport(&t->global, &s->global);

  gpr_mu_unlock(&t->mu);

  for (i = 0; i < STREAM_LIST_COUNT; i++) {
    if (s->included[i]) {
      gpr_log(GPR_ERROR, "%s stream %d still included in list %d",
              t->global.is_client ? "client" : "server", s->global.id, i);
      abort();
    }
  }

  while (
      (bs = grpc_chttp2_incoming_frame_queue_pop(&s->global.incoming_frames))) {
    grpc_byte_stream_destroy(exec_ctx, bs);
  }

  GPR_ASSERT(s->global.send_initial_metadata_finished == NULL);
  GPR_ASSERT(s->global.send_message_finished == NULL);
  GPR_ASSERT(s->global.send_trailing_metadata_finished == NULL);
  GPR_ASSERT(s->global.recv_initial_metadata_ready == NULL);
  GPR_ASSERT(s->global.recv_message_ready == NULL);
  GPR_ASSERT(s->global.recv_trailing_metadata_finished == NULL);
  grpc_chttp2_data_parser_destroy(exec_ctx, &s->parsing.data_parser);
  grpc_chttp2_incoming_metadata_buffer_destroy(&s->parsing.metadata_buffer[0]);
  grpc_chttp2_incoming_metadata_buffer_destroy(&s->parsing.metadata_buffer[1]);
  grpc_chttp2_incoming_metadata_buffer_destroy(
      &s->global.received_initial_metadata);
  grpc_chttp2_incoming_metadata_buffer_destroy(
      &s->global.received_trailing_metadata);
  gpr_slice_buffer_destroy(&s->writing.flow_controlled_buffer);

  UNREF_TRANSPORT(exec_ctx, t, "stream");

  GPR_TIMER_END("destroy_stream", 0);
}

grpc_chttp2_stream_parsing *grpc_chttp2_parsing_lookup_stream(
    grpc_chttp2_transport_parsing *transport_parsing, uint32_t id) {
  grpc_chttp2_transport *t = TRANSPORT_FROM_PARSING(transport_parsing);
  grpc_chttp2_stream *s =
      grpc_chttp2_stream_map_find(&t->parsing_stream_map, id);
  return s ? &s->parsing : NULL;
}

grpc_chttp2_stream_parsing *grpc_chttp2_parsing_accept_stream(
    grpc_exec_ctx *exec_ctx, grpc_chttp2_transport_parsing *transport_parsing,
    uint32_t id) {
  grpc_chttp2_stream *accepting;
  grpc_chttp2_transport *t = TRANSPORT_FROM_PARSING(transport_parsing);
  GPR_ASSERT(t->accepting_stream == NULL);
  t->accepting_stream = &accepting;
  t->channel_callback.accept_stream(exec_ctx,
                                    t->channel_callback.accept_stream_user_data,
                                    &t->base, (void *)(uintptr_t)id);
  t->accepting_stream = NULL;
  return &accepting->parsing;
}

/*******************************************************************************
 * LOCK MANAGEMENT
 */

/* We take a grpc_chttp2_transport-global lock in response to calls coming in
   from above,
   and in response to data being received from below. New data to be written
   is always queued, as are callbacks to process data. During unlock() we
   check our todo lists and initiate callbacks and flush writes. */

static void lock(grpc_chttp2_transport *t) { gpr_mu_lock(&t->mu); }

static void unlock(grpc_exec_ctx *exec_ctx, grpc_chttp2_transport *t) {
  GPR_TIMER_BEGIN("unlock", 0);
  if (!t->writing_active && !t->closed &&
      grpc_chttp2_unlocking_check_writes(exec_ctx, &t->global, &t->writing,
                                         t->parsing_active)) {
    t->writing_active = 1;
    REF_TRANSPORT(t, "writing");
    grpc_exec_ctx_enqueue(exec_ctx, &t->writing_action, true, NULL);
    prevent_endpoint_shutdown(t);
  }
  check_read_ops(exec_ctx, &t->global);

  gpr_mu_unlock(&t->mu);
  GPR_TIMER_END("unlock", 0);
}

/*******************************************************************************
 * OUTPUT PROCESSING
 */

void grpc_chttp2_become_writable(grpc_chttp2_transport_global *transport_global,
                                 grpc_chttp2_stream_global *stream_global) {
  if (!TRANSPORT_FROM_GLOBAL(transport_global)->closed &&
      grpc_chttp2_list_add_writable_stream(transport_global, stream_global)) {
    GRPC_CHTTP2_STREAM_REF(stream_global, "chttp2_writing");
  }
}

static void push_setting(grpc_chttp2_transport *t, grpc_chttp2_setting_id id,
                         uint32_t value) {
  const grpc_chttp2_setting_parameters *sp =
      &grpc_chttp2_settings_parameters[id];
  uint32_t use_value = GPR_CLAMP(value, sp->min_value, sp->max_value);
  if (use_value != value) {
    gpr_log(GPR_INFO, "Requested parameter %s clamped from %d to %d", sp->name,
            value, use_value);
  }
  if (use_value != t->global.settings[GRPC_LOCAL_SETTINGS][id]) {
    t->global.settings[GRPC_LOCAL_SETTINGS][id] = use_value;
    t->global.dirtied_local_settings = 1;
  }
}

void grpc_chttp2_terminate_writing(grpc_exec_ctx *exec_ctx,
                                   void *transport_writing_ptr, bool success) {
  grpc_chttp2_transport_writing *transport_writing = transport_writing_ptr;
  grpc_chttp2_transport *t = TRANSPORT_FROM_WRITING(transport_writing);
  grpc_chttp2_stream_global *stream_global;

  GPR_TIMER_BEGIN("grpc_chttp2_terminate_writing", 0);

  lock(t);

  allow_endpoint_shutdown_locked(exec_ctx, t);

  if (!success) {
    drop_connection(exec_ctx, t);
  }

  grpc_chttp2_cleanup_writing(exec_ctx, &t->global, &t->writing);

  while (grpc_chttp2_list_pop_closed_waiting_for_writing(&t->global,
                                                         &stream_global)) {
    fail_pending_writes(exec_ctx, stream_global);
    GRPC_CHTTP2_STREAM_UNREF(exec_ctx, stream_global, "finish_writes");
  }

  /* leave the writing flag up on shutdown to prevent further writes in unlock()
     from starting */
  t->writing_active = 0;
  if (t->ep && !t->endpoint_reading) {
    destroy_endpoint(exec_ctx, t);
  }

  unlock(exec_ctx, t);

  UNREF_TRANSPORT(exec_ctx, t, "writing");

  GPR_TIMER_END("grpc_chttp2_terminate_writing", 0);
}

static void writing_action(grpc_exec_ctx *exec_ctx, void *gt,
                           bool iomgr_success_ignored) {
  grpc_chttp2_transport *t = gt;
  GPR_TIMER_BEGIN("writing_action", 0);
  grpc_chttp2_perform_writes(exec_ctx, &t->writing, t->ep);
  GPR_TIMER_END("writing_action", 0);
}

void grpc_chttp2_add_incoming_goaway(
    grpc_exec_ctx *exec_ctx, grpc_chttp2_transport_global *transport_global,
    uint32_t goaway_error, gpr_slice goaway_text) {
  char *msg = gpr_dump_slice(goaway_text, GPR_DUMP_HEX | GPR_DUMP_ASCII);
  gpr_log(GPR_DEBUG, "got goaway [%d]: %s", goaway_error, msg);
  gpr_free(msg);
  gpr_slice_unref(goaway_text);
  transport_global->seen_goaway = 1;
  connectivity_state_set(exec_ctx, transport_global, GRPC_CHANNEL_FATAL_FAILURE,
                         "got_goaway");
}

static void maybe_start_some_streams(
    grpc_exec_ctx *exec_ctx, grpc_chttp2_transport_global *transport_global) {
  grpc_chttp2_stream_global *stream_global;
  uint32_t stream_incoming_window;
  /* start streams where we have free grpc_chttp2_stream ids and free
   * concurrency */
  while (transport_global->next_stream_id <= MAX_CLIENT_STREAM_ID &&
         transport_global->concurrent_stream_count <
             transport_global
                 ->settings[GRPC_PEER_SETTINGS]
                           [GRPC_CHTTP2_SETTINGS_MAX_CONCURRENT_STREAMS] &&
         grpc_chttp2_list_pop_waiting_for_concurrency(transport_global,
                                                      &stream_global)) {
    /* safe since we can't (legally) be parsing this stream yet */
    grpc_chttp2_stream_parsing *stream_parsing =
        &STREAM_FROM_GLOBAL(stream_global)->parsing;
    GRPC_CHTTP2_IF_TRACING(gpr_log(
        GPR_DEBUG, "HTTP:%s: Allocating new grpc_chttp2_stream %p to id %d",
        transport_global->is_client ? "CLI" : "SVR", stream_global,
        transport_global->next_stream_id));

    GPR_ASSERT(stream_global->id == 0);
    stream_global->id = stream_parsing->id = transport_global->next_stream_id;
    transport_global->next_stream_id += 2;

    if (transport_global->next_stream_id >= MAX_CLIENT_STREAM_ID) {
      connectivity_state_set(exec_ctx, transport_global,
                             GRPC_CHANNEL_TRANSIENT_FAILURE,
                             "no_more_stream_ids");
    }

    stream_global->outgoing_window =
        transport_global->settings[GRPC_PEER_SETTINGS]
                                  [GRPC_CHTTP2_SETTINGS_INITIAL_WINDOW_SIZE];
    stream_parsing->incoming_window = stream_incoming_window =
        transport_global->settings[GRPC_SENT_SETTINGS]
                                  [GRPC_CHTTP2_SETTINGS_INITIAL_WINDOW_SIZE];
    stream_global->max_recv_bytes =
        GPR_MAX(stream_incoming_window, stream_global->max_recv_bytes);
    grpc_chttp2_stream_map_add(
        &TRANSPORT_FROM_GLOBAL(transport_global)->new_stream_map,
        stream_global->id, STREAM_FROM_GLOBAL(stream_global));
    stream_global->in_stream_map = 1;
    transport_global->concurrent_stream_count++;
    grpc_chttp2_become_writable(transport_global, stream_global);
  }
  /* cancel out streams that will never be started */
  while (transport_global->next_stream_id >= MAX_CLIENT_STREAM_ID &&
         grpc_chttp2_list_pop_waiting_for_concurrency(transport_global,
                                                      &stream_global)) {
    cancel_from_api(exec_ctx, transport_global, stream_global,
                    GRPC_STATUS_UNAVAILABLE);
  }
}

#define CLOSURE_BARRIER_STATS_BIT (1 << 0)
#define CLOSURE_BARRIER_FAILURE_BIT (1 << 1)
#define CLOSURE_BARRIER_FIRST_REF_BIT (1 << 16)

static grpc_closure *add_closure_barrier(grpc_closure *closure) {
  closure->final_data += CLOSURE_BARRIER_FIRST_REF_BIT;
  return closure;
}

void grpc_chttp2_complete_closure_step(grpc_exec_ctx *exec_ctx,
                                       grpc_chttp2_stream_global *stream_global,
                                       grpc_closure **pclosure, int success) {
  grpc_closure *closure = *pclosure;
  if (closure == NULL) {
    return;
  }
  closure->final_data -= CLOSURE_BARRIER_FIRST_REF_BIT;
  if (!success) {
    closure->final_data |= CLOSURE_BARRIER_FAILURE_BIT;
  }
  if (closure->final_data < CLOSURE_BARRIER_FIRST_REF_BIT) {
    if (closure->final_data & CLOSURE_BARRIER_STATS_BIT) {
      grpc_transport_move_stats(&stream_global->stats,
                                stream_global->collecting_stats);
      stream_global->collecting_stats = NULL;
    }
    grpc_exec_ctx_enqueue(
        exec_ctx, closure,
        (closure->final_data & CLOSURE_BARRIER_FAILURE_BIT) == 0, NULL);
  }
  *pclosure = NULL;
}

static int contains_non_ok_status(
    grpc_chttp2_transport_global *transport_global,
    grpc_metadata_batch *batch) {
  grpc_linked_mdelem *l;
  for (l = batch->list.head; l; l = l->next) {
    if (l->md->key == GRPC_MDSTR_GRPC_STATUS &&
        l->md != GRPC_MDELEM_GRPC_STATUS_0) {
      return 1;
    }
  }
  return 0;
}

static void do_nothing(grpc_exec_ctx *exec_ctx, void *arg, bool success) {}

static void perform_stream_op_locked(
    grpc_exec_ctx *exec_ctx, grpc_chttp2_transport_global *transport_global,
    grpc_chttp2_stream_global *stream_global, grpc_transport_stream_op *op) {
  grpc_closure *on_complete;

  GPR_TIMER_BEGIN("perform_stream_op_locked", 0);

  on_complete = op->on_complete;
  if (on_complete == NULL) {
    on_complete = grpc_closure_create(do_nothing, NULL);
  }
  /* use final_data as a barrier until enqueue time; the inital counter is
     dropped at the end of this function */
  on_complete->final_data = CLOSURE_BARRIER_FIRST_REF_BIT;

  if (op->collect_stats != NULL) {
    GPR_ASSERT(stream_global->collecting_stats == NULL);
    stream_global->collecting_stats = op->collect_stats;
    on_complete->final_data |= CLOSURE_BARRIER_STATS_BIT;
  }

  if (op->cancel_with_status != GRPC_STATUS_OK) {
    cancel_from_api(exec_ctx, transport_global, stream_global,
                    op->cancel_with_status);
  }

  if (op->close_with_status != GRPC_STATUS_OK) {
    close_from_api(exec_ctx, transport_global, stream_global,
                   op->close_with_status, op->optional_close_message);
  }

  if (op->send_initial_metadata != NULL) {
    GPR_ASSERT(stream_global->send_initial_metadata_finished == NULL);
    stream_global->send_initial_metadata_finished =
        add_closure_barrier(on_complete);
    stream_global->send_initial_metadata = op->send_initial_metadata;
    if (contains_non_ok_status(transport_global, op->send_initial_metadata)) {
      stream_global->seen_error = 1;
      grpc_chttp2_list_add_check_read_ops(transport_global, stream_global);
    }
    if (!stream_global->write_closed) {
      if (transport_global->is_client) {
        GPR_ASSERT(stream_global->id == 0);
        grpc_chttp2_list_add_waiting_for_concurrency(transport_global,
                                                     stream_global);
        maybe_start_some_streams(exec_ctx, transport_global);
      } else {
        GPR_ASSERT(stream_global->id != 0);
        grpc_chttp2_become_writable(transport_global, stream_global);
      }
    } else {
      grpc_chttp2_complete_closure_step(
          exec_ctx, stream_global,
          &stream_global->send_initial_metadata_finished, 0);
    }
  }

  if (op->send_message != NULL) {
    GPR_ASSERT(stream_global->send_message_finished == NULL);
    GPR_ASSERT(stream_global->send_message == NULL);
    stream_global->send_message_finished = add_closure_barrier(on_complete);
    if (stream_global->write_closed) {
      grpc_chttp2_complete_closure_step(
<<<<<<< HEAD
          exec_ctx, stream_global, &stream_global->send_message_finished, 0);
    } else if (stream_global->id != 0) {
=======
          exec_ctx, &stream_global->send_message_finished, 0);
    } else {
>>>>>>> 6e96e5cc
      stream_global->send_message = op->send_message;
      if (stream_global->id != 0) {
        grpc_chttp2_become_writable(transport_global, stream_global);
      }
    }
  }

  if (op->send_trailing_metadata != NULL) {
    GPR_ASSERT(stream_global->send_trailing_metadata_finished == NULL);
    stream_global->send_trailing_metadata_finished =
        add_closure_barrier(on_complete);
    stream_global->send_trailing_metadata = op->send_trailing_metadata;
    if (contains_non_ok_status(transport_global, op->send_trailing_metadata)) {
      stream_global->seen_error = 1;
      grpc_chttp2_list_add_check_read_ops(transport_global, stream_global);
    }
    if (stream_global->write_closed) {
      grpc_chttp2_complete_closure_step(
          exec_ctx, stream_global,
          &stream_global->send_trailing_metadata_finished,
          grpc_metadata_batch_is_empty(op->send_trailing_metadata));
    } else if (stream_global->id != 0) {
      /* TODO(ctiller): check if there's flow control for any outstanding
         bytes before going writable */
      grpc_chttp2_become_writable(transport_global, stream_global);
    }
  }

  if (op->recv_initial_metadata != NULL) {
    GPR_ASSERT(stream_global->recv_initial_metadata_ready == NULL);
    stream_global->recv_initial_metadata_ready =
        op->recv_initial_metadata_ready;
    stream_global->recv_initial_metadata = op->recv_initial_metadata;
    grpc_chttp2_list_add_check_read_ops(transport_global, stream_global);
  }

  if (op->recv_message != NULL) {
    GPR_ASSERT(stream_global->recv_message_ready == NULL);
    stream_global->recv_message_ready = op->recv_message_ready;
    stream_global->recv_message = op->recv_message;
    if (stream_global->id != 0 &&
        (stream_global->incoming_frames.head == NULL ||
         stream_global->incoming_frames.head->is_tail)) {
      incoming_byte_stream_update_flow_control(
          transport_global, stream_global, transport_global->stream_lookahead,
          0);
    }
    grpc_chttp2_list_add_check_read_ops(transport_global, stream_global);
  }

  if (op->recv_trailing_metadata != NULL) {
    GPR_ASSERT(stream_global->recv_trailing_metadata_finished == NULL);
    stream_global->recv_trailing_metadata_finished =
        add_closure_barrier(on_complete);
    stream_global->recv_trailing_metadata = op->recv_trailing_metadata;
    grpc_chttp2_list_add_check_read_ops(transport_global, stream_global);
  }

  grpc_chttp2_complete_closure_step(exec_ctx, stream_global, &on_complete, 1);

  GPR_TIMER_END("perform_stream_op_locked", 0);
}

static void perform_stream_op(grpc_exec_ctx *exec_ctx, grpc_transport *gt,
                              grpc_stream *gs, grpc_transport_stream_op *op) {
  grpc_chttp2_transport *t = (grpc_chttp2_transport *)gt;
  grpc_chttp2_stream *s = (grpc_chttp2_stream *)gs;

  lock(t);
  perform_stream_op_locked(exec_ctx, &t->global, &s->global, op);
  unlock(exec_ctx, t);
}

static void send_ping_locked(grpc_chttp2_transport *t, grpc_closure *on_recv) {
  grpc_chttp2_outstanding_ping *p = gpr_malloc(sizeof(*p));
  p->next = &t->global.pings;
  p->prev = p->next->prev;
  p->prev->next = p->next->prev = p;
  p->id[0] = (uint8_t)((t->global.ping_counter >> 56) & 0xff);
  p->id[1] = (uint8_t)((t->global.ping_counter >> 48) & 0xff);
  p->id[2] = (uint8_t)((t->global.ping_counter >> 40) & 0xff);
  p->id[3] = (uint8_t)((t->global.ping_counter >> 32) & 0xff);
  p->id[4] = (uint8_t)((t->global.ping_counter >> 24) & 0xff);
  p->id[5] = (uint8_t)((t->global.ping_counter >> 16) & 0xff);
  p->id[6] = (uint8_t)((t->global.ping_counter >> 8) & 0xff);
  p->id[7] = (uint8_t)(t->global.ping_counter & 0xff);
  p->on_recv = on_recv;
  gpr_slice_buffer_add(&t->global.qbuf, grpc_chttp2_ping_create(0, p->id));
}

void grpc_chttp2_ack_ping(grpc_exec_ctx *exec_ctx,
                          grpc_chttp2_transport_parsing *transport_parsing,
                          const uint8_t *opaque_8bytes) {
  grpc_chttp2_outstanding_ping *ping;
  grpc_chttp2_transport *t = TRANSPORT_FROM_PARSING(transport_parsing);
  grpc_chttp2_transport_global *transport_global = &t->global;
  lock(t);
  for (ping = transport_global->pings.next; ping != &transport_global->pings;
       ping = ping->next) {
    if (0 == memcmp(opaque_8bytes, ping->id, 8)) {
      grpc_exec_ctx_enqueue(exec_ctx, ping->on_recv, true, NULL);
      ping->next->prev = ping->prev;
      ping->prev->next = ping->next;
      gpr_free(ping);
      break;
    }
  }
  unlock(exec_ctx, t);
}

static void perform_transport_op_locked(grpc_exec_ctx *exec_ctx,
                                        grpc_chttp2_transport *t,
                                        grpc_transport_op *op) {
  bool close_transport = false;

  grpc_exec_ctx_enqueue(exec_ctx, op->on_consumed, true, NULL);

  if (op->on_connectivity_state_change != NULL) {
    grpc_connectivity_state_notify_on_state_change(
        exec_ctx, &t->channel_callback.state_tracker, op->connectivity_state,
        op->on_connectivity_state_change);
  }

  if (op->send_goaway) {
    t->global.sent_goaway = 1;
    grpc_chttp2_goaway_append(
        t->global.last_incoming_stream_id,
        (uint32_t)grpc_chttp2_grpc_status_to_http2_error(op->goaway_status),
        gpr_slice_ref(*op->goaway_message), &t->global.qbuf);
    close_transport = !grpc_chttp2_has_streams(t);
  }

  if (op->set_accept_stream) {
    t->channel_callback.accept_stream = op->set_accept_stream_fn;
    t->channel_callback.accept_stream_user_data =
        op->set_accept_stream_user_data;
  }

  if (op->bind_pollset) {
    add_to_pollset_locked(exec_ctx, t, op->bind_pollset);
  }

  if (op->bind_pollset_set) {
    add_to_pollset_set_locked(exec_ctx, t, op->bind_pollset_set);
  }

  if (op->send_ping) {
    send_ping_locked(t, op->send_ping);
  }

  if (op->disconnect) {
    close_transport_locked(exec_ctx, t);
  }

  if (close_transport) {
    close_transport_locked(exec_ctx, t);
  }
}

static void perform_transport_op(grpc_exec_ctx *exec_ctx, grpc_transport *gt,
                                 grpc_transport_op *op) {
  grpc_chttp2_transport *t = (grpc_chttp2_transport *)gt;

  lock(t);

  /* If there's a set_accept_stream ensure that we're not parsing
     to avoid changing things out from underneath */
  if (t->parsing_active && op->set_accept_stream) {
    GPR_ASSERT(t->post_parsing_op == NULL);
    t->post_parsing_op = gpr_malloc(sizeof(*op));
    memcpy(t->post_parsing_op, op, sizeof(*op));
  } else {
    perform_transport_op_locked(exec_ctx, t, op);
  }

  unlock(exec_ctx, t);
}

/*******************************************************************************
 * INPUT PROCESSING
 */

static void check_read_ops(grpc_exec_ctx *exec_ctx,
                           grpc_chttp2_transport_global *transport_global) {
  grpc_chttp2_stream_global *stream_global;
  grpc_byte_stream *bs;
  while (
      grpc_chttp2_list_pop_check_read_ops(transport_global, &stream_global)) {
    if (stream_global->recv_initial_metadata_ready != NULL &&
        stream_global->published_initial_metadata) {
      grpc_chttp2_incoming_metadata_buffer_publish(
          &stream_global->received_initial_metadata,
          stream_global->recv_initial_metadata);
      grpc_exec_ctx_enqueue(
          exec_ctx, stream_global->recv_initial_metadata_ready, true, NULL);
      stream_global->recv_initial_metadata_ready = NULL;
    }
    if (stream_global->recv_message_ready != NULL) {
      while (stream_global->seen_error &&
             (bs = grpc_chttp2_incoming_frame_queue_pop(
                  &stream_global->incoming_frames)) != NULL) {
        grpc_byte_stream_destroy(exec_ctx, bs);
      }
      if (stream_global->incoming_frames.head != NULL) {
        *stream_global->recv_message = grpc_chttp2_incoming_frame_queue_pop(
            &stream_global->incoming_frames);
        GPR_ASSERT(*stream_global->recv_message != NULL);
        grpc_exec_ctx_enqueue(exec_ctx, stream_global->recv_message_ready, true,
                              NULL);
        stream_global->recv_message_ready = NULL;
      } else if (stream_global->published_trailing_metadata) {
        *stream_global->recv_message = NULL;
        grpc_exec_ctx_enqueue(exec_ctx, stream_global->recv_message_ready, true,
                              NULL);
        stream_global->recv_message_ready = NULL;
      }
    }
    if (stream_global->recv_trailing_metadata_finished != NULL &&
        stream_global->read_closed && stream_global->write_closed) {
      while (stream_global->seen_error &&
             (bs = grpc_chttp2_incoming_frame_queue_pop(
                  &stream_global->incoming_frames)) != NULL) {
        grpc_byte_stream_destroy(exec_ctx, bs);
      }
      if (stream_global->incoming_frames.head == NULL) {
        grpc_chttp2_incoming_metadata_buffer_publish(
            &stream_global->received_trailing_metadata,
            stream_global->recv_trailing_metadata);
        grpc_chttp2_complete_closure_step(
            exec_ctx, stream_global,
            &stream_global->recv_trailing_metadata_finished, 1);
      }
    }
  }
}

static void remove_stream(grpc_exec_ctx *exec_ctx, grpc_chttp2_transport *t,
                          uint32_t id) {
  size_t new_stream_count;
  grpc_chttp2_stream *s =
      grpc_chttp2_stream_map_delete(&t->parsing_stream_map, id);
  if (!s) {
    s = grpc_chttp2_stream_map_delete(&t->new_stream_map, id);
  }
  GPR_ASSERT(s);
  s->global.in_stream_map = 0;
  if (t->parsing.incoming_stream == &s->parsing) {
    t->parsing.incoming_stream = NULL;
    grpc_chttp2_parsing_become_skip_parser(exec_ctx, &t->parsing);
  }
  if (s->parsing.data_parser.parsing_frame != NULL) {
    grpc_chttp2_incoming_byte_stream_finished(
        exec_ctx, s->parsing.data_parser.parsing_frame, 0, 0);
    s->parsing.data_parser.parsing_frame = NULL;
  }

  if (grpc_chttp2_unregister_stream(t, s) && t->global.sent_goaway) {
    close_transport_locked(exec_ctx, t);
  }
  if (grpc_chttp2_list_remove_writable_stream(&t->global, &s->global)) {
    GRPC_CHTTP2_STREAM_UNREF(exec_ctx, &s->global, "chttp2_writing");
  }

  new_stream_count = grpc_chttp2_stream_map_size(&t->parsing_stream_map) +
                     grpc_chttp2_stream_map_size(&t->new_stream_map);
  GPR_ASSERT(new_stream_count <= UINT32_MAX);
  if (new_stream_count != t->global.concurrent_stream_count) {
    t->global.concurrent_stream_count = (uint32_t)new_stream_count;
    maybe_start_some_streams(exec_ctx, &t->global);
  }
}

static void cancel_from_api(grpc_exec_ctx *exec_ctx,
                            grpc_chttp2_transport_global *transport_global,
                            grpc_chttp2_stream_global *stream_global,
                            grpc_status_code status) {
  if (stream_global->id != 0) {
    gpr_slice_buffer_add(
        &transport_global->qbuf,
        grpc_chttp2_rst_stream_create(
            stream_global->id,
            (uint32_t)grpc_chttp2_grpc_status_to_http2_error(status),
            &stream_global->stats.outgoing));
  }
  grpc_chttp2_fake_status(exec_ctx, transport_global, stream_global, status,
                          NULL);
  grpc_chttp2_mark_stream_closed(exec_ctx, transport_global, stream_global, 1,
                                 1);
}

void grpc_chttp2_fake_status(grpc_exec_ctx *exec_ctx,
                             grpc_chttp2_transport_global *transport_global,
                             grpc_chttp2_stream_global *stream_global,
                             grpc_status_code status, gpr_slice *slice) {
  if (status != GRPC_STATUS_OK) {
    stream_global->seen_error = 1;
    grpc_chttp2_list_add_check_read_ops(transport_global, stream_global);
  }
  /* stream_global->recv_trailing_metadata_finished gives us a
     last chance replacement: we've received trailing metadata,
     but something more important has become available to signal
     to the upper layers - drop what we've got, and then publish
     what we want - which is safe because we haven't told anyone
     about the metadata yet */
  if (!stream_global->published_trailing_metadata ||
      stream_global->recv_trailing_metadata_finished != NULL) {
    char status_string[GPR_LTOA_MIN_BUFSIZE];
    gpr_ltoa(status, status_string);
    grpc_chttp2_incoming_metadata_buffer_add(
        &stream_global->received_trailing_metadata,
        grpc_mdelem_from_metadata_strings(
            GRPC_MDSTR_GRPC_STATUS, grpc_mdstr_from_string(status_string)));
    if (slice) {
      grpc_chttp2_incoming_metadata_buffer_add(
          &stream_global->received_trailing_metadata,
          grpc_mdelem_from_metadata_strings(
              GRPC_MDSTR_GRPC_MESSAGE,
              grpc_mdstr_from_slice(gpr_slice_ref(*slice))));
    }
    stream_global->published_trailing_metadata = 1;
    grpc_chttp2_list_add_check_read_ops(transport_global, stream_global);
  }
  if (slice) {
    gpr_slice_unref(*slice);
  }
}

static void fail_pending_writes(grpc_exec_ctx *exec_ctx,
                                grpc_chttp2_stream_global *stream_global) {
  grpc_chttp2_complete_closure_step(
      exec_ctx, stream_global, &stream_global->send_initial_metadata_finished,
      0);
  grpc_chttp2_complete_closure_step(
      exec_ctx, stream_global, &stream_global->send_trailing_metadata_finished,
      0);
  grpc_chttp2_complete_closure_step(exec_ctx, stream_global,
                                    &stream_global->send_message_finished, 0);
}

void grpc_chttp2_mark_stream_closed(
    grpc_exec_ctx *exec_ctx, grpc_chttp2_transport_global *transport_global,
    grpc_chttp2_stream_global *stream_global, int close_reads,
    int close_writes) {
  if (stream_global->read_closed && stream_global->write_closed) {
    /* already closed */
    return;
  }
  grpc_chttp2_list_add_check_read_ops(transport_global, stream_global);
  if (close_reads && !stream_global->read_closed) {
    stream_global->read_closed = 1;
    stream_global->published_initial_metadata = 1;
    stream_global->published_trailing_metadata = 1;
  }
  if (close_writes && !stream_global->write_closed) {
    stream_global->write_closed = 1;
    if (TRANSPORT_FROM_GLOBAL(transport_global)->writing_active) {
      GRPC_CHTTP2_STREAM_REF(stream_global, "finish_writes");
      grpc_chttp2_list_add_closed_waiting_for_writing(transport_global,
                                                      stream_global);
    } else {
      fail_pending_writes(exec_ctx, stream_global);
    }
  }
  if (stream_global->read_closed && stream_global->write_closed) {
    if (stream_global->id != 0 &&
        TRANSPORT_FROM_GLOBAL(transport_global)->parsing_active) {
      grpc_chttp2_list_add_closed_waiting_for_parsing(transport_global,
                                                      stream_global);
    } else {
      if (stream_global->id != 0) {
        remove_stream(exec_ctx, TRANSPORT_FROM_GLOBAL(transport_global),
                      stream_global->id);
      }
      GRPC_CHTTP2_STREAM_UNREF(exec_ctx, stream_global, "chttp2");
    }
  }
}

static void close_from_api(grpc_exec_ctx *exec_ctx,
                           grpc_chttp2_transport_global *transport_global,
                           grpc_chttp2_stream_global *stream_global,
                           grpc_status_code status,
                           gpr_slice *optional_message) {
  gpr_slice hdr;
  gpr_slice status_hdr;
  gpr_slice message_pfx;
  uint8_t *p;
  uint32_t len = 0;

  GPR_ASSERT(status >= 0 && (int)status < 100);

  GPR_ASSERT(stream_global->id != 0);

  /* Hand roll a header block.
     This is unnecessarily ugly - at some point we should find a more elegant
     solution.
     It's complicated by the fact that our send machinery would be dead by the
     time we got around to sending this, so instead we ignore HPACK compression
     and just write the uncompressed bytes onto the wire. */
  status_hdr = gpr_slice_malloc(15 + (status >= 10));
  p = GPR_SLICE_START_PTR(status_hdr);
  *p++ = 0x40; /* literal header */
  *p++ = 11;   /* len(grpc-status) */
  *p++ = 'g';
  *p++ = 'r';
  *p++ = 'p';
  *p++ = 'c';
  *p++ = '-';
  *p++ = 's';
  *p++ = 't';
  *p++ = 'a';
  *p++ = 't';
  *p++ = 'u';
  *p++ = 's';
  if (status < 10) {
    *p++ = 1;
    *p++ = (uint8_t)('0' + status);
  } else {
    *p++ = 2;
    *p++ = (uint8_t)('0' + (status / 10));
    *p++ = (uint8_t)('0' + (status % 10));
  }
  GPR_ASSERT(p == GPR_SLICE_END_PTR(status_hdr));
  len += (uint32_t)GPR_SLICE_LENGTH(status_hdr);

  if (optional_message) {
    GPR_ASSERT(GPR_SLICE_LENGTH(*optional_message) < 127);
    message_pfx = gpr_slice_malloc(15);
    p = GPR_SLICE_START_PTR(message_pfx);
    *p++ = 0x40;
    *p++ = 12; /* len(grpc-message) */
    *p++ = 'g';
    *p++ = 'r';
    *p++ = 'p';
    *p++ = 'c';
    *p++ = '-';
    *p++ = 'm';
    *p++ = 'e';
    *p++ = 's';
    *p++ = 's';
    *p++ = 'a';
    *p++ = 'g';
    *p++ = 'e';
    *p++ = (uint8_t)GPR_SLICE_LENGTH(*optional_message);
    GPR_ASSERT(p == GPR_SLICE_END_PTR(message_pfx));
    len += (uint32_t)GPR_SLICE_LENGTH(message_pfx);
    len += (uint32_t)GPR_SLICE_LENGTH(*optional_message);
  }

  hdr = gpr_slice_malloc(9);
  p = GPR_SLICE_START_PTR(hdr);
  *p++ = (uint8_t)(len >> 16);
  *p++ = (uint8_t)(len >> 8);
  *p++ = (uint8_t)(len);
  *p++ = GRPC_CHTTP2_FRAME_HEADER;
  *p++ = GRPC_CHTTP2_DATA_FLAG_END_STREAM | GRPC_CHTTP2_DATA_FLAG_END_HEADERS;
  *p++ = (uint8_t)(stream_global->id >> 24);
  *p++ = (uint8_t)(stream_global->id >> 16);
  *p++ = (uint8_t)(stream_global->id >> 8);
  *p++ = (uint8_t)(stream_global->id);
  GPR_ASSERT(p == GPR_SLICE_END_PTR(hdr));

  gpr_slice_buffer_add(&transport_global->qbuf, hdr);
  gpr_slice_buffer_add(&transport_global->qbuf, status_hdr);
  if (optional_message) {
    gpr_slice_buffer_add(&transport_global->qbuf, message_pfx);
    gpr_slice_buffer_add(&transport_global->qbuf,
                         gpr_slice_ref(*optional_message));
  }

  gpr_slice_buffer_add(
      &transport_global->qbuf,
      grpc_chttp2_rst_stream_create(stream_global->id, GRPC_CHTTP2_NO_ERROR,
                                    &stream_global->stats.outgoing));

  if (optional_message) {
    gpr_slice_ref(*optional_message);
  }
  grpc_chttp2_fake_status(exec_ctx, transport_global, stream_global, status,
                          optional_message);
  grpc_chttp2_mark_stream_closed(exec_ctx, transport_global, stream_global, 1,
                                 1);
}

static void cancel_stream_cb(grpc_chttp2_transport_global *transport_global,
                             void *user_data,
                             grpc_chttp2_stream_global *stream_global) {
  cancel_from_api(user_data, transport_global, stream_global,
                  GRPC_STATUS_UNAVAILABLE);
}

static void end_all_the_calls(grpc_exec_ctx *exec_ctx,
                              grpc_chttp2_transport *t) {
  grpc_chttp2_for_all_streams(&t->global, exec_ctx, cancel_stream_cb);
}

static void drop_connection(grpc_exec_ctx *exec_ctx, grpc_chttp2_transport *t) {
  close_transport_locked(exec_ctx, t);
  end_all_the_calls(exec_ctx, t);
}

/** update window from a settings change */
static void update_global_window(void *args, uint32_t id, void *stream) {
  grpc_chttp2_transport *t = args;
  grpc_chttp2_stream *s = stream;
  grpc_chttp2_transport_global *transport_global = &t->global;
  grpc_chttp2_stream_global *stream_global = &s->global;
  int was_zero;
  int is_zero;
  int64_t initial_window_update = t->parsing.initial_window_update;

  was_zero = stream_global->outgoing_window <= 0;
  GRPC_CHTTP2_FLOW_CREDIT_STREAM("settings", transport_global, stream_global,
                                 outgoing_window, initial_window_update);
  is_zero = stream_global->outgoing_window <= 0;

  if (was_zero && !is_zero) {
    grpc_chttp2_become_writable(transport_global, stream_global);
  }
}

static void read_error_locked(grpc_exec_ctx *exec_ctx,
                              grpc_chttp2_transport *t) {
  t->endpoint_reading = 0;
  if (!t->writing_active && t->ep) {
    destroy_endpoint(exec_ctx, t);
  }
}

/* tcp read callback */
static void recv_data(grpc_exec_ctx *exec_ctx, void *tp, bool success) {
  size_t i;
  int keep_reading = 0;
  grpc_chttp2_transport *t = tp;
  grpc_chttp2_transport_global *transport_global = &t->global;
  grpc_chttp2_transport_parsing *transport_parsing = &t->parsing;
  grpc_chttp2_stream_global *stream_global;

  GPR_TIMER_BEGIN("recv_data", 0);

  lock(t);
  i = 0;
  GPR_ASSERT(!t->parsing_active);
  if (!t->closed) {
    t->parsing_active = 1;
    /* merge stream lists */
    grpc_chttp2_stream_map_move_into(&t->new_stream_map,
                                     &t->parsing_stream_map);
    grpc_chttp2_prepare_to_read(transport_global, transport_parsing);
    gpr_mu_unlock(&t->mu);
    GPR_TIMER_BEGIN("recv_data.parse", 0);
    for (; i < t->read_buffer.count &&
               grpc_chttp2_perform_read(exec_ctx, transport_parsing,
                                        t->read_buffer.slices[i]);
         i++)
      ;
    GPR_TIMER_END("recv_data.parse", 0);
    gpr_mu_lock(&t->mu);
    /* copy parsing qbuf to global qbuf */
    gpr_slice_buffer_move_into(&t->parsing.qbuf, &t->global.qbuf);
    if (i != t->read_buffer.count) {
      unlock(exec_ctx, t);
      lock(t);
      drop_connection(exec_ctx, t);
    }
    /* merge stream lists */
    grpc_chttp2_stream_map_move_into(&t->new_stream_map,
                                     &t->parsing_stream_map);
    transport_global->concurrent_stream_count =
        (uint32_t)grpc_chttp2_stream_map_size(&t->parsing_stream_map);
    if (transport_parsing->initial_window_update != 0) {
      grpc_chttp2_stream_map_for_each(&t->parsing_stream_map,
                                      update_global_window, t);
      transport_parsing->initial_window_update = 0;
    }
    /* handle higher level things */
    grpc_chttp2_publish_reads(exec_ctx, transport_global, transport_parsing);
    t->parsing_active = 0;
    /* handle delayed transport ops (if there is one) */
    if (t->post_parsing_op) {
      grpc_transport_op *op = t->post_parsing_op;
      t->post_parsing_op = NULL;
      perform_transport_op_locked(exec_ctx, t, op);
      gpr_free(op);
    }
    /* if a stream is in the stream map, and gets cancelled, we need to ensure
     * we are not parsing before continuing the cancellation to keep things in
     * a sane state */
    while (grpc_chttp2_list_pop_closed_waiting_for_parsing(transport_global,
                                                           &stream_global)) {
      GPR_ASSERT(stream_global->in_stream_map);
      GPR_ASSERT(stream_global->write_closed);
      GPR_ASSERT(stream_global->read_closed);
      remove_stream(exec_ctx, t, stream_global->id);
      GRPC_CHTTP2_STREAM_UNREF(exec_ctx, stream_global, "chttp2");
    }
  }
  if (!success || i != t->read_buffer.count || t->closed) {
    drop_connection(exec_ctx, t);
    read_error_locked(exec_ctx, t);
  } else if (!t->closed) {
    keep_reading = 1;
    REF_TRANSPORT(t, "keep_reading");
    prevent_endpoint_shutdown(t);
  }
  gpr_slice_buffer_reset_and_unref(&t->read_buffer);
  unlock(exec_ctx, t);

  if (keep_reading) {
    grpc_endpoint_read(exec_ctx, t->ep, &t->read_buffer, &t->recv_data);
    allow_endpoint_shutdown_unlocked(exec_ctx, t);
    UNREF_TRANSPORT(exec_ctx, t, "keep_reading");
  } else {
    UNREF_TRANSPORT(exec_ctx, t, "recv_data");
  }

  GPR_TIMER_END("recv_data", 0);
}

/*******************************************************************************
 * CALLBACK LOOP
 */

static void connectivity_state_set(
    grpc_exec_ctx *exec_ctx, grpc_chttp2_transport_global *transport_global,
    grpc_connectivity_state state, const char *reason) {
  GRPC_CHTTP2_IF_TRACING(
      gpr_log(GPR_DEBUG, "set connectivity_state=%d", state));
  grpc_connectivity_state_set(exec_ctx, &TRANSPORT_FROM_GLOBAL(transport_global)
                                             ->channel_callback.state_tracker,
                              state, reason);
}

/*******************************************************************************
 * POLLSET STUFF
 */

static void add_to_pollset_locked(grpc_exec_ctx *exec_ctx,
                                  grpc_chttp2_transport *t,
                                  grpc_pollset *pollset) {
  if (t->ep) {
    grpc_endpoint_add_to_pollset(exec_ctx, t->ep, pollset);
  }
}

static void add_to_pollset_set_locked(grpc_exec_ctx *exec_ctx,
                                      grpc_chttp2_transport *t,
                                      grpc_pollset_set *pollset_set) {
  if (t->ep) {
    grpc_endpoint_add_to_pollset_set(exec_ctx, t->ep, pollset_set);
  }
}

static void set_pollset(grpc_exec_ctx *exec_ctx, grpc_transport *gt,
                        grpc_stream *gs, grpc_pollset *pollset) {
  grpc_chttp2_transport *t = (grpc_chttp2_transport *)gt;
  lock(t);
  add_to_pollset_locked(exec_ctx, t, pollset);
  unlock(exec_ctx, t);
}

/*******************************************************************************
 * BYTE STREAM
 */

static void incoming_byte_stream_update_flow_control(
    grpc_chttp2_transport_global *transport_global,
    grpc_chttp2_stream_global *stream_global, size_t max_size_hint,
    size_t have_already) {
  uint32_t max_recv_bytes;

  /* clamp max recv hint to an allowable size */
  if (max_size_hint >= UINT32_MAX - transport_global->stream_lookahead) {
    max_recv_bytes = UINT32_MAX - transport_global->stream_lookahead;
  } else {
    max_recv_bytes = (uint32_t)max_size_hint;
  }

  /* account for bytes already received but unknown to higher layers */
  if (max_recv_bytes >= have_already) {
    max_recv_bytes -= (uint32_t)have_already;
  } else {
    max_recv_bytes = 0;
  }

  /* add some small lookahead to keep pipelines flowing */
  GPR_ASSERT(max_recv_bytes <= UINT32_MAX - transport_global->stream_lookahead);
  max_recv_bytes += transport_global->stream_lookahead;
  if (stream_global->max_recv_bytes < max_recv_bytes) {
    uint32_t add_max_recv_bytes =
        max_recv_bytes - stream_global->max_recv_bytes;
    GRPC_CHTTP2_FLOW_CREDIT_STREAM("op", transport_global, stream_global,
                                   max_recv_bytes, add_max_recv_bytes);
    GRPC_CHTTP2_FLOW_CREDIT_STREAM("op", transport_global, stream_global,
                                   unannounced_incoming_window_for_parse,
                                   add_max_recv_bytes);
    GRPC_CHTTP2_FLOW_CREDIT_STREAM("op", transport_global, stream_global,
                                   unannounced_incoming_window_for_writing,
                                   add_max_recv_bytes);
    grpc_chttp2_list_add_unannounced_incoming_window_available(transport_global,
                                                               stream_global);
    grpc_chttp2_become_writable(transport_global, stream_global);
  }
}

static int incoming_byte_stream_next(grpc_exec_ctx *exec_ctx,
                                     grpc_byte_stream *byte_stream,
                                     gpr_slice *slice, size_t max_size_hint,
                                     grpc_closure *on_complete) {
  grpc_chttp2_incoming_byte_stream *bs =
      (grpc_chttp2_incoming_byte_stream *)byte_stream;
  grpc_chttp2_transport_global *transport_global = &bs->transport->global;
  grpc_chttp2_stream_global *stream_global = &bs->stream->global;

  lock(bs->transport);
  if (bs->is_tail) {
    incoming_byte_stream_update_flow_control(transport_global, stream_global,
                                             max_size_hint, bs->slices.length);
  }
  if (bs->slices.count > 0) {
    *slice = gpr_slice_buffer_take_first(&bs->slices);
    unlock(exec_ctx, bs->transport);
    return 1;
  } else if (bs->failed) {
    grpc_exec_ctx_enqueue(exec_ctx, on_complete, false, NULL);
    unlock(exec_ctx, bs->transport);
    return 0;
  } else {
    bs->on_next = on_complete;
    bs->next = slice;
    unlock(exec_ctx, bs->transport);
    return 0;
  }
}

static void incoming_byte_stream_unref(grpc_chttp2_incoming_byte_stream *bs) {
  if (gpr_unref(&bs->refs)) {
    gpr_slice_buffer_destroy(&bs->slices);
    gpr_free(bs);
  }
}

static void incoming_byte_stream_destroy(grpc_exec_ctx *exec_ctx,
                                         grpc_byte_stream *byte_stream) {
  incoming_byte_stream_unref((grpc_chttp2_incoming_byte_stream *)byte_stream);
}

void grpc_chttp2_incoming_byte_stream_push(grpc_exec_ctx *exec_ctx,
                                           grpc_chttp2_incoming_byte_stream *bs,
                                           gpr_slice slice) {
  gpr_mu_lock(&bs->transport->mu);
  if (bs->on_next != NULL) {
    *bs->next = slice;
    grpc_exec_ctx_enqueue(exec_ctx, bs->on_next, true, NULL);
    bs->on_next = NULL;
  } else {
    gpr_slice_buffer_add(&bs->slices, slice);
  }
  gpr_mu_unlock(&bs->transport->mu);
}

void grpc_chttp2_incoming_byte_stream_finished(
    grpc_exec_ctx *exec_ctx, grpc_chttp2_incoming_byte_stream *bs, int success,
    int from_parsing_thread) {
  if (!success) {
    if (from_parsing_thread) {
      gpr_mu_lock(&bs->transport->mu);
    }
    grpc_exec_ctx_enqueue(exec_ctx, bs->on_next, false, NULL);
    bs->on_next = NULL;
    bs->failed = 1;
    if (from_parsing_thread) {
      gpr_mu_unlock(&bs->transport->mu);
    }
  } else {
#ifndef NDEBUG
    if (from_parsing_thread) {
      gpr_mu_lock(&bs->transport->mu);
    }
    GPR_ASSERT(bs->on_next == NULL);
    if (from_parsing_thread) {
      gpr_mu_unlock(&bs->transport->mu);
    }
#endif
  }
  incoming_byte_stream_unref(bs);
}

grpc_chttp2_incoming_byte_stream *grpc_chttp2_incoming_byte_stream_create(
    grpc_exec_ctx *exec_ctx, grpc_chttp2_transport_parsing *transport_parsing,
    grpc_chttp2_stream_parsing *stream_parsing, uint32_t frame_size,
    uint32_t flags, grpc_chttp2_incoming_frame_queue *add_to_queue) {
  grpc_chttp2_incoming_byte_stream *incoming_byte_stream =
      gpr_malloc(sizeof(*incoming_byte_stream));
  incoming_byte_stream->base.length = frame_size;
  incoming_byte_stream->base.flags = flags;
  incoming_byte_stream->base.next = incoming_byte_stream_next;
  incoming_byte_stream->base.destroy = incoming_byte_stream_destroy;
  gpr_ref_init(&incoming_byte_stream->refs, 2);
  incoming_byte_stream->next_message = NULL;
  incoming_byte_stream->transport = TRANSPORT_FROM_PARSING(transport_parsing);
  incoming_byte_stream->stream = STREAM_FROM_PARSING(stream_parsing);
  gpr_slice_buffer_init(&incoming_byte_stream->slices);
  incoming_byte_stream->on_next = NULL;
  incoming_byte_stream->is_tail = 1;
  incoming_byte_stream->failed = 0;
  if (add_to_queue->head == NULL) {
    add_to_queue->head = incoming_byte_stream;
  } else {
    add_to_queue->tail->is_tail = 0;
    add_to_queue->tail->next_message = incoming_byte_stream;
  }
  add_to_queue->tail = incoming_byte_stream;
  return incoming_byte_stream;
}

/*******************************************************************************
 * TRACING
 */

static char *format_flowctl_context_var(const char *context, const char *var,
                                        int64_t val, uint32_t id,
                                        char **scope) {
  char *underscore_pos;
  char *result;
  if (context == NULL) {
    *scope = NULL;
    gpr_asprintf(&result, "%s(%lld)", var, val);
    return result;
  }
  underscore_pos = strchr(context, '_');
  *scope = gpr_strdup(context);
  (*scope)[underscore_pos - context] = 0;
  if (id != 0) {
    char *tmp = *scope;
    gpr_asprintf(scope, "%s[%d]", tmp, id);
    gpr_free(tmp);
  }
  gpr_asprintf(&result, "%s.%s(%lld)", underscore_pos + 1, var, val);
  return result;
}

static int samestr(char *a, char *b) {
  if (a == NULL) {
    return b == NULL;
  }
  if (b == NULL) {
    return 0;
  }
  return 0 == strcmp(a, b);
}

void grpc_chttp2_flowctl_trace(const char *file, int line, const char *phase,
                               grpc_chttp2_flowctl_op op, const char *context1,
                               const char *var1, const char *context2,
                               const char *var2, int is_client,
                               uint32_t stream_id, int64_t val1, int64_t val2) {
  char *scope1;
  char *scope2;
  char *label1 =
      format_flowctl_context_var(context1, var1, val1, stream_id, &scope1);
  char *label2 =
      format_flowctl_context_var(context2, var2, val2, stream_id, &scope2);
  char *clisvr = is_client ? "client" : "server";
  char *prefix;

  gpr_asprintf(&prefix, "FLOW % 8s: %s % 11s ", phase, clisvr, scope1);

  switch (op) {
    case GRPC_CHTTP2_FLOWCTL_MOVE:
      GPR_ASSERT(samestr(scope1, scope2));
      if (val2 != 0) {
        gpr_log(file, line, GPR_LOG_SEVERITY_DEBUG,
                "%sMOVE   % 40s <- % 40s giving %d", prefix, label1, label2,
                val1 + val2);
      }
      break;
    case GRPC_CHTTP2_FLOWCTL_CREDIT:
      GPR_ASSERT(val2 >= 0);
      if (val2 != 0) {
        gpr_log(file, line, GPR_LOG_SEVERITY_DEBUG,
                "%sCREDIT % 40s by % 40s giving %d", prefix, label1, label2,
                val1 + val2);
      }
      break;
    case GRPC_CHTTP2_FLOWCTL_DEBIT:
      GPR_ASSERT(val2 >= 0);
      if (val2 != 0) {
        gpr_log(file, line, GPR_LOG_SEVERITY_DEBUG,
                "%sDEBIT  % 40s by % 40s giving %d", prefix, label1, label2,
                val1 - val2);
      }
      break;
  }

  gpr_free(scope1);
  gpr_free(scope2);
  gpr_free(label1);
  gpr_free(label2);
  gpr_free(prefix);
}

/*******************************************************************************
 * INTEGRATION GLUE
 */

static char *chttp2_get_peer(grpc_exec_ctx *exec_ctx, grpc_transport *t) {
  return gpr_strdup(((grpc_chttp2_transport *)t)->peer_string);
}

static const grpc_transport_vtable vtable = {
    sizeof(grpc_chttp2_stream), "chttp2", init_stream, set_pollset,
    perform_stream_op, perform_transport_op, destroy_stream, destroy_transport,
    chttp2_get_peer};

grpc_transport *grpc_create_chttp2_transport(
    grpc_exec_ctx *exec_ctx, const grpc_channel_args *channel_args,
    grpc_endpoint *ep, int is_client) {
  grpc_chttp2_transport *t = gpr_malloc(sizeof(grpc_chttp2_transport));
  init_transport(exec_ctx, t, channel_args, ep, is_client != 0);
  return &t->base;
}

void grpc_chttp2_transport_start_reading(grpc_exec_ctx *exec_ctx,
                                         grpc_transport *transport,
                                         gpr_slice *slices, size_t nslices) {
  grpc_chttp2_transport *t = (grpc_chttp2_transport *)transport;
  REF_TRANSPORT(t, "recv_data"); /* matches unref inside recv_data */
  gpr_slice_buffer_addn(&t->read_buffer, slices, nslices);
  recv_data(exec_ctx, t, 1);
}<|MERGE_RESOLUTION|>--- conflicted
+++ resolved
@@ -869,13 +869,8 @@
     stream_global->send_message_finished = add_closure_barrier(on_complete);
     if (stream_global->write_closed) {
       grpc_chttp2_complete_closure_step(
-<<<<<<< HEAD
           exec_ctx, stream_global, &stream_global->send_message_finished, 0);
     } else if (stream_global->id != 0) {
-=======
-          exec_ctx, &stream_global->send_message_finished, 0);
-    } else {
->>>>>>> 6e96e5cc
       stream_global->send_message = op->send_message;
       if (stream_global->id != 0) {
         grpc_chttp2_become_writable(transport_global, stream_global);
@@ -1428,8 +1423,8 @@
     gpr_mu_unlock(&t->mu);
     GPR_TIMER_BEGIN("recv_data.parse", 0);
     for (; i < t->read_buffer.count &&
-               grpc_chttp2_perform_read(exec_ctx, transport_parsing,
-                                        t->read_buffer.slices[i]);
+           grpc_chttp2_perform_read(exec_ctx, transport_parsing,
+                                    t->read_buffer.slices[i]);
          i++)
       ;
     GPR_TIMER_END("recv_data.parse", 0);
@@ -1504,9 +1499,10 @@
     grpc_connectivity_state state, const char *reason) {
   GRPC_CHTTP2_IF_TRACING(
       gpr_log(GPR_DEBUG, "set connectivity_state=%d", state));
-  grpc_connectivity_state_set(exec_ctx, &TRANSPORT_FROM_GLOBAL(transport_global)
-                                             ->channel_callback.state_tracker,
-                              state, reason);
+  grpc_connectivity_state_set(
+      exec_ctx,
+      &TRANSPORT_FROM_GLOBAL(transport_global)->channel_callback.state_tracker,
+      state, reason);
 }
 
 /*******************************************************************************
@@ -1786,10 +1782,15 @@
   return gpr_strdup(((grpc_chttp2_transport *)t)->peer_string);
 }
 
-static const grpc_transport_vtable vtable = {
-    sizeof(grpc_chttp2_stream), "chttp2", init_stream, set_pollset,
-    perform_stream_op, perform_transport_op, destroy_stream, destroy_transport,
-    chttp2_get_peer};
+static const grpc_transport_vtable vtable = {sizeof(grpc_chttp2_stream),
+                                             "chttp2",
+                                             init_stream,
+                                             set_pollset,
+                                             perform_stream_op,
+                                             perform_transport_op,
+                                             destroy_stream,
+                                             destroy_transport,
+                                             chttp2_get_peer};
 
 grpc_transport *grpc_create_chttp2_transport(
     grpc_exec_ctx *exec_ctx, const grpc_channel_args *channel_args,
