/*
 *
 * Copyright 2015, Google Inc.
 * All rights reserved.
 *
 * Redistribution and use in source and binary forms, with or without
 * modification, are permitted provided that the following conditions are
 * met:
 *
 *     * Redistributions of source code must retain the above copyright
 * notice, this list of conditions and the following disclaimer.
 *     * Redistributions in binary form must reproduce the above
 * copyright notice, this list of conditions and the following disclaimer
 * in the documentation and/or other materials provided with the
 * distribution.
 *     * Neither the name of Google Inc. nor the names of its
 * contributors may be used to endorse or promote products derived from
 * this software without specific prior written permission.
 *
 * THIS SOFTWARE IS PROVIDED BY THE COPYRIGHT HOLDERS AND CONTRIBUTORS
 * "AS IS" AND ANY EXPRESS OR IMPLIED WARRANTIES, INCLUDING, BUT NOT
 * LIMITED TO, THE IMPLIED WARRANTIES OF MERCHANTABILITY AND FITNESS FOR
 * A PARTICULAR PURPOSE ARE DISCLAIMED. IN NO EVENT SHALL THE COPYRIGHT
 * OWNER OR CONTRIBUTORS BE LIABLE FOR ANY DIRECT, INDIRECT, INCIDENTAL,
 * SPECIAL, EXEMPLARY, OR CONSEQUENTIAL DAMAGES (INCLUDING, BUT NOT
 * LIMITED TO, PROCUREMENT OF SUBSTITUTE GOODS OR SERVICES; LOSS OF USE,
 * DATA, OR PROFITS; OR BUSINESS INTERRUPTION) HOWEVER CAUSED AND ON ANY
 * THEORY OF LIABILITY, WHETHER IN CONTRACT, STRICT LIABILITY, OR TORT
 * (INCLUDING NEGLIGENCE OR OTHERWISE) ARISING IN ANY WAY OUT OF THE USE
 * OF THIS SOFTWARE, EVEN IF ADVISED OF THE POSSIBILITY OF SUCH DAMAGE.
 *
 */
#include <assert.h>
#include <stdio.h>
#include <stdlib.h>
#include <string.h>

#include <grpc/compression.h>
#include <grpc/support/alloc.h>
#include <grpc/support/log.h>
#include <grpc/support/string_util.h>

#include "src/core/census/grpc_context.h"
#include "src/core/channel/channel_stack.h"
#include "src/core/iomgr/alarm.h"
#include "src/core/profiling/timers.h"
#include "src/core/support/string.h"
#include "src/core/surface/byte_buffer_queue.h"
#include "src/core/surface/call.h"
#include "src/core/surface/channel.h"
#include "src/core/surface/completion_queue.h"

typedef enum { REQ_INITIAL = 0, REQ_READY, REQ_DONE } req_state;

typedef enum {
  SEND_NOTHING,
  SEND_INITIAL_METADATA,
  SEND_BUFFERED_INITIAL_METADATA,
  SEND_MESSAGE,
  SEND_BUFFERED_MESSAGE,
  SEND_TRAILING_METADATA_AND_FINISH,
  SEND_FINISH
} send_action;

typedef struct {
  grpc_ioreq_completion_func on_complete;
  void *user_data;
  int success;
} completed_request;

/* See request_set in grpc_call below for a description */
#define REQSET_EMPTY 'X'
#define REQSET_DONE 'Y'

#define MAX_SEND_INITIAL_METADATA_COUNT 3

typedef struct {
  /* Overall status of the operation: starts OK, may degrade to
     non-OK */
  int success;
  /* Completion function to call at the end of the operation */
  grpc_ioreq_completion_func on_complete;
  void *user_data;
  /* a bit mask of which request ops are needed (1u << opid) */
  gpr_uint16 need_mask;
  /* a bit mask of which request ops are now completed */
  gpr_uint16 complete_mask;
} reqinfo_master;

/* Status data for a request can come from several sources; this
   enumerates them all, and acts as a priority sorting for which
   status to return to the application - earlier entries override
   later ones */
typedef enum {
  /* Status came from the application layer overriding whatever
     the wire says */
  STATUS_FROM_API_OVERRIDE = 0,
  /* Status was created by some internal channel stack operation */
  STATUS_FROM_CORE,
  /* Status came from 'the wire' - or somewhere below the surface
     layer */
  STATUS_FROM_WIRE,
  /* Status came from the server sending status */
  STATUS_FROM_SERVER_STATUS,
  STATUS_SOURCE_COUNT
} status_source;

typedef struct {
  gpr_uint8 is_set;
  grpc_status_code code;
  grpc_mdstr *details;
} received_status;

/* How far through the GRPC stream have we read? */
typedef enum {
  /* We are still waiting for initial metadata to complete */
  READ_STATE_INITIAL = 0,
  /* We have gotten initial metadata, and are reading either
     messages or trailing metadata */
  READ_STATE_GOT_INITIAL_METADATA,
  /* The stream is closed for reading */
  READ_STATE_READ_CLOSED,
  /* The stream is closed for reading & writing */
  READ_STATE_STREAM_CLOSED
} read_state;

typedef enum {
  WRITE_STATE_INITIAL = 0,
  WRITE_STATE_STARTED,
  WRITE_STATE_WRITE_CLOSED
} write_state;

struct grpc_call {
  grpc_completion_queue *cq;
  grpc_channel *channel;
  grpc_mdctx *metadata_context;
  /* TODO(ctiller): share with cq if possible? */
  gpr_mu mu;

  /* how far through the stream have we read? */
  read_state read_state;
  /* how far through the stream have we written? */
  write_state write_state;
  /* client or server call */
  gpr_uint8 is_client;
  /* is the alarm set */
  gpr_uint8 have_alarm;
  /* are we currently performing a send operation */
  gpr_uint8 sending;
  /* are we currently performing a recv operation */
  gpr_uint8 receiving;
  /* are we currently completing requests */
  gpr_uint8 completing;
  /* pairs with completed_requests */
  gpr_uint8 num_completed_requests;
  /* are we currently reading a message? */
  gpr_uint8 reading_message;
  /* have we bound a pollset yet? */
  gpr_uint8 bound_pollset;
  /* flags with bits corresponding to write states allowing us to determine
     what was sent */
  gpr_uint16 last_send_contains;
  /* cancel with this status on the next outgoing transport op */
  grpc_status_code cancel_with_status;

  /* Active ioreqs.
     request_set and request_data contain one element per active ioreq
     operation.

     request_set[op] is an integer specifying a set of operations to which
     the request belongs:
       - if it is < GRPC_IOREQ_OP_COUNT, then this operation is pending
         completion, and the integer represents to which group of operations
         the ioreq belongs. Each group is represented by one master, and the
         integer in request_set is an index into masters to find the master
         data.
       - if it is REQSET_EMPTY, the ioreq op is inactive and available to be
         started
       - finally, if request_set[op] is REQSET_DONE, then the operation is
         complete and unavailable to be started again

     request_data[op] is the request data as supplied by the initiator of
     a request, and is valid iff request_set[op] <= GRPC_IOREQ_OP_COUNT.
     The set fields are as per the request type specified by op.

     Finally, one element of masters is set per active _set_ of ioreq
     operations. It describes work left outstanding, result status, and
     what work to perform upon operation completion. As one ioreq of each
     op type can be active at once, by convention we choose the first element
     of the group to be the master -- ie the master of in-progress operation
     op is masters[request_set[op]]. This allows constant time allocation
     and a strong upper bound of a count of masters to be calculated. */
  gpr_uint8 request_set[GRPC_IOREQ_OP_COUNT];
  grpc_ioreq_data request_data[GRPC_IOREQ_OP_COUNT];
  gpr_uint32 request_flags[GRPC_IOREQ_OP_COUNT];
  reqinfo_master masters[GRPC_IOREQ_OP_COUNT];

  /* Dynamic array of ioreq's that have completed: the count of
     elements is queued in num_completed_requests.
     This list is built up under lock(), and flushed entirely during
     unlock().
     We know the upper bound of the number of elements as we can only
     have one ioreq of each type active at once. */
  completed_request completed_requests[GRPC_IOREQ_OP_COUNT];
  /* Incoming buffer of messages */
  grpc_byte_buffer_queue incoming_queue;
  /* Buffered read metadata waiting to be returned to the application.
     Element 0 is initial metadata, element 1 is trailing metadata. */
  grpc_metadata_array buffered_metadata[2];
  /* All metadata received - unreffed at once at the end of the call */
  grpc_mdelem **owned_metadata;
  size_t owned_metadata_count;
  size_t owned_metadata_capacity;

  /* Received call statuses from various sources */
  received_status status[STATUS_SOURCE_COUNT];

<<<<<<< HEAD
  /** Compression algorithm for the call */
  grpc_compression_algorithm compression_algorithm;
=======
  /** Compression level for the call */
  grpc_compression_level compression_level;
>>>>>>> 253aaa6b

  /* Contexts for various subsystems (security, tracing, ...). */
  grpc_call_context_element context[GRPC_CONTEXT_COUNT];

  /* Deadline alarm - if have_alarm is non-zero */
  grpc_alarm alarm;

  /* Call refcount - to keep the call alive during asynchronous operations */
  gpr_refcount internal_refcount;

  grpc_linked_mdelem send_initial_metadata[MAX_SEND_INITIAL_METADATA_COUNT];
  grpc_linked_mdelem status_link;
  grpc_linked_mdelem details_link;
  size_t send_initial_metadata_count;
  gpr_timespec send_deadline;

  grpc_stream_op_buffer send_ops;
  grpc_stream_op_buffer recv_ops;
  grpc_stream_state recv_state;

  gpr_slice_buffer incoming_message;
  gpr_uint32 incoming_message_length;
  gpr_uint32 incoming_message_flags;
  grpc_iomgr_closure destroy_closure;
};

#define CALL_STACK_FROM_CALL(call) ((grpc_call_stack *)((call) + 1))
#define CALL_FROM_CALL_STACK(call_stack) (((grpc_call *)(call_stack)) - 1)
#define CALL_ELEM_FROM_CALL(call, idx) \
  grpc_call_stack_element(CALL_STACK_FROM_CALL(call), idx)
#define CALL_FROM_TOP_ELEM(top_elem) \
  CALL_FROM_CALL_STACK(grpc_call_stack_from_top_element(top_elem))

static void set_deadline_alarm(grpc_call *call, gpr_timespec deadline);
static void call_on_done_recv(void *call, int success);
static void call_on_done_send(void *call, int success);
static int fill_send_ops(grpc_call *call, grpc_transport_op *op);
static void execute_op(grpc_call *call, grpc_transport_op *op);
static void recv_metadata(grpc_call *call, grpc_metadata_batch *metadata);
static void finish_read_ops(grpc_call *call);
static grpc_call_error cancel_with_status(grpc_call *c, grpc_status_code status,
                                          const char *description);

static void lock(grpc_call *call);
static void unlock(grpc_call *call);

grpc_call *grpc_call_create(grpc_channel *channel, grpc_completion_queue *cq,
                            const void *server_transport_data,
                            grpc_mdelem **add_initial_metadata,
                            size_t add_initial_metadata_count,
                            gpr_timespec send_deadline) {
  size_t i;
  grpc_transport_op initial_op;
  grpc_transport_op *initial_op_ptr = NULL;
  grpc_channel_stack *channel_stack = grpc_channel_get_channel_stack(channel);
  grpc_call *call =
      gpr_malloc(sizeof(grpc_call) + channel_stack->call_stack_size);
  memset(call, 0, sizeof(grpc_call));
  gpr_mu_init(&call->mu);
  call->channel = channel;
  call->cq = cq;
  if (cq) {
    GRPC_CQ_INTERNAL_REF(cq, "bind");
  }
  call->is_client = server_transport_data == NULL;
  for (i = 0; i < GRPC_IOREQ_OP_COUNT; i++) {
    call->request_set[i] = REQSET_EMPTY;
  }
  if (call->is_client) {
    call->request_set[GRPC_IOREQ_SEND_TRAILING_METADATA] = REQSET_DONE;
    call->request_set[GRPC_IOREQ_SEND_STATUS] = REQSET_DONE;
    call->context[GRPC_CONTEXT_TRACING].value = grpc_census_context_create();
    call->context[GRPC_CONTEXT_TRACING].destroy = grpc_census_context_destroy;
  }
  GPR_ASSERT(add_initial_metadata_count < MAX_SEND_INITIAL_METADATA_COUNT);
  for (i = 0; i < add_initial_metadata_count; i++) {
    call->send_initial_metadata[i].md = add_initial_metadata[i];
  }
  call->send_initial_metadata_count = add_initial_metadata_count;
  call->send_deadline = send_deadline;
  GRPC_CHANNEL_INTERNAL_REF(channel, "call");
  call->metadata_context = grpc_channel_get_metadata_context(channel);
  grpc_sopb_init(&call->send_ops);
  grpc_sopb_init(&call->recv_ops);
  gpr_slice_buffer_init(&call->incoming_message);
  /* dropped in destroy */
  gpr_ref_init(&call->internal_refcount, 1);
  /* server hack: start reads immediately so we can get initial metadata.
     TODO(ctiller): figure out a cleaner solution */
  if (!call->is_client) {
    memset(&initial_op, 0, sizeof(initial_op));
    initial_op.recv_ops = &call->recv_ops;
    initial_op.recv_state = &call->recv_state;
    initial_op.on_done_recv = call_on_done_recv;
    initial_op.recv_user_data = call;
    initial_op.context = call->context;
    call->receiving = 1;
    GRPC_CALL_INTERNAL_REF(call, "receiving");
    initial_op_ptr = &initial_op;
  }
  grpc_call_stack_init(channel_stack, server_transport_data, initial_op_ptr,
                       CALL_STACK_FROM_CALL(call));
  if (gpr_time_cmp(send_deadline, gpr_inf_future) != 0) {
    set_deadline_alarm(call, send_deadline);
  }
  return call;
}

void grpc_call_set_completion_queue(grpc_call *call,
                                    grpc_completion_queue *cq) {
  lock(call);
  call->cq = cq;
  if (cq) {
    GRPC_CQ_INTERNAL_REF(cq, "bind");
  }
  unlock(call);
}

grpc_completion_queue *grpc_call_get_completion_queue(grpc_call *call) {
  return call->cq;
}

#ifdef GRPC_CALL_REF_COUNT_DEBUG
void grpc_call_internal_ref(grpc_call *c, const char *reason) {
  gpr_log(GPR_DEBUG, "CALL:   ref %p %d -> %d [%s]", c,
          c->internal_refcount.count, c->internal_refcount.count + 1, reason);
#else
void grpc_call_internal_ref(grpc_call *c) {
#endif
  gpr_ref(&c->internal_refcount);
}

static void destroy_call(void *call, int ignored_success) {
  size_t i;
  grpc_call *c = call;
  grpc_call_stack_destroy(CALL_STACK_FROM_CALL(c));
  GRPC_CHANNEL_INTERNAL_UNREF(c->channel, "call");
  gpr_mu_destroy(&c->mu);
  for (i = 0; i < STATUS_SOURCE_COUNT; i++) {
    if (c->status[i].details) {
      grpc_mdstr_unref(c->status[i].details);
    }
  }
  for (i = 0; i < c->owned_metadata_count; i++) {
    grpc_mdelem_unref(c->owned_metadata[i]);
  }
  gpr_free(c->owned_metadata);
  for (i = 0; i < GPR_ARRAY_SIZE(c->buffered_metadata); i++) {
    gpr_free(c->buffered_metadata[i].metadata);
  }
  for (i = 0; i < c->send_initial_metadata_count; i++) {
    grpc_mdelem_unref(c->send_initial_metadata[i].md);
  }
  for (i = 0; i < GRPC_CONTEXT_COUNT; i++) {
    if (c->context[i].destroy) {
      c->context[i].destroy(c->context[i].value);
    }
  }
  grpc_sopb_destroy(&c->send_ops);
  grpc_sopb_destroy(&c->recv_ops);
  grpc_bbq_destroy(&c->incoming_queue);
  gpr_slice_buffer_destroy(&c->incoming_message);
  if (c->cq) {
    GRPC_CQ_INTERNAL_UNREF(c->cq, "bind");
  }
  gpr_free(c);
}

#ifdef GRPC_CALL_REF_COUNT_DEBUG
void grpc_call_internal_unref(grpc_call *c, const char *reason,
                              int allow_immediate_deletion) {
  gpr_log(GPR_DEBUG, "CALL: unref %p %d -> %d [%s]", c,
          c->internal_refcount.count, c->internal_refcount.count - 1, reason);
#else
void grpc_call_internal_unref(grpc_call *c, int allow_immediate_deletion) {
#endif
  if (gpr_unref(&c->internal_refcount)) {
    if (allow_immediate_deletion) {
      destroy_call(c, 1);
    } else {
      c->destroy_closure.cb = destroy_call;
      c->destroy_closure.cb_arg = c;
      grpc_iomgr_add_callback(&c->destroy_closure);
    }
  }
}

static void set_status_code(grpc_call *call, status_source source,
                            gpr_uint32 status) {
  if (call->status[source].is_set) return;

  call->status[source].is_set = 1;
  call->status[source].code = status;

  if (status != GRPC_STATUS_OK && !grpc_bbq_empty(&call->incoming_queue)) {
    grpc_bbq_flush(&call->incoming_queue);
  }
}

<<<<<<< HEAD
static void set_compression_algorithm(grpc_call *call,
                                      grpc_compression_algorithm algo) {
  call->compression_algorithm = algo;
=======
static void set_decode_compression_level(grpc_call *call,
                                         grpc_compression_level clevel) {
  call->compression_level = clevel;
>>>>>>> 253aaa6b
}

static void set_status_details(grpc_call *call, status_source source,
                               grpc_mdstr *status) {
  if (call->status[source].details != NULL) {
    grpc_mdstr_unref(call->status[source].details);
  }
  call->status[source].details = status;
}

static int is_op_live(grpc_call *call, grpc_ioreq_op op) {
  gpr_uint8 set = call->request_set[op];
  reqinfo_master *master;
  if (set >= GRPC_IOREQ_OP_COUNT) return 0;
  master = &call->masters[set];
  return (master->complete_mask & (1u << op)) == 0;
}

static void lock(grpc_call *call) { gpr_mu_lock(&call->mu); }

static int need_more_data(grpc_call *call) {
  if (call->read_state == READ_STATE_STREAM_CLOSED) return 0;
  /* TODO(ctiller): this needs some serious cleanup */
  return is_op_live(call, GRPC_IOREQ_RECV_INITIAL_METADATA) ||
         (is_op_live(call, GRPC_IOREQ_RECV_MESSAGE) &&
          grpc_bbq_empty(&call->incoming_queue)) ||
         is_op_live(call, GRPC_IOREQ_RECV_TRAILING_METADATA) ||
         is_op_live(call, GRPC_IOREQ_RECV_STATUS) ||
         is_op_live(call, GRPC_IOREQ_RECV_STATUS_DETAILS) ||
         (is_op_live(call, GRPC_IOREQ_RECV_CLOSE) &&
          grpc_bbq_empty(&call->incoming_queue)) ||
         (call->write_state == WRITE_STATE_INITIAL && !call->is_client) ||
         (call->cancel_with_status != GRPC_STATUS_OK);
}

static void unlock(grpc_call *call) {
  grpc_transport_op op;
  completed_request completed_requests[GRPC_IOREQ_OP_COUNT];
  int completing_requests = 0;
  int start_op = 0;
  int i;

  memset(&op, 0, sizeof(op));

  op.cancel_with_status = call->cancel_with_status;
  start_op = op.cancel_with_status != GRPC_STATUS_OK;
  call->cancel_with_status = GRPC_STATUS_OK; /* reset */

  if (!call->receiving && need_more_data(call)) {
    op.recv_ops = &call->recv_ops;
    op.recv_state = &call->recv_state;
    op.on_done_recv = call_on_done_recv;
    op.recv_user_data = call;
    call->receiving = 1;
    GRPC_CALL_INTERNAL_REF(call, "receiving");
    start_op = 1;
  }

  if (!call->sending) {
    if (fill_send_ops(call, &op)) {
      call->sending = 1;
      GRPC_CALL_INTERNAL_REF(call, "sending");
      start_op = 1;
    }
  }

  if (!call->bound_pollset && call->cq && (!call->is_client || start_op)) {
    call->bound_pollset = 1;
    op.bind_pollset = grpc_cq_pollset(call->cq);
    start_op = 1;
  }

  if (!call->completing && call->num_completed_requests != 0) {
    completing_requests = call->num_completed_requests;
    memcpy(completed_requests, call->completed_requests,
           sizeof(completed_requests));
    call->num_completed_requests = 0;
    call->completing = 1;
    GRPC_CALL_INTERNAL_REF(call, "completing");
  }

  gpr_mu_unlock(&call->mu);

  if (start_op) {
    execute_op(call, &op);
  }

  if (completing_requests > 0) {
    for (i = 0; i < completing_requests; i++) {
      completed_requests[i].on_complete(call, completed_requests[i].success,
                                        completed_requests[i].user_data);
    }
    lock(call);
    call->completing = 0;
    unlock(call);
    GRPC_CALL_INTERNAL_UNREF(call, "completing", 0);
  }
}

static void get_final_status(grpc_call *call, grpc_ioreq_data out) {
  int i;
  for (i = 0; i < STATUS_SOURCE_COUNT; i++) {
    if (call->status[i].is_set) {
      out.recv_status.set_value(call->status[i].code,
                                out.recv_status.user_data);
      return;
    }
  }
  if (call->is_client) {
    out.recv_status.set_value(GRPC_STATUS_UNKNOWN, out.recv_status.user_data);
  } else {
    out.recv_status.set_value(GRPC_STATUS_OK, out.recv_status.user_data);
  }
}

static void get_final_details(grpc_call *call, grpc_ioreq_data out) {
  int i;
  for (i = 0; i < STATUS_SOURCE_COUNT; i++) {
    if (call->status[i].is_set) {
      if (call->status[i].details) {
        gpr_slice details = call->status[i].details->slice;
        size_t len = GPR_SLICE_LENGTH(details);
        if (len + 1 > *out.recv_status_details.details_capacity) {
          *out.recv_status_details.details_capacity = GPR_MAX(
              len + 1, *out.recv_status_details.details_capacity * 3 / 2);
          *out.recv_status_details.details =
              gpr_realloc(*out.recv_status_details.details,
                          *out.recv_status_details.details_capacity);
        }
        memcpy(*out.recv_status_details.details, GPR_SLICE_START_PTR(details),
               len);
        (*out.recv_status_details.details)[len] = 0;
      } else {
        goto no_details;
      }
      return;
    }
  }

no_details:
  if (0 == *out.recv_status_details.details_capacity) {
    *out.recv_status_details.details_capacity = 8;
    *out.recv_status_details.details =
        gpr_malloc(*out.recv_status_details.details_capacity);
  }
  **out.recv_status_details.details = 0;
}

static void finish_live_ioreq_op(grpc_call *call, grpc_ioreq_op op,
                                 int success) {
  completed_request *cr;
  gpr_uint8 master_set = call->request_set[op];
  reqinfo_master *master;
  size_t i;
  /* ioreq is live: we need to do something */
  master = &call->masters[master_set];
  master->complete_mask |= 1u << op;
  if (!success) {
    master->success = 0;
  }
  if (master->complete_mask == master->need_mask) {
    for (i = 0; i < GRPC_IOREQ_OP_COUNT; i++) {
      if (call->request_set[i] != master_set) {
        continue;
      }
      call->request_set[i] = REQSET_DONE;
      switch ((grpc_ioreq_op)i) {
        case GRPC_IOREQ_RECV_MESSAGE:
        case GRPC_IOREQ_SEND_MESSAGE:
          call->request_set[i] = REQSET_EMPTY;
          if (!master->success) {
            call->write_state = WRITE_STATE_WRITE_CLOSED;
          }
          break;
        case GRPC_IOREQ_SEND_STATUS:
          if (call->request_data[GRPC_IOREQ_SEND_STATUS].send_status.details !=
              NULL) {
            grpc_mdstr_unref(
                call->request_data[GRPC_IOREQ_SEND_STATUS].send_status.details);
            call->request_data[GRPC_IOREQ_SEND_STATUS].send_status.details =
                NULL;
          }
          break;
        case GRPC_IOREQ_RECV_CLOSE:
        case GRPC_IOREQ_SEND_INITIAL_METADATA:
        case GRPC_IOREQ_SEND_TRAILING_METADATA:
        case GRPC_IOREQ_SEND_CLOSE:
          break;
        case GRPC_IOREQ_RECV_STATUS:
          get_final_status(call, call->request_data[GRPC_IOREQ_RECV_STATUS]);
          break;
        case GRPC_IOREQ_RECV_STATUS_DETAILS:
          get_final_details(call,
                            call->request_data[GRPC_IOREQ_RECV_STATUS_DETAILS]);
          break;
        case GRPC_IOREQ_RECV_INITIAL_METADATA:
          GPR_SWAP(grpc_metadata_array, call->buffered_metadata[0],
                   *call->request_data[GRPC_IOREQ_RECV_INITIAL_METADATA]
                        .recv_metadata);
          break;
        case GRPC_IOREQ_RECV_TRAILING_METADATA:
          GPR_SWAP(grpc_metadata_array, call->buffered_metadata[1],
                   *call->request_data[GRPC_IOREQ_RECV_TRAILING_METADATA]
                        .recv_metadata);
          break;
        case GRPC_IOREQ_OP_COUNT:
          abort();
          break;
      }
    }
    cr = &call->completed_requests[call->num_completed_requests++];
    cr->success = master->success;
    cr->on_complete = master->on_complete;
    cr->user_data = master->user_data;
  }
}

static void finish_ioreq_op(grpc_call *call, grpc_ioreq_op op, int success) {
  if (is_op_live(call, op)) {
    finish_live_ioreq_op(call, op, success);
  }
}

static void early_out_write_ops(grpc_call *call) {
  switch (call->write_state) {
    case WRITE_STATE_WRITE_CLOSED:
      finish_ioreq_op(call, GRPC_IOREQ_SEND_MESSAGE, 0);
      finish_ioreq_op(call, GRPC_IOREQ_SEND_STATUS, 0);
      finish_ioreq_op(call, GRPC_IOREQ_SEND_TRAILING_METADATA, 0);
      finish_ioreq_op(call, GRPC_IOREQ_SEND_CLOSE, 1);
    /* fallthrough */
    case WRITE_STATE_STARTED:
      finish_ioreq_op(call, GRPC_IOREQ_SEND_INITIAL_METADATA, 0);
    /* fallthrough */
    case WRITE_STATE_INITIAL:
      /* do nothing */
      break;
  }
}

static void call_on_done_send(void *pc, int success) {
  grpc_call *call = pc;
  lock(call);
  if (call->last_send_contains & (1 << GRPC_IOREQ_SEND_INITIAL_METADATA)) {
    finish_ioreq_op(call, GRPC_IOREQ_SEND_INITIAL_METADATA, success);
    call->write_state = WRITE_STATE_STARTED;
  }
  if (call->last_send_contains & (1 << GRPC_IOREQ_SEND_MESSAGE)) {
    finish_ioreq_op(call, GRPC_IOREQ_SEND_MESSAGE, success);
  }
  if (call->last_send_contains & (1 << GRPC_IOREQ_SEND_CLOSE)) {
    finish_ioreq_op(call, GRPC_IOREQ_SEND_TRAILING_METADATA, success);
    finish_ioreq_op(call, GRPC_IOREQ_SEND_STATUS, success);
    finish_ioreq_op(call, GRPC_IOREQ_SEND_CLOSE, 1);
    call->write_state = WRITE_STATE_WRITE_CLOSED;
  }
  if (!success) {
    call->write_state = WRITE_STATE_WRITE_CLOSED;
    early_out_write_ops(call);
  }
  call->send_ops.nops = 0;
  call->last_send_contains = 0;
  call->sending = 0;
  unlock(call);
  GRPC_CALL_INTERNAL_UNREF(call, "sending", 0);
}

static void finish_message(grpc_call *call) {
  /* TODO(ctiller): this could be a lot faster if coded directly */
  grpc_byte_buffer *byte_buffer;
  /* some aliases for readability */
  gpr_slice *slices = call->incoming_message.slices;
  const size_t nslices = call->incoming_message.count;

  if (call->compression_algorithm > GRPC_COMPRESS_NONE) {
    byte_buffer = grpc_raw_compressed_byte_buffer_create(
        slices, nslices, call->compression_algorithm);
  } else {
    byte_buffer = grpc_raw_byte_buffer_create(slices, nslices);
  }
  gpr_slice_buffer_reset_and_unref(&call->incoming_message);

  grpc_bbq_push(&call->incoming_queue, byte_buffer);

  GPR_ASSERT(call->incoming_message.count == 0);
  call->reading_message = 0;
}

static int begin_message(grpc_call *call, grpc_begin_message msg) {
  /* can't begin a message when we're still reading a message */
  if (call->reading_message) {
    char *message = NULL;
    gpr_asprintf(
        &message, "Message terminated early; read %d bytes, expected %d",
        (int)call->incoming_message.length, (int)call->incoming_message_length);
    cancel_with_status(call, GRPC_STATUS_INVALID_ARGUMENT, message);
    gpr_free(message);
    return 0;
  }
  /* sanity check: if message flags indicate a compressed message, the
   * compression level should already be present in the call, as parsed off its
   * corresponding metadata. */
  if ((msg.flags & GRPC_WRITE_INTERNAL_COMPRESS) &&
      (call->compression_algorithm == GRPC_COMPRESS_NONE)) {
    char *message = NULL;
    gpr_asprintf(
        &message, "Invalid compression algorithm (%s) for compressed message.",
        grpc_compression_algorithm_name(call->compression_algorithm));
    cancel_with_status(call, GRPC_STATUS_FAILED_PRECONDITION, message, 1);
  }
  /* stash away parameters, and prepare for incoming slices */
  if (msg.length > grpc_channel_get_max_message_length(call->channel)) {
    char *message = NULL;
    gpr_asprintf(
        &message,
        "Maximum message length of %d exceeded by a message of length %d",
        grpc_channel_get_max_message_length(call->channel), msg.length);
    cancel_with_status(call, GRPC_STATUS_INVALID_ARGUMENT, message);
    gpr_free(message);
    return 0;
  } else if (msg.length > 0) {
    call->reading_message = 1;
    call->incoming_message_length = msg.length;
    call->incoming_message_flags = msg.flags;
    return 1;
  } else {
    finish_message(call);
    return 1;
  }
}

static int add_slice_to_message(grpc_call *call, gpr_slice slice) {
  if (GPR_SLICE_LENGTH(slice) == 0) {
    gpr_slice_unref(slice);
    return 1;
  }
  /* we have to be reading a message to know what to do here */
  if (!call->reading_message) {
    cancel_with_status(call, GRPC_STATUS_INVALID_ARGUMENT,
                       "Received payload data while not reading a message");
    return 0;
  }
  /* append the slice to the incoming buffer */
  gpr_slice_buffer_add(&call->incoming_message, slice);
  if (call->incoming_message.length > call->incoming_message_length) {
    /* if we got too many bytes, complain */
    char *message = NULL;
    gpr_asprintf(
        &message, "Receiving message overflow; read %d bytes, expected %d",
        (int)call->incoming_message.length, (int)call->incoming_message_length);
    cancel_with_status(call, GRPC_STATUS_INVALID_ARGUMENT, message);
    gpr_free(message);
    return 0;
  } else if (call->incoming_message.length == call->incoming_message_length) {
    finish_message(call);
    return 1;
  } else {
    return 1;
  }
}

static void call_on_done_recv(void *pc, int success) {
  grpc_call *call = pc;
  size_t i;
  GRPC_TIMER_BEGIN(GRPC_PTAG_CALL_ON_DONE_RECV, 0);
  lock(call);
  call->receiving = 0;
  if (success) {
    for (i = 0; success && i < call->recv_ops.nops; i++) {
      grpc_stream_op *op = &call->recv_ops.ops[i];
      switch (op->type) {
        case GRPC_NO_OP:
          break;
        case GRPC_OP_METADATA:
          recv_metadata(call, &op->data.metadata);
          break;
        case GRPC_OP_BEGIN_MESSAGE:
          success = begin_message(call, op->data.begin_message);
          break;
        case GRPC_OP_SLICE:
          success = add_slice_to_message(call, op->data.slice);
          break;
      }
    }
    if (!success) {
      grpc_stream_ops_unref_owned_objects(&call->recv_ops.ops[i],
                                          call->recv_ops.nops - i);
    }
    if (call->recv_state == GRPC_STREAM_RECV_CLOSED) {
      GPR_ASSERT(call->read_state <= READ_STATE_READ_CLOSED);
      call->read_state = READ_STATE_READ_CLOSED;
    }
    if (call->recv_state == GRPC_STREAM_CLOSED) {
      GPR_ASSERT(call->read_state <= READ_STATE_STREAM_CLOSED);
      call->read_state = READ_STATE_STREAM_CLOSED;
      if (call->have_alarm) {
        grpc_alarm_cancel(&call->alarm);
        call->have_alarm = 0;
      }
    }
    finish_read_ops(call);
  } else {
    finish_ioreq_op(call, GRPC_IOREQ_RECV_MESSAGE, 0);
    finish_ioreq_op(call, GRPC_IOREQ_RECV_STATUS, 0);
    finish_ioreq_op(call, GRPC_IOREQ_RECV_CLOSE, 0);
    finish_ioreq_op(call, GRPC_IOREQ_RECV_TRAILING_METADATA, 0);
    finish_ioreq_op(call, GRPC_IOREQ_RECV_INITIAL_METADATA, 0);
    finish_ioreq_op(call, GRPC_IOREQ_RECV_STATUS_DETAILS, 0);
  }
  call->recv_ops.nops = 0;
  unlock(call);

  GRPC_CALL_INTERNAL_UNREF(call, "receiving", 0);
  GRPC_TIMER_END(GRPC_PTAG_CALL_ON_DONE_RECV, 0);
}

static int prepare_application_metadata(grpc_call *call, size_t count,
                                        grpc_metadata *metadata) {
  size_t i;
  for (i = 0; i < count; i++) {
    grpc_metadata *md = &metadata[i];
    grpc_metadata *next_md = (i == count - 1) ? NULL : &metadata[i + 1];
    grpc_metadata *prev_md = (i == 0) ? NULL : &metadata[i - 1];
    grpc_linked_mdelem *l = (grpc_linked_mdelem *)&md->internal_data;
    GPR_ASSERT(sizeof(grpc_linked_mdelem) == sizeof(md->internal_data));
    l->md = grpc_mdelem_from_string_and_buffer(call->metadata_context, md->key,
                                               (const gpr_uint8 *)md->value,
                                               md->value_length);
    if (!grpc_mdstr_is_legal_header(l->md->key)) {
      gpr_log(GPR_ERROR, "attempt to send invalid metadata key");
      return 0;
    } else if (!grpc_mdstr_is_bin_suffixed(l->md->key) &&
               !grpc_mdstr_is_legal_header(l->md->value)) {
      gpr_log(GPR_ERROR, "attempt to send invalid metadata value");
      return 0;
    }
    l->next = next_md ? (grpc_linked_mdelem *)&next_md->internal_data : NULL;
    l->prev = prev_md ? (grpc_linked_mdelem *)&prev_md->internal_data : NULL;
  }
  return 1;
}

static grpc_mdelem_list chain_metadata_from_app(grpc_call *call, size_t count,
                                                grpc_metadata *metadata) {
  grpc_mdelem_list out;
  if (count == 0) {
    out.head = out.tail = NULL;
    return out;
  }
  out.head = (grpc_linked_mdelem *)&(metadata[0].internal_data);
  out.tail = (grpc_linked_mdelem *)&(metadata[count - 1].internal_data);
  return out;
}

/* Copy the contents of a byte buffer into stream ops */
static void copy_byte_buffer_to_stream_ops(grpc_byte_buffer *byte_buffer,
                                           grpc_stream_op_buffer *sopb) {
  size_t i;

  switch (byte_buffer->type) {
    case GRPC_BB_RAW:
      for (i = 0; i < byte_buffer->data.raw.slice_buffer.count; i++) {
        gpr_slice slice = byte_buffer->data.raw.slice_buffer.slices[i];
        gpr_slice_ref(slice);
        grpc_sopb_add_slice(sopb, slice);
      }
      break;
  }
}

static int fill_send_ops(grpc_call *call, grpc_transport_op *op) {
  grpc_ioreq_data data;
  gpr_uint32 flags;
  grpc_metadata_batch mdb;
  size_t i;
  GPR_ASSERT(op->send_ops == NULL);

  switch (call->write_state) {
    case WRITE_STATE_INITIAL:
      if (!is_op_live(call, GRPC_IOREQ_SEND_INITIAL_METADATA)) {
        break;
      }
      data = call->request_data[GRPC_IOREQ_SEND_INITIAL_METADATA];
      mdb.list = chain_metadata_from_app(call, data.send_metadata.count,
                                         data.send_metadata.metadata);
      mdb.garbage.head = mdb.garbage.tail = NULL;
      mdb.deadline = call->send_deadline;
      for (i = 0; i < call->send_initial_metadata_count; i++) {
        grpc_metadata_batch_link_head(&mdb, &call->send_initial_metadata[i]);
      }
      grpc_sopb_add_metadata(&call->send_ops, mdb);
      op->send_ops = &call->send_ops;
      call->last_send_contains |= 1 << GRPC_IOREQ_SEND_INITIAL_METADATA;
      call->send_initial_metadata_count = 0;
    /* fall through intended */
    case WRITE_STATE_STARTED:
      if (is_op_live(call, GRPC_IOREQ_SEND_MESSAGE)) {
        data = call->request_data[GRPC_IOREQ_SEND_MESSAGE];
        flags = call->request_flags[GRPC_IOREQ_SEND_MESSAGE];
        grpc_sopb_add_begin_message(
            &call->send_ops, grpc_byte_buffer_length(data.send_message), flags);
        copy_byte_buffer_to_stream_ops(data.send_message, &call->send_ops);
        op->send_ops = &call->send_ops;
        call->last_send_contains |= 1 << GRPC_IOREQ_SEND_MESSAGE;
      }
      if (is_op_live(call, GRPC_IOREQ_SEND_CLOSE)) {
        op->is_last_send = 1;
        op->send_ops = &call->send_ops;
        call->last_send_contains |= 1 << GRPC_IOREQ_SEND_CLOSE;
        if (!call->is_client) {
          /* send trailing metadata */
          data = call->request_data[GRPC_IOREQ_SEND_TRAILING_METADATA];
          mdb.list = chain_metadata_from_app(call, data.send_metadata.count,
                                             data.send_metadata.metadata);
          mdb.garbage.head = mdb.garbage.tail = NULL;
          mdb.deadline = gpr_inf_future;
          /* send status */
          /* TODO(ctiller): cache common status values */
          data = call->request_data[GRPC_IOREQ_SEND_STATUS];
          grpc_metadata_batch_add_tail(
              &mdb, &call->status_link,
              grpc_channel_get_reffed_status_elem(call->channel,
                                                  data.send_status.code));
          if (data.send_status.details) {
            grpc_metadata_batch_add_tail(
                &mdb, &call->details_link,
                grpc_mdelem_from_metadata_strings(
                    call->metadata_context,
                    grpc_mdstr_ref(
                        grpc_channel_get_message_string(call->channel)),
                    data.send_status.details));
            call->request_data[GRPC_IOREQ_SEND_STATUS].send_status.details =
                NULL;
          }
          grpc_sopb_add_metadata(&call->send_ops, mdb);
        }
      }
      break;
    case WRITE_STATE_WRITE_CLOSED:
      break;
  }
  if (op->send_ops) {
    op->on_done_send = call_on_done_send;
    op->send_user_data = call;
  }
  return op->send_ops != NULL;
}

static grpc_call_error start_ioreq_error(grpc_call *call,
                                         gpr_uint32 mutated_ops,
                                         grpc_call_error ret) {
  size_t i;
  for (i = 0; i < GRPC_IOREQ_OP_COUNT; i++) {
    if (mutated_ops & (1u << i)) {
      call->request_set[i] = REQSET_EMPTY;
    }
  }
  return ret;
}

static void finish_read_ops(grpc_call *call) {
  int empty;

  if (is_op_live(call, GRPC_IOREQ_RECV_MESSAGE)) {
    empty =
        (NULL == (*call->request_data[GRPC_IOREQ_RECV_MESSAGE].recv_message =
                      grpc_bbq_pop(&call->incoming_queue)));
    if (!empty) {
      finish_live_ioreq_op(call, GRPC_IOREQ_RECV_MESSAGE, 1);
      empty = grpc_bbq_empty(&call->incoming_queue);
    }
  } else {
    empty = grpc_bbq_empty(&call->incoming_queue);
  }

  switch (call->read_state) {
    case READ_STATE_STREAM_CLOSED:
      if (empty) {
        finish_ioreq_op(call, GRPC_IOREQ_RECV_CLOSE, 1);
      }
    /* fallthrough */
    case READ_STATE_READ_CLOSED:
      if (empty) {
        finish_ioreq_op(call, GRPC_IOREQ_RECV_MESSAGE, 1);
      }
      finish_ioreq_op(call, GRPC_IOREQ_RECV_STATUS, 1);
      finish_ioreq_op(call, GRPC_IOREQ_RECV_STATUS_DETAILS, 1);
      finish_ioreq_op(call, GRPC_IOREQ_RECV_TRAILING_METADATA, 1);
    /* fallthrough */
    case READ_STATE_GOT_INITIAL_METADATA:
      finish_ioreq_op(call, GRPC_IOREQ_RECV_INITIAL_METADATA, 1);
    /* fallthrough */
    case READ_STATE_INITIAL:
      /* do nothing */
      break;
  }
}

static grpc_call_error start_ioreq(grpc_call *call, const grpc_ioreq *reqs,
                                   size_t nreqs,
                                   grpc_ioreq_completion_func completion,
                                   void *user_data) {
  size_t i;
  gpr_uint32 have_ops = 0;
  grpc_ioreq_op op;
  reqinfo_master *master;
  grpc_ioreq_data data;
  gpr_uint8 set;

  if (nreqs == 0) {
    return GRPC_CALL_OK;
  }

  set = reqs[0].op;

  for (i = 0; i < nreqs; i++) {
    op = reqs[i].op;
    if (call->request_set[op] < GRPC_IOREQ_OP_COUNT) {
      return start_ioreq_error(call, have_ops,
                               GRPC_CALL_ERROR_TOO_MANY_OPERATIONS);
    } else if (call->request_set[op] == REQSET_DONE) {
      return start_ioreq_error(call, have_ops, GRPC_CALL_ERROR_ALREADY_INVOKED);
    }
    data = reqs[i].data;
    if (op == GRPC_IOREQ_SEND_INITIAL_METADATA ||
        op == GRPC_IOREQ_SEND_TRAILING_METADATA) {
      if (!prepare_application_metadata(call, data.send_metadata.count,
                                        data.send_metadata.metadata)) {
        return start_ioreq_error(call, have_ops,
                                 GRPC_CALL_ERROR_INVALID_METADATA);
      }
    }
    if (op == GRPC_IOREQ_SEND_STATUS) {
      set_status_code(call, STATUS_FROM_SERVER_STATUS,
                      reqs[i].data.send_status.code);
      if (reqs[i].data.send_status.details) {
        set_status_details(call, STATUS_FROM_SERVER_STATUS,
                           grpc_mdstr_ref(reqs[i].data.send_status.details));
      }
    }
    have_ops |= 1u << op;

    call->request_data[op] = data;
    call->request_flags[op] = reqs[i].flags;
    call->request_set[op] = set;
  }

  master = &call->masters[set];
  master->success = 1;
  master->need_mask = have_ops;
  master->complete_mask = 0;
  master->on_complete = completion;
  master->user_data = user_data;

  finish_read_ops(call);
  early_out_write_ops(call);

  return GRPC_CALL_OK;
}

grpc_call_error grpc_call_start_ioreq_and_call_back(
    grpc_call *call, const grpc_ioreq *reqs, size_t nreqs,
    grpc_ioreq_completion_func on_complete, void *user_data) {
  grpc_call_error err;
  lock(call);
  err = start_ioreq(call, reqs, nreqs, on_complete, user_data);
  unlock(call);
  return err;
}

void grpc_call_destroy(grpc_call *c) {
  int cancel;
  lock(c);
  if (c->have_alarm) {
    grpc_alarm_cancel(&c->alarm);
    c->have_alarm = 0;
  }
  cancel = c->read_state != READ_STATE_STREAM_CLOSED;
  unlock(c);
  if (cancel) grpc_call_cancel(c);
  GRPC_CALL_INTERNAL_UNREF(c, "destroy", 1);
}

grpc_call_error grpc_call_cancel(grpc_call *call) {
  return grpc_call_cancel_with_status(call, GRPC_STATUS_CANCELLED, "Cancelled");
}

grpc_call_error grpc_call_cancel_with_status(grpc_call *c,
                                             grpc_status_code status,
                                             const char *description) {
  grpc_call_error r;
  lock(c);
  r = cancel_with_status(c, status, description);
  unlock(c);
  return r;
}

static grpc_call_error cancel_with_status(grpc_call *c, grpc_status_code status,
                                          const char *description) {
  grpc_mdstr *details =
      description ? grpc_mdstr_from_string(c->metadata_context, description)
                  : NULL;

  GPR_ASSERT(status != GRPC_STATUS_OK);

  set_status_code(c, STATUS_FROM_API_OVERRIDE, status);
  set_status_details(c, STATUS_FROM_API_OVERRIDE, details);

  c->cancel_with_status = status;

  return GRPC_CALL_OK;
}

static void finished_loose_op(void *call, int success_ignored) {
  GRPC_CALL_INTERNAL_UNREF(call, "loose-op", 0);
}

static void execute_op(grpc_call *call, grpc_transport_op *op) {
  grpc_call_element *elem;

  GPR_ASSERT(op->on_consumed == NULL);
  if (op->cancel_with_status != GRPC_STATUS_OK || op->bind_pollset) {
    GRPC_CALL_INTERNAL_REF(call, "loose-op");
    op->on_consumed = finished_loose_op;
    op->on_consumed_user_data = call;
  }

  elem = CALL_ELEM_FROM_CALL(call, 0);
  op->context = call->context;
  elem->filter->start_transport_op(elem, op);
}

grpc_call *grpc_call_from_top_element(grpc_call_element *elem) {
  return CALL_FROM_TOP_ELEM(elem);
}

static void call_alarm(void *arg, int success) {
  grpc_call *call = arg;
  if (success) {
    lock(call);
    cancel_with_status(call, GRPC_STATUS_DEADLINE_EXCEEDED,
                       "Deadline Exceeded");
    unlock(call);
  }
  GRPC_CALL_INTERNAL_UNREF(call, "alarm", 1);
}

static void set_deadline_alarm(grpc_call *call, gpr_timespec deadline) {
  if (call->have_alarm) {
    gpr_log(GPR_ERROR, "Attempt to set deadline alarm twice");
    assert(0);
    return;
  }
  GRPC_CALL_INTERNAL_REF(call, "alarm");
  call->have_alarm = 1;
  grpc_alarm_init(&call->alarm, deadline, call_alarm, call, gpr_now());
}

/* we offset status by a small amount when storing it into transport metadata
   as metadata cannot store a 0 value (which is used as OK for grpc_status_codes
   */
#define STATUS_OFFSET 1
static void destroy_status(void *ignored) {}

static gpr_uint32 decode_status(grpc_mdelem *md) {
  gpr_uint32 status;
  void *user_data = grpc_mdelem_get_user_data(md, destroy_status);
  if (user_data) {
    status = ((gpr_uint32)(gpr_intptr)user_data) - STATUS_OFFSET;
  } else {
    if (!gpr_parse_bytes_to_uint32(grpc_mdstr_as_c_string(md->value),
                                   GPR_SLICE_LENGTH(md->value->slice),
                                   &status)) {
      status = GRPC_STATUS_UNKNOWN; /* could not parse status code */
    }
    grpc_mdelem_set_user_data(md, destroy_status,
                              (void *)(gpr_intptr)(status + STATUS_OFFSET));
  }
  return status;
}

/* just as for status above, we need to offset: metadata userdata can't hold a
 * zero (null), which in this case is used to signal no compression */
#define COMPRESS_OFFSET 1
static void destroy_compression(void *ignored) {}

static gpr_uint32 decode_compression(grpc_mdelem *md) {
  grpc_compression_level clevel;
  void *user_data = grpc_mdelem_get_user_data(md, destroy_status);
  if (user_data) {
    clevel = ((grpc_compression_level)(gpr_intptr)user_data) - COMPRESS_OFFSET;
  } else {
<<<<<<< HEAD
    GPR_ASSERT(sizeof(clevel) == GPR_SLICE_LENGTH(md->value->slice));
    memcpy(&clevel, GPR_SLICE_START_PTR(md->value->slice), sizeof(clevel));
=======
    gpr_uint32 parsed_clevel_bytes;
    if (gpr_parse_bytes_to_uint32(grpc_mdstr_as_c_string(md->value),
                                   GPR_SLICE_LENGTH(md->value->slice),
                                   &parsed_clevel_bytes)) {
      /* the following cast is safe, as a gpr_uint32 should be able to hold all
       * possible values of the grpc_compression_level enum */
      clevel = (grpc_compression_level) parsed_clevel_bytes;
    } else {
      clevel = GRPC_COMPRESS_LEVEL_NONE;  /* could not parse, no compression */
    }
>>>>>>> 253aaa6b
    grpc_mdelem_set_user_data(md, destroy_compression,
                              (void *)(gpr_intptr)(clevel + COMPRESS_OFFSET));
  }
  return clevel;
}

static void recv_metadata(grpc_call *call, grpc_metadata_batch *md) {
  grpc_linked_mdelem *l;
  grpc_metadata_array *dest;
  grpc_metadata *mdusr;
  int is_trailing;
  grpc_mdctx *mdctx = call->metadata_context;

  is_trailing = call->read_state >= READ_STATE_GOT_INITIAL_METADATA;
  for (l = md->list.head; l != NULL; l = l->next) {
    grpc_mdelem *md = l->md;
    grpc_mdstr *key = md->key;
    if (key == grpc_channel_get_status_string(call->channel)) {
      set_status_code(call, STATUS_FROM_WIRE, decode_status(md));
    } else if (key == grpc_channel_get_message_string(call->channel)) {
      set_status_details(call, STATUS_FROM_WIRE, grpc_mdstr_ref(md->value));
<<<<<<< HEAD
    } else if (key ==
               grpc_channel_get_compresssion_algorithm_string(call->channel)) {
      set_compression_algorithm(call, decode_compression(md));
=======
    } else if (key == grpc_channel_get_compresssion_level_string(call->channel)) {
      set_decode_compression_level(call, decode_compression(md));
>>>>>>> 253aaa6b
    } else {
      dest = &call->buffered_metadata[is_trailing];
      if (dest->count == dest->capacity) {
        dest->capacity = GPR_MAX(dest->capacity + 8, dest->capacity * 2);
        dest->metadata =
            gpr_realloc(dest->metadata, sizeof(grpc_metadata) * dest->capacity);
      }
      mdusr = &dest->metadata[dest->count++];
      mdusr->key = grpc_mdstr_as_c_string(md->key);
      mdusr->value = grpc_mdstr_as_c_string(md->value);
      mdusr->value_length = GPR_SLICE_LENGTH(md->value->slice);
      if (call->owned_metadata_count == call->owned_metadata_capacity) {
        call->owned_metadata_capacity =
            GPR_MAX(call->owned_metadata_capacity + 8,
                    call->owned_metadata_capacity * 2);
        call->owned_metadata =
            gpr_realloc(call->owned_metadata,
                        sizeof(grpc_mdelem *) * call->owned_metadata_capacity);
      }
      call->owned_metadata[call->owned_metadata_count++] = md;
      l->md = 0;
    }
  }
  if (gpr_time_cmp(md->deadline, gpr_inf_future) != 0) {
    set_deadline_alarm(call, md->deadline);
  }
  if (!is_trailing) {
    call->read_state = READ_STATE_GOT_INITIAL_METADATA;
  }

  grpc_mdctx_lock(mdctx);
  for (l = md->list.head; l; l = l->next) {
    if (l->md) grpc_mdctx_locked_mdelem_unref(mdctx, l->md);
  }
  for (l = md->garbage.head; l; l = l->next) {
    grpc_mdctx_locked_mdelem_unref(mdctx, l->md);
  }
  grpc_mdctx_unlock(mdctx);
}

grpc_call_stack *grpc_call_get_call_stack(grpc_call *call) {
  return CALL_STACK_FROM_CALL(call);
}

/*
 * BATCH API IMPLEMENTATION
 */

static void set_status_value_directly(grpc_status_code status, void *dest) {
  *(grpc_status_code *)dest = status;
}

static void set_cancelled_value(grpc_status_code status, void *dest) {
  *(grpc_status_code *)dest = (status != GRPC_STATUS_OK);
}

static void finish_batch(grpc_call *call, int success, void *tag) {
  grpc_cq_end_op(call->cq, tag, call, success);
}

static void finish_batch_with_close(grpc_call *call, int success, void *tag) {
  grpc_cq_end_op(call->cq, tag, call, 1);
}

static int are_write_flags_valid(gpr_uint32 flags) {
  /* check that only bits in GRPC_WRITE_(INTERNAL?)_USED_MASK are set */
  const gpr_uint32 allowed_write_positions =
      (GRPC_WRITE_USED_MASK | GRPC_WRITE_INTERNAL_USED_MASK);
  const gpr_uint32 invalid_positions = ~allowed_write_positions;
  return !(flags & invalid_positions);
}

grpc_call_error grpc_call_start_batch(grpc_call *call, const grpc_op *ops,
                                      size_t nops, void *tag) {
  grpc_ioreq reqs[GRPC_IOREQ_OP_COUNT];
  size_t in;
  size_t out;
  const grpc_op *op;
  grpc_ioreq *req;
  void (*finish_func)(grpc_call *, int, void *) = finish_batch;

  GRPC_CALL_LOG_BATCH(GPR_INFO, call, ops, nops, tag);

  if (nops == 0) {
    grpc_cq_begin_op(call->cq, call);
    grpc_cq_end_op(call->cq, tag, call, 1);
    return GRPC_CALL_OK;
  }

  /* rewrite batch ops into ioreq ops */
  for (in = 0, out = 0; in < nops; in++) {
    op = &ops[in];
    switch (op->op) {
      case GRPC_OP_SEND_INITIAL_METADATA:
        /* Flag validation: currently allow no flags */
        if (op->flags != 0) return GRPC_CALL_ERROR_INVALID_FLAGS;
        req = &reqs[out++];
        req->op = GRPC_IOREQ_SEND_INITIAL_METADATA;
        req->data.send_metadata.count = op->data.send_initial_metadata.count;
        req->data.send_metadata.metadata =
            op->data.send_initial_metadata.metadata;
        req->flags = op->flags;
        break;
      case GRPC_OP_SEND_MESSAGE:
        if (!are_write_flags_valid(op->flags)) {
          return GRPC_CALL_ERROR_INVALID_FLAGS;
        }
        req = &reqs[out++];
        req->op = GRPC_IOREQ_SEND_MESSAGE;
        req->data.send_message = op->data.send_message;
        req->flags = op->flags;
        break;
      case GRPC_OP_SEND_CLOSE_FROM_CLIENT:
        /* Flag validation: currently allow no flags */
        if (op->flags != 0) return GRPC_CALL_ERROR_INVALID_FLAGS;
        if (!call->is_client) {
          return GRPC_CALL_ERROR_NOT_ON_SERVER;
        }
        req = &reqs[out++];
        req->op = GRPC_IOREQ_SEND_CLOSE;
        req->flags = op->flags;
        break;
      case GRPC_OP_SEND_STATUS_FROM_SERVER:
        /* Flag validation: currently allow no flags */
        if (op->flags != 0) return GRPC_CALL_ERROR_INVALID_FLAGS;
        if (call->is_client) {
          return GRPC_CALL_ERROR_NOT_ON_CLIENT;
        }
        req = &reqs[out++];
        req->op = GRPC_IOREQ_SEND_TRAILING_METADATA;
        req->flags = op->flags;
        req->data.send_metadata.count =
            op->data.send_status_from_server.trailing_metadata_count;
        req->data.send_metadata.metadata =
            op->data.send_status_from_server.trailing_metadata;
        req = &reqs[out++];
        req->op = GRPC_IOREQ_SEND_STATUS;
        req->data.send_status.code = op->data.send_status_from_server.status;
        req->data.send_status.details =
            op->data.send_status_from_server.status_details != NULL
                ? grpc_mdstr_from_string(
                      call->metadata_context,
                      op->data.send_status_from_server.status_details)
                : NULL;
        req = &reqs[out++];
        req->op = GRPC_IOREQ_SEND_CLOSE;
        break;
      case GRPC_OP_RECV_INITIAL_METADATA:
        /* Flag validation: currently allow no flags */
        if (op->flags != 0) return GRPC_CALL_ERROR_INVALID_FLAGS;
        if (!call->is_client) {
          return GRPC_CALL_ERROR_NOT_ON_SERVER;
        }
        req = &reqs[out++];
        req->op = GRPC_IOREQ_RECV_INITIAL_METADATA;
        req->data.recv_metadata = op->data.recv_initial_metadata;
        req->flags = op->flags;
        break;
      case GRPC_OP_RECV_MESSAGE:
        /* Flag validation: currently allow no flags */
        if (op->flags != 0) return GRPC_CALL_ERROR_INVALID_FLAGS;
        req = &reqs[out++];
        req->op = GRPC_IOREQ_RECV_MESSAGE;
        req->data.recv_message = op->data.recv_message;
        req->flags = op->flags;
        break;
      case GRPC_OP_RECV_STATUS_ON_CLIENT:
        /* Flag validation: currently allow no flags */
        if (op->flags != 0) return GRPC_CALL_ERROR_INVALID_FLAGS;
        if (!call->is_client) {
          return GRPC_CALL_ERROR_NOT_ON_SERVER;
        }
        req = &reqs[out++];
        req->op = GRPC_IOREQ_RECV_STATUS;
        req->flags = op->flags;
        req->data.recv_status.set_value = set_status_value_directly;
        req->data.recv_status.user_data = op->data.recv_status_on_client.status;
        req = &reqs[out++];
        req->op = GRPC_IOREQ_RECV_STATUS_DETAILS;
        req->data.recv_status_details.details =
            op->data.recv_status_on_client.status_details;
        req->data.recv_status_details.details_capacity =
            op->data.recv_status_on_client.status_details_capacity;
        req = &reqs[out++];
        req->op = GRPC_IOREQ_RECV_TRAILING_METADATA;
        req->data.recv_metadata =
            op->data.recv_status_on_client.trailing_metadata;
        req = &reqs[out++];
        req->op = GRPC_IOREQ_RECV_CLOSE;
        finish_func = finish_batch_with_close;
        break;
      case GRPC_OP_RECV_CLOSE_ON_SERVER:
        /* Flag validation: currently allow no flags */
        if (op->flags != 0) return GRPC_CALL_ERROR_INVALID_FLAGS;
        req = &reqs[out++];
        req->op = GRPC_IOREQ_RECV_STATUS;
        req->flags = op->flags;
        req->data.recv_status.set_value = set_cancelled_value;
        req->data.recv_status.user_data =
            op->data.recv_close_on_server.cancelled;
        req = &reqs[out++];
        req->op = GRPC_IOREQ_RECV_CLOSE;
        finish_func = finish_batch_with_close;
        break;
    }
  }

  grpc_cq_begin_op(call->cq, call);

  return grpc_call_start_ioreq_and_call_back(call, reqs, out, finish_func, tag);
}

void grpc_call_context_set(grpc_call *call, grpc_context_index elem,
                           void *value, void (*destroy)(void *value)) {
  if (call->context[elem].destroy) {
    call->context[elem].destroy(call->context[elem].value);
  }
  call->context[elem].value = value;
  call->context[elem].destroy = destroy;
}

void *grpc_call_context_get(grpc_call *call, grpc_context_index elem) {
  return call->context[elem].value;
}

gpr_uint8 grpc_call_is_client(grpc_call *call) { return call->is_client; }<|MERGE_RESOLUTION|>--- conflicted
+++ resolved
@@ -215,13 +215,8 @@
   /* Received call statuses from various sources */
   received_status status[STATUS_SOURCE_COUNT];
 
-<<<<<<< HEAD
   /** Compression algorithm for the call */
   grpc_compression_algorithm compression_algorithm;
-=======
-  /** Compression level for the call */
-  grpc_compression_level compression_level;
->>>>>>> 253aaa6b
 
   /* Contexts for various subsystems (security, tracing, ...). */
   grpc_call_context_element context[GRPC_CONTEXT_COUNT];
@@ -421,15 +416,9 @@
   }
 }
 
-<<<<<<< HEAD
 static void set_compression_algorithm(grpc_call *call,
                                       grpc_compression_algorithm algo) {
   call->compression_algorithm = algo;
-=======
-static void set_decode_compression_level(grpc_call *call,
-                                         grpc_compression_level clevel) {
-  call->compression_level = clevel;
->>>>>>> 253aaa6b
 }
 
 static void set_status_details(grpc_call *call, status_source source,
@@ -738,7 +727,7 @@
     gpr_asprintf(
         &message, "Invalid compression algorithm (%s) for compressed message.",
         grpc_compression_algorithm_name(call->compression_algorithm));
-    cancel_with_status(call, GRPC_STATUS_FAILED_PRECONDITION, message, 1);
+    cancel_with_status(call, GRPC_STATUS_FAILED_PRECONDITION, message);
   }
   /* stash away parameters, and prepare for incoming slices */
   if (msg.length > grpc_channel_get_max_message_length(call->channel)) {
@@ -1222,10 +1211,6 @@
   if (user_data) {
     clevel = ((grpc_compression_level)(gpr_intptr)user_data) - COMPRESS_OFFSET;
   } else {
-<<<<<<< HEAD
-    GPR_ASSERT(sizeof(clevel) == GPR_SLICE_LENGTH(md->value->slice));
-    memcpy(&clevel, GPR_SLICE_START_PTR(md->value->slice), sizeof(clevel));
-=======
     gpr_uint32 parsed_clevel_bytes;
     if (gpr_parse_bytes_to_uint32(grpc_mdstr_as_c_string(md->value),
                                    GPR_SLICE_LENGTH(md->value->slice),
@@ -1236,7 +1221,6 @@
     } else {
       clevel = GRPC_COMPRESS_LEVEL_NONE;  /* could not parse, no compression */
     }
->>>>>>> 253aaa6b
     grpc_mdelem_set_user_data(md, destroy_compression,
                               (void *)(gpr_intptr)(clevel + COMPRESS_OFFSET));
   }
@@ -1258,14 +1242,9 @@
       set_status_code(call, STATUS_FROM_WIRE, decode_status(md));
     } else if (key == grpc_channel_get_message_string(call->channel)) {
       set_status_details(call, STATUS_FROM_WIRE, grpc_mdstr_ref(md->value));
-<<<<<<< HEAD
     } else if (key ==
                grpc_channel_get_compresssion_algorithm_string(call->channel)) {
       set_compression_algorithm(call, decode_compression(md));
-=======
-    } else if (key == grpc_channel_get_compresssion_level_string(call->channel)) {
-      set_decode_compression_level(call, decode_compression(md));
->>>>>>> 253aaa6b
     } else {
       dest = &call->buffered_metadata[is_trailing];
       if (dest->count == dest->capacity) {
