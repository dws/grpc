--- conflicted
+++ resolved
@@ -135,7 +135,6 @@
 - counter: executor_push_retries
   doc: Number of times we raced and were forced to retry pushing a closure to
        the executor
-<<<<<<< HEAD
 - counter: executor_threads_created
   doc: Size of the backing thread pool for overflow gRPC Core work
 - counter: executor_threads_used
@@ -144,7 +143,6 @@
   max: 1024
   buckets: 64
   doc: Number of closures executed each time an executor wakes up
-=======
 # server
 - counter: server_requested_calls
   doc: How many calls were requested (not necessarily received) by the server
@@ -155,5 +153,4 @@
        requested the incoming call
 - counter: server_slowpath_requests_queued
   doc: How many times was the server slow path taken (indicates too few
-       outstanding requests)
->>>>>>> 213d2744
+       outstanding requests)