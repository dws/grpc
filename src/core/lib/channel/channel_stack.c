--- conflicted
+++ resolved
@@ -308,14 +308,9 @@
                                                 grpc_slice *optional_message) {
   grpc_transport_stream_op *op = gpr_malloc(sizeof(*op));
   memset(op, 0, sizeof(*op));
-<<<<<<< HEAD
-  op->on_complete = grpc_closure_create(destroy_op, op);
-  grpc_transport_stream_op_add_cancellation_with_message(exec_ctx, op, status,
-=======
   op->on_complete =
       grpc_closure_create(destroy_op, op, grpc_schedule_on_exec_ctx);
-  grpc_transport_stream_op_add_cancellation_with_message(op, status,
->>>>>>> aef521c6
+  grpc_transport_stream_op_add_cancellation_with_message(exec_ctx, op, status,
                                                          optional_message);
   elem->filter->start_transport_stream_op(exec_ctx, elem, op);
 }
@@ -326,13 +321,8 @@
                                                grpc_slice *optional_message) {
   grpc_transport_stream_op *op = gpr_malloc(sizeof(*op));
   memset(op, 0, sizeof(*op));
-<<<<<<< HEAD
-  op->on_complete = grpc_closure_create(destroy_op, op);
-  grpc_transport_stream_op_add_close(exec_ctx, op, status, optional_message);
-=======
   op->on_complete =
       grpc_closure_create(destroy_op, op, grpc_schedule_on_exec_ctx);
-  grpc_transport_stream_op_add_close(op, status, optional_message);
->>>>>>> aef521c6
+  grpc_transport_stream_op_add_close(exec_ctx, op, status, optional_message);
   elem->filter->start_transport_stream_op(exec_ctx, elem, op);
 }