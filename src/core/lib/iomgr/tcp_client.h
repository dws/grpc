--- conflicted
+++ resolved
@@ -51,12 +51,8 @@
 void grpc_tcp_client_connect(grpc_exec_ctx *exec_ctx, grpc_closure *on_connect,
                              grpc_endpoint **endpoint,
                              grpc_pollset_set *interested_parties,
-<<<<<<< HEAD
                              const grpc_channel_args *channel_args,
-                             const struct sockaddr *addr, size_t addr_len,
-=======
                              const grpc_resolved_address *addr,
->>>>>>> d92b795b
                              gpr_timespec deadline);
 
 #endif /* GRPC_CORE_LIB_IOMGR_TCP_CLIENT_H */