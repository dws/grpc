/*
 *
 * Copyright 2017 gRPC authors.
 *
 * Licensed under the Apache License, Version 2.0 (the "License");
 * you may not use this file except in compliance with the License.
 * You may obtain a copy of the License at
 *
 *     http://www.apache.org/licenses/LICENSE-2.0
 *
 * Unless required by applicable law or agreed to in writing, software
 * distributed under the License is distributed on an "AS IS" BASIS,
 * WITHOUT WARRANTIES OR CONDITIONS OF ANY KIND, either express or implied.
 * See the License for the specific language governing permissions and
 * limitations under the License.
 *
 */

#include "src/core/lib/iomgr/port.h"

#include <grpc/support/log.h>

/* This polling engine is only relevant on linux kernels supporting epoll() */
#ifdef GRPC_LINUX_EPOLL
#include "src/core/lib/iomgr/ev_epoll1_linux.h"

#include <assert.h>
#include <errno.h>
#include <limits.h>
#include <poll.h>
#include <pthread.h>
#include <string.h>
#include <sys/epoll.h>
#include <sys/socket.h>
#include <unistd.h>

#include <grpc/support/alloc.h>
#include <grpc/support/cpu.h>
#include <grpc/support/string_util.h>
#include <grpc/support/tls.h>
#include <grpc/support/useful.h>

#include "src/core/lib/debug/stats.h"
#include "src/core/lib/iomgr/block_annotate.h"
#include "src/core/lib/iomgr/ev_posix.h"
#include "src/core/lib/iomgr/iomgr_internal.h"
#include "src/core/lib/iomgr/lockfree_event.h"
#include "src/core/lib/iomgr/wakeup_fd_posix.h"
#include "src/core/lib/profiling/timers.h"
#include "src/core/lib/support/manual_constructor.h"
#include "src/core/lib/support/string.h"

static grpc_wakeup_fd global_wakeup_fd;

/*******************************************************************************
 * Singleton epoll set related fields
 */

#define MAX_EPOLL_EVENTS 100
#define MAX_EPOLL_EVENTS_HANDLED_PER_ITERATION 1

/* NOTE ON SYNCHRONIZATION:
 * - Fields in this struct are only modified by the designated poller. Hence
 *   there is no need for any locks to protect the struct.
 * - num_events and cursor fields have to be of atomic type to provide memory
 *   visibility guarantees only. i.e In case of multiple pollers, the designated
 *   polling thread keeps changing; the thread that wrote these values may be
 *   different from the thread reading the values
 */
typedef struct epoll_set {
  int epfd;

  /* The epoll_events after the last call to epoll_wait() */
  struct epoll_event events[MAX_EPOLL_EVENTS];

  /* The number of epoll_events after the last call to epoll_wait() */
  gpr_atm num_events;

  /* Index of the first event in epoll_events that has to be processed. This
   * field is only valid if num_events > 0 */
  gpr_atm cursor;
} epoll_set;

/* The global singleton epoll set */
static epoll_set g_epoll_set;

/* Must be called *only* once */
static bool epoll_set_init() {
  g_epoll_set.epfd = epoll_create1(EPOLL_CLOEXEC);
  if (g_epoll_set.epfd < 0) {
    gpr_log(GPR_ERROR, "epoll unavailable");
    return false;
  }

  gpr_log(GPR_INFO, "grpc epoll fd: %d", g_epoll_set.epfd);
  gpr_atm_no_barrier_store(&g_epoll_set.num_events, 0);
  gpr_atm_no_barrier_store(&g_epoll_set.cursor, 0);
  return true;
}

/* epoll_set_init() MUST be called before calling this. */
static void epoll_set_shutdown() {
  if (g_epoll_set.epfd >= 0) {
    close(g_epoll_set.epfd);
    g_epoll_set.epfd = -1;
  }
}

/*******************************************************************************
 * Fd Declarations
 */

struct grpc_fd {
  int fd;

  grpc_core::ManualConstructor<grpc_core::LockfreeEvent> read_closure;
  grpc_core::ManualConstructor<grpc_core::LockfreeEvent> write_closure;

  struct grpc_fd* freelist_next;

  /* The pollset that last noticed that the fd is readable. The actual type
   * stored in this is (grpc_pollset *) */
  gpr_atm read_notifier_pollset;

  grpc_iomgr_object iomgr_object;
};

static void fd_global_init(void);
static void fd_global_shutdown(void);

/*******************************************************************************
 * Pollset Declarations
 */

typedef enum { UNKICKED, KICKED, DESIGNATED_POLLER } kick_state;

static const char* kick_state_string(kick_state st) {
  switch (st) {
    case UNKICKED:
      return "UNKICKED";
    case KICKED:
      return "KICKED";
    case DESIGNATED_POLLER:
      return "DESIGNATED_POLLER";
  }
  GPR_UNREACHABLE_CODE(return "UNKNOWN");
}

struct grpc_pollset_worker {
  kick_state state;
  int kick_state_mutator;  // which line of code last changed kick state
  bool initialized_cv;
  grpc_pollset_worker* next;
  grpc_pollset_worker* prev;
  gpr_cv cv;
  grpc_closure_list schedule_on_end_work;
};

#define SET_KICK_STATE(worker, kick_state)   \
  do {                                       \
    (worker)->state = (kick_state);          \
    (worker)->kick_state_mutator = __LINE__; \
  } while (false)

#define MAX_NEIGHBORHOODS 1024

typedef struct pollset_neighborhood {
  gpr_mu mu;
  grpc_pollset* active_root;
  char pad[GPR_CACHELINE_SIZE];
} pollset_neighborhood;

struct grpc_pollset {
  gpr_mu mu;
  pollset_neighborhood* neighborhood;
  bool reassigning_neighborhood;
  grpc_pollset_worker* root_worker;
  bool kicked_without_poller;

  /* Set to true if the pollset is observed to have no workers available to
     poll */
  bool seen_inactive;
  bool shutting_down;             /* Is the pollset shutting down ? */
  grpc_closure* shutdown_closure; /* Called after after shutdown is complete */

  /* Number of workers who are *about-to* attach themselves to the pollset
   * worker list */
  int begin_refs;

  grpc_pollset* next;
  grpc_pollset* prev;
};

/*******************************************************************************
 * Pollset-set Declarations
 */

struct grpc_pollset_set {
  char unused;
};

/*******************************************************************************
 * Common helpers
 */

static bool append_error(grpc_error** composite, grpc_error* error,
                         const char* desc) {
  if (error == GRPC_ERROR_NONE) return true;
  if (*composite == GRPC_ERROR_NONE) {
    *composite = GRPC_ERROR_CREATE_FROM_COPIED_STRING(desc);
  }
  *composite = grpc_error_add_child(*composite, error);
  return false;
}

/*******************************************************************************
 * Fd Definitions
 */

/* We need to keep a freelist not because of any concerns of malloc performance
 * but instead so that implementations with multiple threads in (for example)
 * epoll_wait deal with the race between pollset removal and incoming poll
 * notifications.
 *
 * The problem is that the poller ultimately holds a reference to this
 * object, so it is very difficult to know when is safe to free it, at least
 * without some expensive synchronization.
 *
 * If we keep the object freelisted, in the worst case losing this race just
 * becomes a spurious read notification on a reused fd.
 */

/* The alarm system needs to be able to wakeup 'some poller' sometimes
 * (specifically when a new alarm needs to be triggered earlier than the next
 * alarm 'epoch'). This wakeup_fd gives us something to alert on when such a
 * case occurs. */

static grpc_fd* fd_freelist = NULL;
static gpr_mu fd_freelist_mu;

static void fd_global_init(void) { gpr_mu_init(&fd_freelist_mu); }

static void fd_global_shutdown(void) {
  gpr_mu_lock(&fd_freelist_mu);
  gpr_mu_unlock(&fd_freelist_mu);
  while (fd_freelist != NULL) {
    grpc_fd* fd = fd_freelist;
    fd_freelist = fd_freelist->freelist_next;
    gpr_free(fd);
  }
  gpr_mu_destroy(&fd_freelist_mu);
}

static grpc_fd* fd_create(int fd, const char* name) {
  grpc_fd* new_fd = NULL;

  gpr_mu_lock(&fd_freelist_mu);
  if (fd_freelist != NULL) {
    new_fd = fd_freelist;
    fd_freelist = fd_freelist->freelist_next;
  }
  gpr_mu_unlock(&fd_freelist_mu);

  if (new_fd == NULL) {
    new_fd = (grpc_fd*)gpr_malloc(sizeof(grpc_fd));
  }

  new_fd->fd = fd;
  new_fd->read_closure.Init();
  new_fd->write_closure.Init();
  gpr_atm_no_barrier_store(&new_fd->read_notifier_pollset, (gpr_atm)NULL);

  new_fd->freelist_next = NULL;

  char* fd_name;
  gpr_asprintf(&fd_name, "%s fd=%d", name, fd);
  grpc_iomgr_register_object(&new_fd->iomgr_object, fd_name);
#ifndef NDEBUG
  if (GRPC_TRACER_ON(grpc_trace_fd_refcount)) {
    gpr_log(GPR_DEBUG, "FD %d %p create %s", fd, new_fd, fd_name);
  }
#endif
  gpr_free(fd_name);

  struct epoll_event ev;
  ev.events = (uint32_t)(EPOLLIN | EPOLLOUT | EPOLLET);
  ev.data.ptr = new_fd;
  if (epoll_ctl(g_epoll_set.epfd, EPOLL_CTL_ADD, fd, &ev) != 0) {
    gpr_log(GPR_ERROR, "epoll_ctl failed: %s", strerror(errno));
  }

  return new_fd;
}

static int fd_wrapped_fd(grpc_fd* fd) { return fd->fd; }

/* if 'releasing_fd' is true, it means that we are going to detach the internal
 * fd from grpc_fd structure (i.e which means we should not be calling
 * shutdown() syscall on that fd) */
<<<<<<< HEAD
static void fd_shutdown_internal(grpc_fd* fd, grpc_error* why,
                                 bool releasing_fd) {
  if (grpc_lfev_set_shutdown(&fd->read_closure, GRPC_ERROR_REF(why))) {
    if (!releasing_fd) {
      shutdown(fd->fd, SHUT_RDWR);
    }
    grpc_lfev_set_shutdown(&fd->write_closure, GRPC_ERROR_REF(why));
=======
static void fd_shutdown_internal(grpc_exec_ctx* exec_ctx, grpc_fd* fd,
                                 grpc_error* why, bool releasing_fd) {
  if (fd->read_closure->SetShutdown(exec_ctx, GRPC_ERROR_REF(why))) {
    if (!releasing_fd) {
      shutdown(fd->fd, SHUT_RDWR);
    }
    fd->write_closure->SetShutdown(exec_ctx, GRPC_ERROR_REF(why));
>>>>>>> 76190cf1
  }
  GRPC_ERROR_UNREF(why);
}

/* Might be called multiple times */
static void fd_shutdown(grpc_fd* fd, grpc_error* why) {
  fd_shutdown_internal(fd, why, false);
}

static void fd_orphan(grpc_fd* fd, grpc_closure* on_done, int* release_fd,
                      bool already_closed, const char* reason) {
  grpc_error* error = GRPC_ERROR_NONE;
  bool is_release_fd = (release_fd != NULL);

<<<<<<< HEAD
  if (!grpc_lfev_is_shutdown(&fd->read_closure)) {
    fd_shutdown_internal(fd, GRPC_ERROR_CREATE_FROM_COPIED_STRING(reason),
=======
  if (!fd->read_closure->IsShutdown()) {
    fd_shutdown_internal(exec_ctx, fd,
                         GRPC_ERROR_CREATE_FROM_COPIED_STRING(reason),
>>>>>>> 76190cf1
                         is_release_fd);
  }

  /* If release_fd is not NULL, we should be relinquishing control of the file
     descriptor fd->fd (but we still own the grpc_fd structure). */
  if (is_release_fd) {
    *release_fd = fd->fd;
  } else if (!already_closed) {
    close(fd->fd);
  }

  GRPC_CLOSURE_SCHED(on_done, GRPC_ERROR_REF(error));

  grpc_iomgr_unregister_object(&fd->iomgr_object);
  fd->read_closure.Destroy();
  fd->write_closure.Destroy();

  gpr_mu_lock(&fd_freelist_mu);
  fd->freelist_next = fd_freelist;
  fd_freelist = fd;
  gpr_mu_unlock(&fd_freelist_mu);
}

static grpc_pollset* fd_get_read_notifier_pollset(grpc_fd* fd) {
  gpr_atm notifier = gpr_atm_acq_load(&fd->read_notifier_pollset);
  return (grpc_pollset*)notifier;
}

static bool fd_is_shutdown(grpc_fd* fd) {
  return fd->read_closure->IsShutdown();
}

<<<<<<< HEAD
static void fd_notify_on_read(grpc_fd* fd, grpc_closure* closure) {
  grpc_lfev_notify_on(&fd->read_closure, closure, "read");
}

static void fd_notify_on_write(grpc_fd* fd, grpc_closure* closure) {
  grpc_lfev_notify_on(&fd->write_closure, closure, "write");
}

static void fd_become_readable(grpc_fd* fd, grpc_pollset* notifier) {
  grpc_lfev_set_ready(&fd->read_closure, "read");
=======
static void fd_notify_on_read(grpc_exec_ctx* exec_ctx, grpc_fd* fd,
                              grpc_closure* closure) {
  fd->read_closure->NotifyOn(exec_ctx, closure);
}

static void fd_notify_on_write(grpc_exec_ctx* exec_ctx, grpc_fd* fd,
                               grpc_closure* closure) {
  fd->write_closure->NotifyOn(exec_ctx, closure);
}

static void fd_become_readable(grpc_exec_ctx* exec_ctx, grpc_fd* fd,
                               grpc_pollset* notifier) {
  fd->read_closure->SetReady(exec_ctx);
>>>>>>> 76190cf1
  /* Use release store to match with acquire load in fd_get_read_notifier */
  gpr_atm_rel_store(&fd->read_notifier_pollset, (gpr_atm)notifier);
}

<<<<<<< HEAD
static void fd_become_writable(grpc_fd* fd) {
  grpc_lfev_set_ready(&fd->write_closure, "write");
=======
static void fd_become_writable(grpc_exec_ctx* exec_ctx, grpc_fd* fd) {
  fd->write_closure->SetReady(exec_ctx);
>>>>>>> 76190cf1
}

/*******************************************************************************
 * Pollset Definitions
 */

GPR_TLS_DECL(g_current_thread_pollset);
GPR_TLS_DECL(g_current_thread_worker);

/* The designated poller */
static gpr_atm g_active_poller;

static pollset_neighborhood* g_neighborhoods;
static size_t g_num_neighborhoods;

/* Return true if first in list */
static bool worker_insert(grpc_pollset* pollset, grpc_pollset_worker* worker) {
  if (pollset->root_worker == NULL) {
    pollset->root_worker = worker;
    worker->next = worker->prev = worker;
    return true;
  } else {
    worker->next = pollset->root_worker;
    worker->prev = worker->next->prev;
    worker->next->prev = worker;
    worker->prev->next = worker;
    return false;
  }
}

/* Return true if last in list */
typedef enum { EMPTIED, NEW_ROOT, REMOVED } worker_remove_result;

static worker_remove_result worker_remove(grpc_pollset* pollset,
                                          grpc_pollset_worker* worker) {
  if (worker == pollset->root_worker) {
    if (worker == worker->next) {
      pollset->root_worker = NULL;
      return EMPTIED;
    } else {
      pollset->root_worker = worker->next;
      worker->prev->next = worker->next;
      worker->next->prev = worker->prev;
      return NEW_ROOT;
    }
  } else {
    worker->prev->next = worker->next;
    worker->next->prev = worker->prev;
    return REMOVED;
  }
}

static size_t choose_neighborhood(void) {
  return (size_t)gpr_cpu_current_cpu() % g_num_neighborhoods;
}

static grpc_error* pollset_global_init(void) {
  gpr_tls_init(&g_current_thread_pollset);
  gpr_tls_init(&g_current_thread_worker);
  gpr_atm_no_barrier_store(&g_active_poller, 0);
  global_wakeup_fd.read_fd = -1;
  grpc_error* err = grpc_wakeup_fd_init(&global_wakeup_fd);
  if (err != GRPC_ERROR_NONE) return err;
  struct epoll_event ev;
  ev.events = (uint32_t)(EPOLLIN | EPOLLET);
  ev.data.ptr = &global_wakeup_fd;
  if (epoll_ctl(g_epoll_set.epfd, EPOLL_CTL_ADD, global_wakeup_fd.read_fd,
                &ev) != 0) {
    return GRPC_OS_ERROR(errno, "epoll_ctl");
  }
  g_num_neighborhoods = GPR_CLAMP(gpr_cpu_num_cores(), 1, MAX_NEIGHBORHOODS);
  g_neighborhoods = (pollset_neighborhood*)gpr_zalloc(sizeof(*g_neighborhoods) *
                                                      g_num_neighborhoods);
  for (size_t i = 0; i < g_num_neighborhoods; i++) {
    gpr_mu_init(&g_neighborhoods[i].mu);
  }
  return GRPC_ERROR_NONE;
}

static void pollset_global_shutdown(void) {
  gpr_tls_destroy(&g_current_thread_pollset);
  gpr_tls_destroy(&g_current_thread_worker);
  if (global_wakeup_fd.read_fd != -1) grpc_wakeup_fd_destroy(&global_wakeup_fd);
  for (size_t i = 0; i < g_num_neighborhoods; i++) {
    gpr_mu_destroy(&g_neighborhoods[i].mu);
  }
  gpr_free(g_neighborhoods);
}

static void pollset_init(grpc_pollset* pollset, gpr_mu** mu) {
  gpr_mu_init(&pollset->mu);
  *mu = &pollset->mu;
  pollset->neighborhood = &g_neighborhoods[choose_neighborhood()];
  pollset->reassigning_neighborhood = false;
  pollset->root_worker = NULL;
  pollset->kicked_without_poller = false;
  pollset->seen_inactive = true;
  pollset->shutting_down = false;
  pollset->shutdown_closure = NULL;
  pollset->begin_refs = 0;
  pollset->next = pollset->prev = NULL;
}

static void pollset_destroy(grpc_pollset* pollset) {
  gpr_mu_lock(&pollset->mu);
  if (!pollset->seen_inactive) {
    pollset_neighborhood* neighborhood = pollset->neighborhood;
    gpr_mu_unlock(&pollset->mu);
  retry_lock_neighborhood:
    gpr_mu_lock(&neighborhood->mu);
    gpr_mu_lock(&pollset->mu);
    if (!pollset->seen_inactive) {
      if (pollset->neighborhood != neighborhood) {
        gpr_mu_unlock(&neighborhood->mu);
        neighborhood = pollset->neighborhood;
        gpr_mu_unlock(&pollset->mu);
        goto retry_lock_neighborhood;
      }
      pollset->prev->next = pollset->next;
      pollset->next->prev = pollset->prev;
      if (pollset == pollset->neighborhood->active_root) {
        pollset->neighborhood->active_root =
            pollset->next == pollset ? NULL : pollset->next;
      }
    }
    gpr_mu_unlock(&pollset->neighborhood->mu);
  }
  gpr_mu_unlock(&pollset->mu);
  gpr_mu_destroy(&pollset->mu);
}

static grpc_error* pollset_kick_all(grpc_pollset* pollset) {
  GPR_TIMER_BEGIN("pollset_kick_all", 0);
  grpc_error* error = GRPC_ERROR_NONE;
  if (pollset->root_worker != NULL) {
    grpc_pollset_worker* worker = pollset->root_worker;
    do {
      GRPC_STATS_INC_POLLSET_KICK();
      switch (worker->state) {
        case KICKED:
          GRPC_STATS_INC_POLLSET_KICKED_AGAIN();
          break;
        case UNKICKED:
          SET_KICK_STATE(worker, KICKED);
          if (worker->initialized_cv) {
            GRPC_STATS_INC_POLLSET_KICK_WAKEUP_CV();
            gpr_cv_signal(&worker->cv);
          }
          break;
        case DESIGNATED_POLLER:
          GRPC_STATS_INC_POLLSET_KICK_WAKEUP_FD();
          SET_KICK_STATE(worker, KICKED);
          append_error(&error, grpc_wakeup_fd_wakeup(&global_wakeup_fd),
                       "pollset_kick_all");
          break;
      }

      worker = worker->next;
    } while (worker != pollset->root_worker);
  }
  // TODO: sreek.  Check if we need to set 'kicked_without_poller' to true here
  // in the else case
  GPR_TIMER_END("pollset_kick_all", 0);
  return error;
}

static void pollset_maybe_finish_shutdown(grpc_pollset* pollset) {
  if (pollset->shutdown_closure != NULL && pollset->root_worker == NULL &&
      pollset->begin_refs == 0) {
    GPR_TIMER_MARK("pollset_finish_shutdown", 0);
    GRPC_CLOSURE_SCHED(pollset->shutdown_closure, GRPC_ERROR_NONE);
    pollset->shutdown_closure = NULL;
  }
}

static void pollset_shutdown(grpc_pollset* pollset, grpc_closure* closure) {
  GPR_TIMER_BEGIN("pollset_shutdown", 0);
  GPR_ASSERT(pollset->shutdown_closure == NULL);
  GPR_ASSERT(!pollset->shutting_down);
  pollset->shutdown_closure = closure;
  pollset->shutting_down = true;
  GRPC_LOG_IF_ERROR("pollset_shutdown", pollset_kick_all(pollset));
  pollset_maybe_finish_shutdown(pollset);
  GPR_TIMER_END("pollset_shutdown", 0);
}

static int poll_deadline_to_millis_timeout(grpc_millis millis) {
  if (millis == GRPC_MILLIS_INF_FUTURE) return -1;
  grpc_millis delta = millis - grpc_exec_ctx_now();
  if (delta > INT_MAX) {
    return INT_MAX;
  } else if (delta < 0) {
    return 0;
  } else {
    return (int)delta;
  }
}

/* Process the epoll events found by do_epoll_wait() function.
   - g_epoll_set.cursor points to the index of the first event to be processed
   - This function then processes up-to MAX_EPOLL_EVENTS_PER_ITERATION and
     updates the g_epoll_set.cursor

   NOTE ON SYNCRHONIZATION: Similar to do_epoll_wait(), this function is only
   called by g_active_poller thread. So there is no need for synchronization
   when accessing fields in g_epoll_set */
static grpc_error* process_epoll_events(grpc_pollset* pollset) {
  static const char* err_desc = "process_events";
  grpc_error* error = GRPC_ERROR_NONE;

  GPR_TIMER_BEGIN("process_epoll_events", 0);
  long num_events = gpr_atm_acq_load(&g_epoll_set.num_events);
  long cursor = gpr_atm_acq_load(&g_epoll_set.cursor);
  for (int idx = 0;
       (idx < MAX_EPOLL_EVENTS_HANDLED_PER_ITERATION) && cursor != num_events;
       idx++) {
    long c = cursor++;
    struct epoll_event* ev = &g_epoll_set.events[c];
    void* data_ptr = ev->data.ptr;

    if (data_ptr == &global_wakeup_fd) {
      append_error(&error, grpc_wakeup_fd_consume_wakeup(&global_wakeup_fd),
                   err_desc);
    } else {
      grpc_fd* fd = (grpc_fd*)(data_ptr);
      bool cancel = (ev->events & (EPOLLERR | EPOLLHUP)) != 0;
      bool read_ev = (ev->events & (EPOLLIN | EPOLLPRI)) != 0;
      bool write_ev = (ev->events & EPOLLOUT) != 0;

      if (read_ev || cancel) {
        fd_become_readable(fd, pollset);
      }

      if (write_ev || cancel) {
        fd_become_writable(fd);
      }
    }
  }
  gpr_atm_rel_store(&g_epoll_set.cursor, cursor);
  GPR_TIMER_END("process_epoll_events", 0);
  return error;
}

/* Do epoll_wait and store the events in g_epoll_set.events field. This does not
   "process" any of the events yet; that is done in process_epoll_events().
   *See process_epoll_events() function for more details.

   NOTE ON SYNCHRONIZATION: At any point of time, only the g_active_poller
   (i.e the designated poller thread) will be calling this function. So there is
   no need for any synchronization when accesing fields in g_epoll_set */
static grpc_error* do_epoll_wait(grpc_pollset* ps, grpc_millis deadline) {
  GPR_TIMER_BEGIN("do_epoll_wait", 0);

  int r;
  int timeout = poll_deadline_to_millis_timeout(deadline);
  if (timeout != 0) {
    GRPC_SCHEDULING_START_BLOCKING_REGION;
  }
  do {
    GRPC_STATS_INC_SYSCALL_POLL();
    r = epoll_wait(g_epoll_set.epfd, g_epoll_set.events, MAX_EPOLL_EVENTS,
                   timeout);
  } while (r < 0 && errno == EINTR);
  if (timeout != 0) {
    GRPC_SCHEDULING_END_BLOCKING_REGION_WITH_EXEC_CTX();
  }

  if (r < 0) return GRPC_OS_ERROR(errno, "epoll_wait");

  GRPC_STATS_INC_POLL_EVENTS_RETURNED(r);

  if (GRPC_TRACER_ON(grpc_polling_trace)) {
    gpr_log(GPR_DEBUG, "ps: %p poll got %d events", ps, r);
  }

  gpr_atm_rel_store(&g_epoll_set.num_events, r);
  gpr_atm_rel_store(&g_epoll_set.cursor, 0);

  GPR_TIMER_END("do_epoll_wait", 0);
  return GRPC_ERROR_NONE;
}

static bool begin_worker(grpc_pollset* pollset, grpc_pollset_worker* worker,
                         grpc_pollset_worker** worker_hdl,
                         grpc_millis deadline) {
  GPR_TIMER_BEGIN("begin_worker", 0);
  if (worker_hdl != NULL) *worker_hdl = worker;
  worker->initialized_cv = false;
  SET_KICK_STATE(worker, UNKICKED);
  worker->schedule_on_end_work = (grpc_closure_list)GRPC_CLOSURE_LIST_INIT;
  pollset->begin_refs++;

  if (GRPC_TRACER_ON(grpc_polling_trace)) {
    gpr_log(GPR_ERROR, "PS:%p BEGIN_STARTS:%p", pollset, worker);
  }

  if (pollset->seen_inactive) {
    // pollset has been observed to be inactive, we need to move back to the
    // active list
    bool is_reassigning = false;
    if (!pollset->reassigning_neighborhood) {
      is_reassigning = true;
      pollset->reassigning_neighborhood = true;
      pollset->neighborhood = &g_neighborhoods[choose_neighborhood()];
    }
    pollset_neighborhood* neighborhood = pollset->neighborhood;
    gpr_mu_unlock(&pollset->mu);
  // pollset unlocked: state may change (even worker->kick_state)
  retry_lock_neighborhood:
    gpr_mu_lock(&neighborhood->mu);
    gpr_mu_lock(&pollset->mu);
    if (GRPC_TRACER_ON(grpc_polling_trace)) {
      gpr_log(GPR_ERROR, "PS:%p BEGIN_REORG:%p kick_state=%s is_reassigning=%d",
              pollset, worker, kick_state_string(worker->state),
              is_reassigning);
    }
    if (pollset->seen_inactive) {
      if (neighborhood != pollset->neighborhood) {
        gpr_mu_unlock(&neighborhood->mu);
        neighborhood = pollset->neighborhood;
        gpr_mu_unlock(&pollset->mu);
        goto retry_lock_neighborhood;
      }

      /* In the brief time we released the pollset locks above, the worker MAY
         have been kicked. In this case, the worker should get out of this
         pollset ASAP and hence this should neither add the pollset to
         neighborhood nor mark the pollset as active.

         On a side note, the only way a worker's kick state could have changed
         at this point is if it were "kicked specifically". Since the worker has
         not added itself to the pollset yet (by calling worker_insert()), it is
         not visible in the "kick any" path yet */
      if (worker->state == UNKICKED) {
        pollset->seen_inactive = false;
        if (neighborhood->active_root == NULL) {
          neighborhood->active_root = pollset->next = pollset->prev = pollset;
          /* Make this the designated poller if there isn't one already */
          if (worker->state == UNKICKED &&
              gpr_atm_no_barrier_cas(&g_active_poller, 0, (gpr_atm)worker)) {
            SET_KICK_STATE(worker, DESIGNATED_POLLER);
          }
        } else {
          pollset->next = neighborhood->active_root;
          pollset->prev = pollset->next->prev;
          pollset->next->prev = pollset->prev->next = pollset;
        }
      }
    }
    if (is_reassigning) {
      GPR_ASSERT(pollset->reassigning_neighborhood);
      pollset->reassigning_neighborhood = false;
    }
    gpr_mu_unlock(&neighborhood->mu);
  }

  worker_insert(pollset, worker);
  pollset->begin_refs--;
  if (worker->state == UNKICKED && !pollset->kicked_without_poller) {
    GPR_ASSERT(gpr_atm_no_barrier_load(&g_active_poller) != (gpr_atm)worker);
    worker->initialized_cv = true;
    gpr_cv_init(&worker->cv);
    while (worker->state == UNKICKED && !pollset->shutting_down) {
      if (GRPC_TRACER_ON(grpc_polling_trace)) {
        gpr_log(GPR_ERROR, "PS:%p BEGIN_WAIT:%p kick_state=%s shutdown=%d",
                pollset, worker, kick_state_string(worker->state),
                pollset->shutting_down);
      }

      if (gpr_cv_wait(&worker->cv, &pollset->mu,
                      grpc_millis_to_timespec(deadline, GPR_CLOCK_REALTIME)) &&
          worker->state == UNKICKED) {
        /* If gpr_cv_wait returns true (i.e a timeout), pretend that the worker
           received a kick */
        SET_KICK_STATE(worker, KICKED);
      }
    }
    grpc_exec_ctx_invalidate_now();
  }

  if (GRPC_TRACER_ON(grpc_polling_trace)) {
    gpr_log(GPR_ERROR,
            "PS:%p BEGIN_DONE:%p kick_state=%s shutdown=%d "
            "kicked_without_poller: %d",
            pollset, worker, kick_state_string(worker->state),
            pollset->shutting_down, pollset->kicked_without_poller);
  }

  /* We release pollset lock in this function at a couple of places:
   *   1. Briefly when assigning pollset to a neighborhood
   *   2. When doing gpr_cv_wait()
   * It is possible that 'kicked_without_poller' was set to true during (1) and
   * 'shutting_down' is set to true during (1) or (2). If either of them is
   * true, this worker cannot do polling */
  /* TODO(sreek): Perhaps there is a better way to handle kicked_without_poller
   * case; especially when the worker is the DESIGNATED_POLLER */

  if (pollset->kicked_without_poller) {
    pollset->kicked_without_poller = false;
    GPR_TIMER_END("begin_worker", 0);
    return false;
  }

  GPR_TIMER_END("begin_worker", 0);
  return worker->state == DESIGNATED_POLLER && !pollset->shutting_down;
}

static bool check_neighborhood_for_available_poller(
    pollset_neighborhood* neighborhood) {
  GPR_TIMER_BEGIN("check_neighborhood_for_available_poller", 0);
  bool found_worker = false;
  do {
    grpc_pollset* inspect = neighborhood->active_root;
    if (inspect == NULL) {
      break;
    }
    gpr_mu_lock(&inspect->mu);
    GPR_ASSERT(!inspect->seen_inactive);
    grpc_pollset_worker* inspect_worker = inspect->root_worker;
    if (inspect_worker != NULL) {
      do {
        switch (inspect_worker->state) {
          case UNKICKED:
            if (gpr_atm_no_barrier_cas(&g_active_poller, 0,
                                       (gpr_atm)inspect_worker)) {
              if (GRPC_TRACER_ON(grpc_polling_trace)) {
                gpr_log(GPR_DEBUG, " .. choose next poller to be %p",
                        inspect_worker);
              }
              SET_KICK_STATE(inspect_worker, DESIGNATED_POLLER);
              if (inspect_worker->initialized_cv) {
                GPR_TIMER_MARK("signal worker", 0);
                GRPC_STATS_INC_POLLSET_KICK_WAKEUP_CV();
                gpr_cv_signal(&inspect_worker->cv);
              }
            } else {
              if (GRPC_TRACER_ON(grpc_polling_trace)) {
                gpr_log(GPR_DEBUG, " .. beaten to choose next poller");
              }
            }
            // even if we didn't win the cas, there's a worker, we can stop
            found_worker = true;
            break;
          case KICKED:
            break;
          case DESIGNATED_POLLER:
            found_worker = true;  // ok, so someone else found the worker, but
                                  // we'll accept that
            break;
        }
        inspect_worker = inspect_worker->next;
      } while (!found_worker && inspect_worker != inspect->root_worker);
    }
    if (!found_worker) {
      if (GRPC_TRACER_ON(grpc_polling_trace)) {
        gpr_log(GPR_DEBUG, " .. mark pollset %p inactive", inspect);
      }
      inspect->seen_inactive = true;
      if (inspect == neighborhood->active_root) {
        neighborhood->active_root =
            inspect->next == inspect ? NULL : inspect->next;
      }
      inspect->next->prev = inspect->prev;
      inspect->prev->next = inspect->next;
      inspect->next = inspect->prev = NULL;
    }
    gpr_mu_unlock(&inspect->mu);
  } while (!found_worker);
  GPR_TIMER_END("check_neighborhood_for_available_poller", 0);
  return found_worker;
}

static void end_worker(grpc_pollset* pollset, grpc_pollset_worker* worker,
                       grpc_pollset_worker** worker_hdl) {
  GPR_TIMER_BEGIN("end_worker", 0);
  if (GRPC_TRACER_ON(grpc_polling_trace)) {
    gpr_log(GPR_DEBUG, "PS:%p END_WORKER:%p", pollset, worker);
  }
  if (worker_hdl != NULL) *worker_hdl = NULL;
  /* Make sure we appear kicked */
  SET_KICK_STATE(worker, KICKED);
  grpc_closure_list_move(&worker->schedule_on_end_work,
                         &exec_ctx->closure_list);
  if (gpr_atm_no_barrier_load(&g_active_poller) == (gpr_atm)worker) {
    if (worker->next != worker && worker->next->state == UNKICKED) {
      if (GRPC_TRACER_ON(grpc_polling_trace)) {
        gpr_log(GPR_DEBUG, " .. choose next poller to be peer %p", worker);
      }
      GPR_ASSERT(worker->next->initialized_cv);
      gpr_atm_no_barrier_store(&g_active_poller, (gpr_atm)worker->next);
      SET_KICK_STATE(worker->next, DESIGNATED_POLLER);
      GRPC_STATS_INC_POLLSET_KICK_WAKEUP_CV();
      gpr_cv_signal(&worker->next->cv);
      if (grpc_exec_ctx_has_work()) {
        gpr_mu_unlock(&pollset->mu);
        grpc_exec_ctx_flush();
        gpr_mu_lock(&pollset->mu);
      }
    } else {
      gpr_atm_no_barrier_store(&g_active_poller, 0);
      size_t poller_neighborhood_idx =
          (size_t)(pollset->neighborhood - g_neighborhoods);
      gpr_mu_unlock(&pollset->mu);
      bool found_worker = false;
      bool scan_state[MAX_NEIGHBORHOODS];
      for (size_t i = 0; !found_worker && i < g_num_neighborhoods; i++) {
        pollset_neighborhood* neighborhood =
            &g_neighborhoods[(poller_neighborhood_idx + i) %
                             g_num_neighborhoods];
        if (gpr_mu_trylock(&neighborhood->mu)) {
          found_worker = check_neighborhood_for_available_poller(neighborhood);
          gpr_mu_unlock(&neighborhood->mu);
          scan_state[i] = true;
        } else {
          scan_state[i] = false;
        }
      }
      for (size_t i = 0; !found_worker && i < g_num_neighborhoods; i++) {
        if (scan_state[i]) continue;
        pollset_neighborhood* neighborhood =
            &g_neighborhoods[(poller_neighborhood_idx + i) %
                             g_num_neighborhoods];
        gpr_mu_lock(&neighborhood->mu);
        found_worker = check_neighborhood_for_available_poller(neighborhood);
        gpr_mu_unlock(&neighborhood->mu);
      }
      grpc_exec_ctx_flush();
      gpr_mu_lock(&pollset->mu);
    }
  } else if (grpc_exec_ctx_has_work()) {
    gpr_mu_unlock(&pollset->mu);
    grpc_exec_ctx_flush();
    gpr_mu_lock(&pollset->mu);
  }
  if (worker->initialized_cv) {
    gpr_cv_destroy(&worker->cv);
  }
  if (GRPC_TRACER_ON(grpc_polling_trace)) {
    gpr_log(GPR_DEBUG, " .. remove worker");
  }
  if (EMPTIED == worker_remove(pollset, worker)) {
    pollset_maybe_finish_shutdown(pollset);
  }
  GPR_ASSERT(gpr_atm_no_barrier_load(&g_active_poller) != (gpr_atm)worker);
  GPR_TIMER_END("end_worker", 0);
}

/* pollset->po.mu lock must be held by the caller before calling this.
   The function pollset_work() may temporarily release the lock (pollset->po.mu)
   during the course of its execution but it will always re-acquire the lock and
   ensure that it is held by the time the function returns */
static grpc_error* pollset_work(grpc_pollset* ps,
                                grpc_pollset_worker** worker_hdl,
                                grpc_millis deadline) {
  grpc_pollset_worker worker;
  grpc_error* error = GRPC_ERROR_NONE;
  static const char* err_desc = "pollset_work";
  GPR_TIMER_BEGIN("pollset_work", 0);
  if (ps->kicked_without_poller) {
    ps->kicked_without_poller = false;
    GPR_TIMER_END("pollset_work", 0);
    return GRPC_ERROR_NONE;
  }

  if (begin_worker(ps, &worker, worker_hdl, deadline)) {
    gpr_tls_set(&g_current_thread_pollset, (intptr_t)ps);
    gpr_tls_set(&g_current_thread_worker, (intptr_t)&worker);
    GPR_ASSERT(!ps->shutting_down);
    GPR_ASSERT(!ps->seen_inactive);

    gpr_mu_unlock(&ps->mu); /* unlock */
    /* This is the designated polling thread at this point and should ideally do
       polling. However, if there are unprocessed events left from a previous
       call to do_epoll_wait(), skip calling epoll_wait() in this iteration and
       process the pending epoll events.

       The reason for decoupling do_epoll_wait and process_epoll_events is to
       better distrubute the work (i.e handling epoll events) across multiple
       threads

       process_epoll_events() returns very quickly: It just queues the work on
       exec_ctx but does not execute it (the actual exectution or more
       accurately grpc_exec_ctx_flush() happens in end_worker() AFTER selecting
       a designated poller). So we are not waiting long periods without a
       designated poller */
    if (gpr_atm_acq_load(&g_epoll_set.cursor) ==
        gpr_atm_acq_load(&g_epoll_set.num_events)) {
      append_error(&error, do_epoll_wait(ps, deadline), err_desc);
    }
    append_error(&error, process_epoll_events(ps), err_desc);

    gpr_mu_lock(&ps->mu); /* lock */

    gpr_tls_set(&g_current_thread_worker, 0);
  } else {
    gpr_tls_set(&g_current_thread_pollset, (intptr_t)ps);
  }
  end_worker(ps, &worker, worker_hdl);

  gpr_tls_set(&g_current_thread_pollset, 0);
  GPR_TIMER_END("pollset_work", 0);
  return error;
}

static grpc_error* pollset_kick(grpc_pollset* pollset,
                                grpc_pollset_worker* specific_worker) {
  GPR_TIMER_BEGIN("pollset_kick", 0);
  GRPC_STATS_INC_POLLSET_KICK();
  grpc_error* ret_err = GRPC_ERROR_NONE;
  if (GRPC_TRACER_ON(grpc_polling_trace)) {
    gpr_strvec log;
    gpr_strvec_init(&log);
    char* tmp;
    gpr_asprintf(&tmp, "PS:%p KICK:%p curps=%p curworker=%p root=%p", pollset,
                 specific_worker, (void*)gpr_tls_get(&g_current_thread_pollset),
                 (void*)gpr_tls_get(&g_current_thread_worker),
                 pollset->root_worker);
    gpr_strvec_add(&log, tmp);
    if (pollset->root_worker != NULL) {
      gpr_asprintf(&tmp, " {kick_state=%s next=%p {kick_state=%s}}",
                   kick_state_string(pollset->root_worker->state),
                   pollset->root_worker->next,
                   kick_state_string(pollset->root_worker->next->state));
      gpr_strvec_add(&log, tmp);
    }
    if (specific_worker != NULL) {
      gpr_asprintf(&tmp, " worker_kick_state=%s",
                   kick_state_string(specific_worker->state));
      gpr_strvec_add(&log, tmp);
    }
    tmp = gpr_strvec_flatten(&log, NULL);
    gpr_strvec_destroy(&log);
    gpr_log(GPR_ERROR, "%s", tmp);
    gpr_free(tmp);
  }

  if (specific_worker == NULL) {
    if (gpr_tls_get(&g_current_thread_pollset) != (intptr_t)pollset) {
      grpc_pollset_worker* root_worker = pollset->root_worker;
      if (root_worker == NULL) {
        GRPC_STATS_INC_POLLSET_KICKED_WITHOUT_POLLER();
        pollset->kicked_without_poller = true;
        if (GRPC_TRACER_ON(grpc_polling_trace)) {
          gpr_log(GPR_ERROR, " .. kicked_without_poller");
        }
        goto done;
      }
      grpc_pollset_worker* next_worker = root_worker->next;
      if (root_worker->state == KICKED) {
        GRPC_STATS_INC_POLLSET_KICKED_AGAIN();
        if (GRPC_TRACER_ON(grpc_polling_trace)) {
          gpr_log(GPR_ERROR, " .. already kicked %p", root_worker);
        }
        SET_KICK_STATE(root_worker, KICKED);
        goto done;
      } else if (next_worker->state == KICKED) {
        GRPC_STATS_INC_POLLSET_KICKED_AGAIN();
        if (GRPC_TRACER_ON(grpc_polling_trace)) {
          gpr_log(GPR_ERROR, " .. already kicked %p", next_worker);
        }
        SET_KICK_STATE(next_worker, KICKED);
        goto done;
      } else if (root_worker ==
                     next_worker &&  // only try and wake up a poller if
                                     // there is no next worker
                 root_worker == (grpc_pollset_worker*)gpr_atm_no_barrier_load(
                                    &g_active_poller)) {
        GRPC_STATS_INC_POLLSET_KICK_WAKEUP_FD();
        if (GRPC_TRACER_ON(grpc_polling_trace)) {
          gpr_log(GPR_ERROR, " .. kicked %p", root_worker);
        }
        SET_KICK_STATE(root_worker, KICKED);
        ret_err = grpc_wakeup_fd_wakeup(&global_wakeup_fd);
        goto done;
      } else if (next_worker->state == UNKICKED) {
        GRPC_STATS_INC_POLLSET_KICK_WAKEUP_CV();
        if (GRPC_TRACER_ON(grpc_polling_trace)) {
          gpr_log(GPR_ERROR, " .. kicked %p", next_worker);
        }
        GPR_ASSERT(next_worker->initialized_cv);
        SET_KICK_STATE(next_worker, KICKED);
        gpr_cv_signal(&next_worker->cv);
        goto done;
      } else if (next_worker->state == DESIGNATED_POLLER) {
        if (root_worker->state != DESIGNATED_POLLER) {
          if (GRPC_TRACER_ON(grpc_polling_trace)) {
            gpr_log(
                GPR_ERROR,
                " .. kicked root non-poller %p (initialized_cv=%d) (poller=%p)",
                root_worker, root_worker->initialized_cv, next_worker);
          }
          SET_KICK_STATE(root_worker, KICKED);
          if (root_worker->initialized_cv) {
            GRPC_STATS_INC_POLLSET_KICK_WAKEUP_CV();
            gpr_cv_signal(&root_worker->cv);
          }
          goto done;
        } else {
          GRPC_STATS_INC_POLLSET_KICK_WAKEUP_FD();
          if (GRPC_TRACER_ON(grpc_polling_trace)) {
            gpr_log(GPR_ERROR, " .. non-root poller %p (root=%p)", next_worker,
                    root_worker);
          }
          SET_KICK_STATE(next_worker, KICKED);
          ret_err = grpc_wakeup_fd_wakeup(&global_wakeup_fd);
          goto done;
        }
      } else {
        GRPC_STATS_INC_POLLSET_KICKED_AGAIN();
        GPR_ASSERT(next_worker->state == KICKED);
        SET_KICK_STATE(next_worker, KICKED);
        goto done;
      }
    } else {
      GRPC_STATS_INC_POLLSET_KICK_OWN_THREAD();
      if (GRPC_TRACER_ON(grpc_polling_trace)) {
        gpr_log(GPR_ERROR, " .. kicked while waking up");
      }
      goto done;
    }

    GPR_UNREACHABLE_CODE(goto done);
  }

  if (specific_worker->state == KICKED) {
    if (GRPC_TRACER_ON(grpc_polling_trace)) {
      gpr_log(GPR_ERROR, " .. specific worker already kicked");
    }
    goto done;
  } else if (gpr_tls_get(&g_current_thread_worker) ==
             (intptr_t)specific_worker) {
    GRPC_STATS_INC_POLLSET_KICK_OWN_THREAD();
    if (GRPC_TRACER_ON(grpc_polling_trace)) {
      gpr_log(GPR_ERROR, " .. mark %p kicked", specific_worker);
    }
    SET_KICK_STATE(specific_worker, KICKED);
    goto done;
  } else if (specific_worker ==
             (grpc_pollset_worker*)gpr_atm_no_barrier_load(&g_active_poller)) {
    GRPC_STATS_INC_POLLSET_KICK_WAKEUP_FD();
    if (GRPC_TRACER_ON(grpc_polling_trace)) {
      gpr_log(GPR_ERROR, " .. kick active poller");
    }
    SET_KICK_STATE(specific_worker, KICKED);
    ret_err = grpc_wakeup_fd_wakeup(&global_wakeup_fd);
    goto done;
  } else if (specific_worker->initialized_cv) {
    GRPC_STATS_INC_POLLSET_KICK_WAKEUP_CV();
    if (GRPC_TRACER_ON(grpc_polling_trace)) {
      gpr_log(GPR_ERROR, " .. kick waiting worker");
    }
    SET_KICK_STATE(specific_worker, KICKED);
    gpr_cv_signal(&specific_worker->cv);
    goto done;
  } else {
    GRPC_STATS_INC_POLLSET_KICKED_AGAIN();
    if (GRPC_TRACER_ON(grpc_polling_trace)) {
      gpr_log(GPR_ERROR, " .. kick non-waiting worker");
    }
    SET_KICK_STATE(specific_worker, KICKED);
    goto done;
  }
done:
  GPR_TIMER_END("pollset_kick", 0);
  return ret_err;
}

static void pollset_add_fd(grpc_pollset* pollset, grpc_fd* fd) {}

/*******************************************************************************
 * Pollset-set Definitions
 */

static grpc_pollset_set* pollset_set_create(void) {
  return (grpc_pollset_set*)((intptr_t)0xdeafbeef);
}

static void pollset_set_destroy(grpc_pollset_set* pss) {}

static void pollset_set_add_fd(grpc_pollset_set* pss, grpc_fd* fd) {}

static void pollset_set_del_fd(grpc_pollset_set* pss, grpc_fd* fd) {}

static void pollset_set_add_pollset(grpc_pollset_set* pss, grpc_pollset* ps) {}

static void pollset_set_del_pollset(grpc_pollset_set* pss, grpc_pollset* ps) {}

static void pollset_set_add_pollset_set(grpc_pollset_set* bag,
                                        grpc_pollset_set* item) {}

static void pollset_set_del_pollset_set(grpc_pollset_set* bag,
                                        grpc_pollset_set* item) {}

/*******************************************************************************
 * Event engine binding
 */

static void shutdown_engine(void) {
  fd_global_shutdown();
  pollset_global_shutdown();
  epoll_set_shutdown();
}

static const grpc_event_engine_vtable vtable = {
    sizeof(grpc_pollset),

    fd_create,
    fd_wrapped_fd,
    fd_orphan,
    fd_shutdown,
    fd_notify_on_read,
    fd_notify_on_write,
    fd_is_shutdown,
    fd_get_read_notifier_pollset,

    pollset_init,
    pollset_shutdown,
    pollset_destroy,
    pollset_work,
    pollset_kick,
    pollset_add_fd,

    pollset_set_create,
    pollset_set_destroy,
    pollset_set_add_pollset,
    pollset_set_del_pollset,
    pollset_set_add_pollset_set,
    pollset_set_del_pollset_set,
    pollset_set_add_fd,
    pollset_set_del_fd,

    shutdown_engine,
};

/* It is possible that GLIBC has epoll but the underlying kernel doesn't.
 * Create epoll_fd (epoll_set_init() takes care of that) to make sure epoll
 * support is available */
const grpc_event_engine_vtable* grpc_init_epoll1_linux(bool explicit_request) {
  if (!grpc_has_wakeup_fd()) {
    gpr_log(GPR_ERROR, "Skipping epoll1 because of no wakeup fd.");
    return NULL;
  }

  if (!epoll_set_init()) {
    return NULL;
  }

  fd_global_init();

  if (!GRPC_LOG_IF_ERROR("pollset_global_init", pollset_global_init())) {
    fd_global_shutdown();
    epoll_set_shutdown();
    return NULL;
  }

  return &vtable;
}

#else /* defined(GRPC_LINUX_EPOLL) */
#if defined(GRPC_POSIX_SOCKET)
#include "src/core/lib/iomgr/ev_epoll1_linux.h"
/* If GRPC_LINUX_EPOLL is not defined, it means epoll is not available. Return
 * NULL */
const grpc_event_engine_vtable* grpc_init_epoll1_linux(bool explicit_request) {
  gpr_log(GPR_ERROR,
          "Skipping epoll1 becuase GRPC_LINUX_EPOLL is not defined.");
  return NULL;
}
#endif /* defined(GRPC_POSIX_SOCKET) */
#endif /* !defined(GRPC_LINUX_EPOLL) */<|MERGE_RESOLUTION|>--- conflicted
+++ resolved
@@ -297,23 +297,13 @@
 /* if 'releasing_fd' is true, it means that we are going to detach the internal
  * fd from grpc_fd structure (i.e which means we should not be calling
  * shutdown() syscall on that fd) */
-<<<<<<< HEAD
 static void fd_shutdown_internal(grpc_fd* fd, grpc_error* why,
                                  bool releasing_fd) {
-  if (grpc_lfev_set_shutdown(&fd->read_closure, GRPC_ERROR_REF(why))) {
+  if (fd->read_closure->SetShutdown(GRPC_ERROR_REF(why))) {
     if (!releasing_fd) {
       shutdown(fd->fd, SHUT_RDWR);
     }
-    grpc_lfev_set_shutdown(&fd->write_closure, GRPC_ERROR_REF(why));
-=======
-static void fd_shutdown_internal(grpc_exec_ctx* exec_ctx, grpc_fd* fd,
-                                 grpc_error* why, bool releasing_fd) {
-  if (fd->read_closure->SetShutdown(exec_ctx, GRPC_ERROR_REF(why))) {
-    if (!releasing_fd) {
-      shutdown(fd->fd, SHUT_RDWR);
-    }
-    fd->write_closure->SetShutdown(exec_ctx, GRPC_ERROR_REF(why));
->>>>>>> 76190cf1
+    fd->write_closure->SetShutdown(GRPC_ERROR_REF(why));
   }
   GRPC_ERROR_UNREF(why);
 }
@@ -328,14 +318,8 @@
   grpc_error* error = GRPC_ERROR_NONE;
   bool is_release_fd = (release_fd != NULL);
 
-<<<<<<< HEAD
-  if (!grpc_lfev_is_shutdown(&fd->read_closure)) {
+  if (!fd->read_closure->IsShutdown()) {
     fd_shutdown_internal(fd, GRPC_ERROR_CREATE_FROM_COPIED_STRING(reason),
-=======
-  if (!fd->read_closure->IsShutdown()) {
-    fd_shutdown_internal(exec_ctx, fd,
-                         GRPC_ERROR_CREATE_FROM_COPIED_STRING(reason),
->>>>>>> 76190cf1
                          is_release_fd);
   }
 
@@ -368,44 +352,21 @@
   return fd->read_closure->IsShutdown();
 }
 
-<<<<<<< HEAD
 static void fd_notify_on_read(grpc_fd* fd, grpc_closure* closure) {
-  grpc_lfev_notify_on(&fd->read_closure, closure, "read");
+  fd->read_closure->NotifyOn(closure);
 }
 
 static void fd_notify_on_write(grpc_fd* fd, grpc_closure* closure) {
-  grpc_lfev_notify_on(&fd->write_closure, closure, "write");
+  fd->write_closure->NotifyOn(closure);
 }
 
 static void fd_become_readable(grpc_fd* fd, grpc_pollset* notifier) {
-  grpc_lfev_set_ready(&fd->read_closure, "read");
-=======
-static void fd_notify_on_read(grpc_exec_ctx* exec_ctx, grpc_fd* fd,
-                              grpc_closure* closure) {
-  fd->read_closure->NotifyOn(exec_ctx, closure);
-}
-
-static void fd_notify_on_write(grpc_exec_ctx* exec_ctx, grpc_fd* fd,
-                               grpc_closure* closure) {
-  fd->write_closure->NotifyOn(exec_ctx, closure);
-}
-
-static void fd_become_readable(grpc_exec_ctx* exec_ctx, grpc_fd* fd,
-                               grpc_pollset* notifier) {
-  fd->read_closure->SetReady(exec_ctx);
->>>>>>> 76190cf1
+  fd->read_closure->SetReady();
   /* Use release store to match with acquire load in fd_get_read_notifier */
   gpr_atm_rel_store(&fd->read_notifier_pollset, (gpr_atm)notifier);
 }
 
-<<<<<<< HEAD
-static void fd_become_writable(grpc_fd* fd) {
-  grpc_lfev_set_ready(&fd->write_closure, "write");
-=======
-static void fd_become_writable(grpc_exec_ctx* exec_ctx, grpc_fd* fd) {
-  fd->write_closure->SetReady(exec_ctx);
->>>>>>> 76190cf1
-}
+static void fd_become_writable(grpc_fd* fd) { fd->write_closure->SetReady(); }
 
 /*******************************************************************************
  * Pollset Definitions
