--- conflicted
+++ resolved
@@ -36,8 +36,7 @@
 #include "src/core/lib/iomgr/ev_poll_posix.h"
 #include "src/core/lib/support/env.h"
 
-grpc_core::TraceFlag grpc_polling_trace(false,
-                                     "polling"); /* Disabled by default */
+grpc_core::TraceFlag grpc_polling_trace(false, "polling"); /* Disabled by default */
 
 #ifndef NDEBUG
 grpc_core::TraceFlag grpc_trace_fd_refcount(false, "fd_refcount");
@@ -152,13 +151,7 @@
 const char* grpc_get_poll_strategy_name() { return g_poll_strategy_name; }
 
 void grpc_event_engine_init(void) {
-<<<<<<< HEAD
-  char *s = gpr_getenv("GRPC_POLL_STRATEGY");
-=======
-  grpc_register_tracer(&grpc_polling_trace);
-
   char* s = gpr_getenv("GRPC_POLL_STRATEGY");
->>>>>>> 67520b0f
   if (s == NULL) {
     s = gpr_strdup("all");
   }
