--- conflicted
+++ resolved
@@ -59,8 +59,9 @@
 #define MAX_EPOLL_EVENTS 100
 #define MAX_EPOLL_EVENTS_HANDLED_EACH_POLL_CALL 5
 
-grpc_core::DebugOnlyTraceFlag grpc_trace_pollable_refcount(false,
-                                                           "pollable_refcount");
+#ifndef NDEBUG
+grpc_core::TraceFlag grpc_trace_pollable_refcount(false, "pollable_refcount");
+#endif
 
 /*******************************************************************************
  * pollable Declarations
@@ -261,7 +262,7 @@
   unref_by(ec, fd, n, reason, __FILE__, __LINE__)
 static void ref_by(grpc_fd* fd, int n, const char* reason, const char* file,
                    int line) {
-  if (grpc_trace_fd_refcount.enabled()) {
+  if (GRPC_TRACER_ON(grpc_trace_fd_refcount)) {
     gpr_log(GPR_DEBUG,
             "FD %d %p   ref %d %" PRIdPTR " -> %" PRIdPTR " [%s; %s:%d]",
             fd->fd, fd, n, gpr_atm_no_barrier_load(&fd->refst),
@@ -293,15 +294,9 @@
 }
 
 #ifndef NDEBUG
-<<<<<<< HEAD
-static void unref_by(grpc_exec_ctx *exec_ctx, grpc_fd *fd, int n,
-                     const char *reason, const char *file, int line) {
-  if (grpc_trace_fd_refcount.enabled()) {
-=======
 static void unref_by(grpc_exec_ctx* exec_ctx, grpc_fd* fd, int n,
                      const char* reason, const char* file, int line) {
   if (GRPC_TRACER_ON(grpc_trace_fd_refcount)) {
->>>>>>> 67520b0f
     gpr_log(GPR_DEBUG,
             "FD %d %p unref %d %" PRIdPTR " -> %" PRIdPTR " [%s; %s:%d]",
             fd->fd, fd, n, gpr_atm_no_barrier_load(&fd->refst),
@@ -364,7 +359,7 @@
   gpr_asprintf(&fd_name, "%s fd=%d", name, fd);
   grpc_iomgr_register_object(&new_fd->iomgr_object, fd_name);
 #ifndef NDEBUG
-  if (grpc_trace_fd_refcount.enabled()) {
+  if (GRPC_TRACER_ON(grpc_trace_fd_refcount)) {
     gpr_log(GPR_DEBUG, "FD %d %p create %s", fd, new_fd, fd_name);
   }
 #endif
@@ -486,13 +481,8 @@
 #ifdef NDEBUG
 static pollable* pollable_ref(pollable* p) {
 #else
-<<<<<<< HEAD
-static pollable *pollable_ref(pollable *p, int line, const char *reason) {
-  if (grpc_trace_pollable_refcount.enabled()) {
-=======
 static pollable* pollable_ref(pollable* p, int line, const char* reason) {
   if (GRPC_TRACER_ON(grpc_trace_pollable_refcount)) {
->>>>>>> 67520b0f
     int r = (int)gpr_atm_no_barrier_load(&p->refs.count);
     gpr_log(__FILE__, line, GPR_LOG_SEVERITY_DEBUG,
             "POLLABLE:%p   ref %d->%d %s", p, r, r + 1, reason);
@@ -507,7 +497,7 @@
 #else
 static void pollable_unref(pollable* p, int line, const char* reason) {
   if (p == NULL) return;
-  if (grpc_trace_pollable_refcount.enabled()) {
+  if (GRPC_TRACER_ON(grpc_trace_pollable_refcount)) {
     int r = (int)gpr_atm_no_barrier_load(&p->refs.count);
     gpr_log(__FILE__, line, GPR_LOG_SEVERITY_DEBUG,
             "POLLABLE:%p unref %d->%d %s", p, r, r - 1, reason);
@@ -525,7 +515,7 @@
   static const char* err_desc = "pollable_add_fd";
   const int epfd = p->epfd;
 
-  if (grpc_polling_trace.enabled()) {
+  if (GRPC_TRACER_ON(grpc_polling_trace)) {
     gpr_log(GPR_DEBUG, "add fd %p (%d) to pollable %p", fd, fd->fd, p);
   }
 
@@ -565,15 +555,9 @@
 }
 
 /* pollset->mu must be held while calling this function */
-<<<<<<< HEAD
-static void pollset_maybe_finish_shutdown(grpc_exec_ctx *exec_ctx,
-                                          grpc_pollset *pollset) {
-  if (grpc_polling_trace.enabled()) {
-=======
 static void pollset_maybe_finish_shutdown(grpc_exec_ctx* exec_ctx,
                                           grpc_pollset* pollset) {
   if (GRPC_TRACER_ON(grpc_polling_trace)) {
->>>>>>> 67520b0f
     gpr_log(GPR_DEBUG,
             "PS:%p (pollable:%p) maybe_finish_shutdown sc=%p (target:!NULL) "
             "rw=%p (target:NULL) cpsc=%d (target:0)",
@@ -596,14 +580,14 @@
   grpc_core::mu_guard lock(&p->mu);
   GPR_ASSERT(specific_worker != NULL);
   if (specific_worker->kicked) {
-    if (grpc_polling_trace.enabled()) {
+    if (GRPC_TRACER_ON(grpc_polling_trace)) {
       gpr_log(GPR_DEBUG, "PS:%p kicked_specific_but_already_kicked", p);
     }
     GRPC_STATS_INC_POLLSET_KICKED_AGAIN(exec_ctx);
     return GRPC_ERROR_NONE;
   }
   if (gpr_tls_get(&g_current_thread_worker) == (intptr_t)specific_worker) {
-    if (grpc_polling_trace.enabled()) {
+    if (GRPC_TRACER_ON(grpc_polling_trace)) {
       gpr_log(GPR_DEBUG, "PS:%p kicked_specific_but_awake", p);
     }
     GRPC_STATS_INC_POLLSET_KICK_OWN_THREAD(exec_ctx);
@@ -612,7 +596,7 @@
   }
   if (specific_worker == p->root_worker) {
     GRPC_STATS_INC_POLLSET_KICK_WAKEUP_FD(exec_ctx);
-    if (grpc_polling_trace.enabled()) {
+    if (GRPC_TRACER_ON(grpc_polling_trace)) {
       gpr_log(GPR_DEBUG, "PS:%p kicked_specific_via_wakeup_fd", p);
     }
     specific_worker->kicked = true;
@@ -621,7 +605,7 @@
   }
   if (specific_worker->initialized_cv) {
     GRPC_STATS_INC_POLLSET_KICK_WAKEUP_CV(exec_ctx);
-    if (grpc_polling_trace.enabled()) {
+    if (GRPC_TRACER_ON(grpc_polling_trace)) {
       gpr_log(GPR_DEBUG, "PS:%p kicked_specific_via_cv", p);
     }
     specific_worker->kicked = true;
@@ -633,16 +617,10 @@
   return GRPC_ERROR_NONE;
 }
 
-<<<<<<< HEAD
-static grpc_error *pollset_kick(grpc_exec_ctx *exec_ctx, grpc_pollset *pollset,
-                                grpc_pollset_worker *specific_worker) {
-  if (grpc_polling_trace.enabled()) {
-=======
 static grpc_error* pollset_kick(grpc_exec_ctx* exec_ctx, grpc_pollset* pollset,
                                 grpc_pollset_worker* specific_worker) {
   GRPC_STATS_INC_POLLSET_KICK(exec_ctx);
   if (GRPC_TRACER_ON(grpc_polling_trace)) {
->>>>>>> 67520b0f
     gpr_log(GPR_DEBUG,
             "PS:%p kick %p tls_pollset=%p tls_worker=%p pollset.root_worker=%p",
             pollset, specific_worker,
@@ -652,7 +630,7 @@
   if (specific_worker == NULL) {
     if (gpr_tls_get(&g_current_thread_pollset) != (intptr_t)pollset) {
       if (pollset->root_worker == NULL) {
-        if (grpc_polling_trace.enabled()) {
+        if (GRPC_TRACER_ON(grpc_polling_trace)) {
           gpr_log(GPR_DEBUG, "PS:%p kicked_any_without_poller", pollset);
         }
         GRPC_STATS_INC_POLLSET_KICKED_WITHOUT_POLLER(exec_ctx);
@@ -678,7 +656,7 @@
             exec_ctx, pollset->root_worker->links[PWLINK_POLLSET].next);
       }
     } else {
-      if (grpc_polling_trace.enabled()) {
+      if (GRPC_TRACER_ON(grpc_polling_trace)) {
         gpr_log(GPR_DEBUG, "PS:%p kicked_any_but_awake", pollset);
       }
       GRPC_STATS_INC_POLLSET_KICK_OWN_THREAD(exec_ctx);
@@ -786,7 +764,7 @@
     struct epoll_event* ev = &pollable_obj->events[n];
     void* data_ptr = ev->data.ptr;
     if (1 & (intptr_t)data_ptr) {
-      if (grpc_polling_trace.enabled()) {
+      if (GRPC_TRACER_ON(grpc_polling_trace)) {
         gpr_log(GPR_DEBUG, "PS:%p got pollset_wakeup %p", pollset, data_ptr);
       }
       append_error(&error,
@@ -798,7 +776,7 @@
       bool cancel = (ev->events & (EPOLLERR | EPOLLHUP)) != 0;
       bool read_ev = (ev->events & (EPOLLIN | EPOLLPRI)) != 0;
       bool write_ev = (ev->events & EPOLLOUT) != 0;
-      if (grpc_polling_trace.enabled()) {
+      if (GRPC_TRACER_ON(grpc_polling_trace)) {
         gpr_log(GPR_DEBUG,
                 "PS:%p got fd %p: cancel=%d read=%d "
                 "write=%d",
@@ -826,13 +804,8 @@
                                   grpc_millis deadline) {
   int timeout = poll_deadline_to_millis_timeout(exec_ctx, deadline);
 
-<<<<<<< HEAD
-  if (grpc_polling_trace.enabled()) {
-    char *desc = pollable_desc(p);
-=======
   if (GRPC_TRACER_ON(grpc_polling_trace)) {
     char* desc = pollable_desc(p);
->>>>>>> 67520b0f
     gpr_log(GPR_DEBUG, "POLLABLE:%p[%s] poll for %dms", p, desc, timeout);
     gpr_free(desc);
   }
@@ -851,7 +824,7 @@
 
   if (r < 0) return GRPC_OS_ERROR(errno, "epoll_wait");
 
-  if (grpc_polling_trace.enabled()) {
+  if (GRPC_TRACER_ON(grpc_polling_trace)) {
     gpr_log(GPR_DEBUG, "POLLABLE:%p got %d events", p, r);
   }
 
@@ -919,7 +892,7 @@
     worker->initialized_cv = true;
     gpr_cv_init(&worker->cv);
     gpr_mu_unlock(&pollset->mu);
-    if (grpc_polling_trace.enabled() &&
+    if (GRPC_TRACER_ON(grpc_polling_trace) &&
         worker->pollable_obj->root_worker != worker) {
       gpr_log(GPR_DEBUG, "PS:%p wait %p w=%p for %dms", pollset,
               worker->pollable_obj, worker,
@@ -928,18 +901,18 @@
     while (do_poll && worker->pollable_obj->root_worker != worker) {
       if (gpr_cv_wait(&worker->cv, &worker->pollable_obj->mu,
                       grpc_millis_to_timespec(deadline, GPR_CLOCK_REALTIME))) {
-        if (grpc_polling_trace.enabled()) {
+        if (GRPC_TRACER_ON(grpc_polling_trace)) {
           gpr_log(GPR_DEBUG, "PS:%p timeout_wait %p w=%p", pollset,
                   worker->pollable_obj, worker);
         }
         do_poll = false;
       } else if (worker->kicked) {
-        if (grpc_polling_trace.enabled()) {
+        if (GRPC_TRACER_ON(grpc_polling_trace)) {
           gpr_log(GPR_DEBUG, "PS:%p wakeup %p w=%p", pollset,
                   worker->pollable_obj, worker);
         }
         do_poll = false;
-      } else if (grpc_polling_trace.enabled() &&
+      } else if (GRPC_TRACER_ON(grpc_polling_trace) &&
                  worker->pollable_obj->root_worker != worker) {
         gpr_log(GPR_DEBUG, "PS:%p spurious_wakeup %p w=%p", pollset,
                 worker->pollable_obj, worker);
@@ -1010,16 +983,10 @@
 #ifndef NDEBUG
   WORKER_PTR->originator = gettid();
 #endif
-<<<<<<< HEAD
-  if (grpc_polling_trace.enabled()) {
-    gpr_log(GPR_DEBUG, "PS:%p work hdl=%p worker=%p now=%" PRIdPTR
-                       " deadline=%" PRIdPTR " kwp=%d pollable=%p",
-=======
   if (GRPC_TRACER_ON(grpc_polling_trace)) {
     gpr_log(GPR_DEBUG,
             "PS:%p work hdl=%p worker=%p now=%" PRIdPTR " deadline=%" PRIdPTR
             " kwp=%d pollable=%p",
->>>>>>> 67520b0f
             pollset, worker_hdl, WORKER_PTR, grpc_exec_ctx_now(exec_ctx),
             deadline, pollset->kicked_without_poller, pollset->active_pollable);
   }
@@ -1055,19 +1022,11 @@
   return error;
 }
 
-<<<<<<< HEAD
-static grpc_error *pollset_transition_pollable_from_empty_to_fd_locked(
-    grpc_exec_ctx *exec_ctx, grpc_pollset *pollset, grpc_fd *fd) {
-  static const char *err_desc = "pollset_transition_pollable_from_empty_to_fd";
-  grpc_error *error = GRPC_ERROR_NONE;
-  if (grpc_polling_trace.enabled()) {
-=======
 static grpc_error* pollset_transition_pollable_from_empty_to_fd_locked(
     grpc_exec_ctx* exec_ctx, grpc_pollset* pollset, grpc_fd* fd) {
   static const char* err_desc = "pollset_transition_pollable_from_empty_to_fd";
   grpc_error* error = GRPC_ERROR_NONE;
   if (GRPC_TRACER_ON(grpc_polling_trace)) {
->>>>>>> 67520b0f
     gpr_log(GPR_DEBUG,
             "PS:%p add fd %p (%d); transition pollable from empty to fd",
             pollset, fd, fd->fd);
@@ -1079,19 +1038,11 @@
   return error;
 }
 
-<<<<<<< HEAD
-static grpc_error *pollset_transition_pollable_from_fd_to_multi_locked(
-    grpc_exec_ctx *exec_ctx, grpc_pollset *pollset, grpc_fd *and_add_fd) {
-  static const char *err_desc = "pollset_transition_pollable_from_fd_to_multi";
-  grpc_error *error = GRPC_ERROR_NONE;
-  if (grpc_polling_trace.enabled()) {
-=======
 static grpc_error* pollset_transition_pollable_from_fd_to_multi_locked(
     grpc_exec_ctx* exec_ctx, grpc_pollset* pollset, grpc_fd* and_add_fd) {
   static const char* err_desc = "pollset_transition_pollable_from_fd_to_multi";
   grpc_error* error = GRPC_ERROR_NONE;
   if (GRPC_TRACER_ON(grpc_polling_trace)) {
->>>>>>> 67520b0f
     gpr_log(
         GPR_DEBUG,
         "PS:%p add fd %p (%d); transition pollable from fd %p to multipoller",
@@ -1239,15 +1190,9 @@
   gpr_free(pss);
 }
 
-<<<<<<< HEAD
-static void pollset_set_add_fd(grpc_exec_ctx *exec_ctx, grpc_pollset_set *pss,
-                               grpc_fd *fd) {
-  if (grpc_polling_trace.enabled()) {
-=======
 static void pollset_set_add_fd(grpc_exec_ctx* exec_ctx, grpc_pollset_set* pss,
                                grpc_fd* fd) {
   if (GRPC_TRACER_ON(grpc_polling_trace)) {
->>>>>>> 67520b0f
     gpr_log(GPR_DEBUG, "PSS:%p: add fd %p (%d)", pss, fd, fd->fd);
   }
   grpc_error* error = GRPC_ERROR_NONE;
@@ -1269,15 +1214,9 @@
   GRPC_LOG_IF_ERROR(err_desc, error);
 }
 
-<<<<<<< HEAD
-static void pollset_set_del_fd(grpc_exec_ctx *exec_ctx, grpc_pollset_set *pss,
-                               grpc_fd *fd) {
-  if (grpc_polling_trace.enabled()) {
-=======
 static void pollset_set_del_fd(grpc_exec_ctx* exec_ctx, grpc_pollset_set* pss,
                                grpc_fd* fd) {
   if (GRPC_TRACER_ON(grpc_polling_trace)) {
->>>>>>> 67520b0f
     gpr_log(GPR_DEBUG, "PSS:%p: del fd %p", pss, fd);
   }
   pss = pss_lock_adam(pss);
@@ -1296,15 +1235,9 @@
   gpr_mu_unlock(&pss->mu);
 }
 
-<<<<<<< HEAD
-static void pollset_set_del_pollset(grpc_exec_ctx *exec_ctx,
-                                    grpc_pollset_set *pss, grpc_pollset *ps) {
-  if (grpc_polling_trace.enabled()) {
-=======
 static void pollset_set_del_pollset(grpc_exec_ctx* exec_ctx,
                                     grpc_pollset_set* pss, grpc_pollset* ps) {
   if (GRPC_TRACER_ON(grpc_polling_trace)) {
->>>>>>> 67520b0f
     gpr_log(GPR_DEBUG, "PSS:%p: del pollset %p", pss, ps);
   }
   pss = pss_lock_adam(pss);
@@ -1353,15 +1286,9 @@
   return error;
 }
 
-<<<<<<< HEAD
-static void pollset_set_add_pollset(grpc_exec_ctx *exec_ctx,
-                                    grpc_pollset_set *pss, grpc_pollset *ps) {
-  if (grpc_polling_trace.enabled()) {
-=======
 static void pollset_set_add_pollset(grpc_exec_ctx* exec_ctx,
                                     grpc_pollset_set* pss, grpc_pollset* ps) {
   if (GRPC_TRACER_ON(grpc_polling_trace)) {
->>>>>>> 67520b0f
     gpr_log(GPR_DEBUG, "PSS:%p: add pollset %p", pss, ps);
   }
   grpc_error* error = GRPC_ERROR_NONE;
@@ -1395,17 +1322,10 @@
   GRPC_LOG_IF_ERROR(err_desc, error);
 }
 
-<<<<<<< HEAD
-static void pollset_set_add_pollset_set(grpc_exec_ctx *exec_ctx,
-                                        grpc_pollset_set *a,
-                                        grpc_pollset_set *b) {
-  if (grpc_polling_trace.enabled()) {
-=======
 static void pollset_set_add_pollset_set(grpc_exec_ctx* exec_ctx,
                                         grpc_pollset_set* a,
                                         grpc_pollset_set* b) {
   if (GRPC_TRACER_ON(grpc_polling_trace)) {
->>>>>>> 67520b0f
     gpr_log(GPR_DEBUG, "PSS: merge (%p, %p)", a, b);
   }
   grpc_error* error = GRPC_ERROR_NONE;
@@ -1439,7 +1359,7 @@
   if (b_size > a_size) {
     GPR_SWAP(grpc_pollset_set*, a, b);
   }
-  if (grpc_polling_trace.enabled()) {
+  if (GRPC_TRACER_ON(grpc_polling_trace)) {
     gpr_log(GPR_DEBUG, "PSS: parent %p to %p", b, a);
   }
   gpr_ref(&a->refs);
@@ -1540,6 +1460,10 @@
     return NULL;
   }
 
+#ifndef NDEBUG
+  grpc_register_tracer(&grpc_trace_pollable_refcount);
+#endif
+
   fd_global_init();
 
   if (!GRPC_LOG_IF_ERROR("pollset_global_init", pollset_global_init())) {
