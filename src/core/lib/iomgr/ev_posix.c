--- conflicted
+++ resolved
@@ -44,11 +44,8 @@
 #include <grpc/support/string_util.h>
 #include <grpc/support/useful.h>
 
-<<<<<<< HEAD
 #include "src/core/lib/iomgr/ev_epoll_linux.h"
-=======
 #include "src/core/lib/iomgr/ev_poll_and_epoll_posix.h"
->>>>>>> 37e26d92
 #include "src/core/lib/iomgr/ev_poll_posix.h"
 #include "src/core/lib/support/env.h"
 
@@ -66,11 +63,9 @@
 } event_engine_factory;
 
 static const event_engine_factory g_factories[] = {
-<<<<<<< HEAD
-    {"poll", grpc_init_poll_posix}, {"epoll", grpc_init_epoll_linux},
-=======
-    {"poll", grpc_init_poll_posix}, {"legacy", grpc_init_poll_and_epoll_posix},
->>>>>>> 37e26d92
+    {"poll", grpc_init_poll_posix},
+    {"epoll", grpc_init_epoll_linux},
+    {"legacy", grpc_init_poll_and_epoll_posix},
 };
 
 static void add(const char *beg, const char *end, char ***ss, size_t *ns) {
