/*
 *
 * Copyright 2015 gRPC authors.
 *
 * Licensed under the Apache License, Version 2.0 (the "License");
 * you may not use this file except in compliance with the License.
 * You may obtain a copy of the License at
 *
 *     http://www.apache.org/licenses/LICENSE-2.0
 *
 * Unless required by applicable law or agreed to in writing, software
 * distributed under the License is distributed on an "AS IS" BASIS,
 * WITHOUT WARRANTIES OR CONDITIONS OF ANY KIND, either express or implied.
 * See the License for the specific language governing permissions and
 * limitations under the License.
 *
 */

#include <grpc/byte_buffer_reader.h>
#include <string.h>

#include <grpc/byte_buffer.h>
#include <grpc/compression.h>
#include <grpc/grpc.h>
#include <grpc/slice_buffer.h>
#include <grpc/support/alloc.h>
#include <grpc/support/log.h>

#include "src/core/lib/compression/message_compress.h"
#include "src/core/lib/slice/slice_internal.h"

static int is_compressed(grpc_byte_buffer* buffer) {
  switch (buffer->type) {
    case GRPC_BB_RAW:
      if (buffer->data.raw.compression == GRPC_COMPRESS_NONE) {
        return 0 /* GPR_FALSE */;
      }
      break;
  }
  return 1 /* GPR_TRUE */;
}

<<<<<<< HEAD
int grpc_byte_buffer_reader_init(grpc_byte_buffer_reader *reader,
                                 grpc_byte_buffer *buffer) {
  ExecCtx _local_exec_ctx;
=======
int grpc_byte_buffer_reader_init(grpc_byte_buffer_reader* reader,
                                 grpc_byte_buffer* buffer) {
  grpc_exec_ctx exec_ctx = GRPC_EXEC_CTX_INIT;
>>>>>>> d9da7387
  grpc_slice_buffer decompressed_slices_buffer;
  reader->buffer_in = buffer;
  switch (reader->buffer_in->type) {
    case GRPC_BB_RAW:
      grpc_slice_buffer_init(&decompressed_slices_buffer);
      if (is_compressed(reader->buffer_in)) {
        if (grpc_msg_decompress(reader->buffer_in->data.raw.compression,
                                &reader->buffer_in->data.raw.slice_buffer,
                                &decompressed_slices_buffer) == 0) {
          gpr_log(GPR_ERROR,
                  "Unexpected error decompressing data for algorithm with enum "
                  "value '%d'.",
                  reader->buffer_in->data.raw.compression);
          memset(reader, 0, sizeof(*reader));
          return 0;
        } else { /* all fine */
          reader->buffer_out =
              grpc_raw_byte_buffer_create(decompressed_slices_buffer.slices,
                                          decompressed_slices_buffer.count);
        }
        grpc_slice_buffer_destroy_internal(&decompressed_slices_buffer);
      } else { /* not compressed, use the input buffer as output */
        reader->buffer_out = reader->buffer_in;
      }
      reader->current.index = 0;
      break;
  }
  grpc_exec_ctx_finish();
  return 1;
}

void grpc_byte_buffer_reader_destroy(grpc_byte_buffer_reader* reader) {
  switch (reader->buffer_in->type) {
    case GRPC_BB_RAW:
      /* keeping the same if-else structure as in the init function */
      if (is_compressed(reader->buffer_in)) {
        grpc_byte_buffer_destroy(reader->buffer_out);
      }
      break;
  }
}

int grpc_byte_buffer_reader_next(grpc_byte_buffer_reader* reader,
                                 grpc_slice* slice) {
  switch (reader->buffer_in->type) {
    case GRPC_BB_RAW: {
      grpc_slice_buffer* slice_buffer;
      slice_buffer = &reader->buffer_out->data.raw.slice_buffer;
      if (reader->current.index < slice_buffer->count) {
        *slice = grpc_slice_ref_internal(
            slice_buffer->slices[reader->current.index]);
        reader->current.index += 1;
        return 1;
      }
      break;
    }
  }
  return 0;
}

grpc_slice grpc_byte_buffer_reader_readall(grpc_byte_buffer_reader* reader) {
  grpc_slice in_slice;
  size_t bytes_read = 0;
  const size_t input_size = grpc_byte_buffer_length(reader->buffer_out);
  grpc_slice out_slice = GRPC_SLICE_MALLOC(input_size);
  uint8_t* const outbuf = GRPC_SLICE_START_PTR(out_slice); /* just an alias */

  ExecCtx _local_exec_ctx;
  while (grpc_byte_buffer_reader_next(reader, &in_slice) != 0) {
    const size_t slice_length = GRPC_SLICE_LENGTH(in_slice);
    memcpy(&(outbuf[bytes_read]), GRPC_SLICE_START_PTR(in_slice), slice_length);
    bytes_read += slice_length;
    grpc_slice_unref_internal(in_slice);
    GPR_ASSERT(bytes_read <= input_size);
  }
  grpc_exec_ctx_finish();
  return out_slice;
}<|MERGE_RESOLUTION|>--- conflicted
+++ resolved
@@ -40,15 +40,9 @@
   return 1 /* GPR_TRUE */;
 }
 
-<<<<<<< HEAD
-int grpc_byte_buffer_reader_init(grpc_byte_buffer_reader *reader,
-                                 grpc_byte_buffer *buffer) {
-  ExecCtx _local_exec_ctx;
-=======
 int grpc_byte_buffer_reader_init(grpc_byte_buffer_reader* reader,
                                  grpc_byte_buffer* buffer) {
-  grpc_exec_ctx exec_ctx = GRPC_EXEC_CTX_INIT;
->>>>>>> d9da7387
+  ExecCtx _local_exec_ctx;
   grpc_slice_buffer decompressed_slices_buffer;
   reader->buffer_in = buffer;
   switch (reader->buffer_in->type) {
