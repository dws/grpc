--- conflicted
+++ resolved
@@ -824,12 +824,7 @@
 static grpc_event cq_next(grpc_completion_queue *cq, gpr_timespec deadline,
                           void *reserved) {
   grpc_event ret;
-<<<<<<< HEAD
-  cq_next_data *cqd = DATA_FROM_CQ(cq);
-=======
-  gpr_timespec now;
   cq_next_data *cqd = (cq_next_data *)DATA_FROM_CQ(cq);
->>>>>>> 63f31e8c
 
   GPR_TIMER_BEGIN("grpc_completion_queue_next", 0);
 
@@ -1062,12 +1057,7 @@
   grpc_cq_completion *c;
   grpc_cq_completion *prev;
   grpc_pollset_worker *worker = NULL;
-<<<<<<< HEAD
-  cq_pluck_data *cqd = DATA_FROM_CQ(cq);
-=======
-  gpr_timespec now;
   cq_pluck_data *cqd = (cq_pluck_data *)DATA_FROM_CQ(cq);
->>>>>>> 63f31e8c
 
   GPR_TIMER_BEGIN("grpc_completion_queue_pluck", 0);
 
