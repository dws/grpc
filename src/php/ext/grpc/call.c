#include "call.h"

#ifdef HAVE_CONFIG_H
#include "config.h"
#endif

#include "php.h"
#include "php_ini.h"
#include "ext/standard/info.h"
#include "ext/spl/spl_exceptions.h"
#include "php_grpc.h"

#include "zend_exceptions.h"
#include "zend_hash.h"

#include <stdbool.h>

#include "grpc/support/log.h"
#include "grpc/grpc.h"

#include "timeval.h"
#include "channel.h"
#include "completion_queue.h"
#include "byte_buffer.h"

/* Frees and destroys an instance of wrapped_grpc_call */
void free_wrapped_grpc_call(void *object TSRMLS_DC) {
  wrapped_grpc_call *call = (wrapped_grpc_call *)object;
  if (call->owned && call->wrapped != NULL) {
    grpc_call_destroy(call->wrapped);
  }
  efree(call);
}

/* Initializes an instance of wrapped_grpc_call to be associated with an object
 * of a class specified by class_type */
zend_object_value create_wrapped_grpc_call(zend_class_entry *class_type
                                               TSRMLS_DC) {
  zend_object_value retval;
  wrapped_grpc_call *intern;

  intern = (wrapped_grpc_call *)emalloc(sizeof(wrapped_grpc_call));
  memset(intern, 0, sizeof(wrapped_grpc_call));

  zend_object_std_init(&intern->std, class_type TSRMLS_CC);
  object_properties_init(&intern->std, class_type);
  retval.handle = zend_objects_store_put(
      intern, (zend_objects_store_dtor_t)zend_objects_destroy_object,
      free_wrapped_grpc_call, NULL TSRMLS_CC);
  retval.handlers = zend_get_std_object_handlers();
  return retval;
}

/* Wraps a grpc_call struct in a PHP object. Owned indicates whether the struct
   should be destroyed at the end of the object's lifecycle */
zval *grpc_php_wrap_call(grpc_call *wrapped, bool owned) {
  zval *call_object;
  MAKE_STD_ZVAL(call_object);
  object_init_ex(call_object, grpc_ce_call);
  wrapped_grpc_call *call =
      (wrapped_grpc_call *)zend_object_store_get_object(call_object TSRMLS_CC);
  call->wrapped = wrapped;
  return call_object;
}

zval *grpc_call_create_metadata_array(int count, grpc_metadata *elements) {
  int i;
  zval *array;
  zval **data = NULL;
  HashTable *array_hash;
  zval *inner_array;
  char *str_key;
  char *str_val;
  size_t key_len;
  MAKE_STD_ZVAL(array);
  array_init(array);
  array_hash = Z_ARRVAL_P(array);
  grpc_metadata *elem;
  for (i = 0; i < count; i++) {
    elem = &elements[i];
    key_len = strlen(elem->key);
    str_key = ecalloc(key_len + 1, sizeof(char));
    memcpy(str_key, elem->key, key_len);
    str_val = ecalloc(elem->value_length + 1, sizeof(char));
    memcpy(str_val, elem->value, elem->value_length);
    if (zend_hash_find(array_hash, str_key, key_len, (void **)data) ==
        SUCCESS) {
      switch (Z_TYPE_P(*data)) {
        case IS_STRING:
          MAKE_STD_ZVAL(inner_array);
          array_init(inner_array);
          add_next_index_zval(inner_array, *data);
          add_assoc_zval(array, str_key, inner_array);
          break;
        case IS_ARRAY:
          inner_array = *data;
          break;
        default:
          zend_throw_exception(zend_exception_get_default(),
                               "Metadata hash somehow contains wrong types.",
                               1 TSRMLS_CC);
          efree(str_key);
          efree(str_val);
          return NULL;
      }
      add_next_index_stringl(inner_array, str_val, elem->value_length, false);
    } else {
      add_assoc_stringl(array, str_key, str_val, elem->value_length, false);
    }
  }
  return array;
}

int php_grpc_call_add_metadata_array_walk(void *elem TSRMLS_DC, int num_args,
                                          va_list args,
                                          zend_hash_key *hash_key) {
  grpc_call_error error_code;
  zval **data = (zval **)elem;
  grpc_metadata metadata;
  grpc_call *call = va_arg(args, grpc_call *);
  gpr_uint32 flags = va_arg(args, gpr_uint32);
  const char *key;
  HashTable *inner_hash;
  /* We assume that either two args were passed, and we are in the recursive
     case (and the second argument is the key), or one arg was passed and
     hash_key is the string key. */
  if (num_args > 2) {
    key = va_arg(args, const char *);
  } else {
    /* TODO(mlumish): If possible, check that hash_key is a string */
    key = hash_key->arKey;
  }
  switch (Z_TYPE_P(*data)) {
    case IS_STRING:
      metadata.key = (char *)key;
      metadata.value = Z_STRVAL_P(*data);
      metadata.value_length = Z_STRLEN_P(*data);
      error_code = grpc_call_add_metadata(call, &metadata, 0u);
      MAYBE_THROW_CALL_ERROR(add_metadata, error_code);
      break;
    case IS_ARRAY:
      inner_hash = Z_ARRVAL_P(*data);
      zend_hash_apply_with_arguments(inner_hash TSRMLS_CC,
                                     php_grpc_call_add_metadata_array_walk, 3,
                                     call, flags, key);
      break;
    default:
      zend_throw_exception(zend_exception_get_default(),
                           "Metadata hash somehow contains wrong types.",
                           1 TSRMLS_CC);
  }
  return ZEND_HASH_APPLY_KEEP;
}

/**
 * Constructs a new instance of the Call class.
 * @param Channel $channel The channel to associate the call with. Must not be
 *     closed.
 * @param string $method The method to call
 * @param Timeval $absolute_deadline The deadline for completing the call
 */
PHP_METHOD(Call, __construct) {
  wrapped_grpc_call *call =
      (wrapped_grpc_call *)zend_object_store_get_object(getThis() TSRMLS_CC);
  zval *channel_obj;
  char *method;
  int method_len;
  zval *deadline_obj;
  /* "OsO" == 1 Object, 1 string, 1 Object */
  if (zend_parse_parameters(ZEND_NUM_ARGS() TSRMLS_CC, "OsO", &channel_obj,
                            grpc_ce_channel, &method, &method_len,
                            &deadline_obj, grpc_ce_timeval) == FAILURE) {
    zend_throw_exception(spl_ce_InvalidArgumentException,
                         "Call expects a Channel, a String, and a Timeval",
                         1 TSRMLS_CC);
    return;
  }
  wrapped_grpc_channel *channel =
      (wrapped_grpc_channel *)zend_object_store_get_object(
          channel_obj TSRMLS_CC);
  if (channel->wrapped == NULL) {
    zend_throw_exception(spl_ce_InvalidArgumentException,
                         "Call cannot be constructed from a closed Channel",
                         1 TSRMLS_CC);
    return;
  }
  add_property_zval(getThis(), "channel", channel_obj);
  wrapped_grpc_timeval *deadline =
      (wrapped_grpc_timeval *)zend_object_store_get_object(
          deadline_obj TSRMLS_CC);
  call->wrapped = grpc_channel_create_call(channel->wrapped, method,
                                           channel->target, deadline->wrapped);
}

/**
 * Add metadata to the call. All array keys must be strings. If the value is a
 * string, it is added as a key/value pair. If it is an array, each value is
 * added paired with the same string
 * @param array $metadata The metadata to add
 * @param long $flags A bitwise combination of the Grpc\WRITE_* constants
 * (optional)
 * @return Void
 */
PHP_METHOD(Call, add_metadata) {
  wrapped_grpc_call *call =
      (wrapped_grpc_call *)zend_object_store_get_object(getThis() TSRMLS_CC);
  zval *array;
  HashTable *array_hash;
  long flags = 0;
  /* "a|l" == 1 array, 1 optional long */
  if (zend_parse_parameters(ZEND_NUM_ARGS() TSRMLS_CC, "a|l", &array, &flags) ==
      FAILURE) {
    zend_throw_exception(spl_ce_InvalidArgumentException,
                         "add_metadata expects an array and an optional long",
                         1 TSRMLS_CC);
    return;
  }
  array_hash = Z_ARRVAL_P(array);
  zend_hash_apply_with_arguments(array_hash TSRMLS_CC,
                                 php_grpc_call_add_metadata_array_walk, 2,
                                 call->wrapped, (gpr_uint32)flags);
}

/**
 * Invoke the RPC. Starts sending metadata and request headers over the wire
 * @param CompletionQueue $queue The completion queue to use with this call
 * @param long $metadata_tag The tag to associate with returned metadata
 * @param long $finished_tag The tag to associate with the finished event
 * @param long $flags A bitwise combination of the Grpc\WRITE_* constants
 * (optional)
 * @return Void
 */
PHP_METHOD(Call, invoke) {
  grpc_call_error error_code;
  long tag1;
  long tag2;
  zval *queue_obj;
  long flags = 0;
  /* "Oll|l" == 1 Object, 3 mandatory longs, 1 optional long */
  if (zend_parse_parameters(ZEND_NUM_ARGS() TSRMLS_CC, "Oll|l", &queue_obj,
                            grpc_ce_completion_queue, &tag1, &tag2,
                            &flags) == FAILURE) {
    zend_throw_exception(
        spl_ce_InvalidArgumentException,
        "invoke needs a CompletionQueue, 2 longs, and an optional long",
        1 TSRMLS_CC);
    return;
  }
  add_property_zval(getThis(), "completion_queue", queue_obj);
  wrapped_grpc_call *call =
      (wrapped_grpc_call *)zend_object_store_get_object(getThis() TSRMLS_CC);
  wrapped_grpc_completion_queue *queue =
      (wrapped_grpc_completion_queue *)zend_object_store_get_object(
          queue_obj TSRMLS_CC);
  error_code = grpc_call_invoke(call->wrapped, queue->wrapped, (void *)tag1,
                                (void *)tag2, (gpr_uint32)flags);
  MAYBE_THROW_CALL_ERROR(invoke, error_code);
}

/**
 * Accept an incoming RPC, binding a completion queue to it. To be called after
 * adding metadata to the call, but before sending messages. Can only be called
 * on the server
 * @param CompletionQueue $queue The completion queue to use with this call
 * @param long $finished_tag The tag to associate with the finished event
 * @param long $flags A bitwise combination of the Grpc\WRITE_* constants
 * (optional)
 * @return Void
 */
PHP_METHOD(Call, server_accept) {
  long tag;
  zval *queue_obj;
  grpc_call_error error_code;
  /* "Ol|l" == 1 Object, 1 long */
  if (zend_parse_parameters(ZEND_NUM_ARGS() TSRMLS_CC, "Ol", &queue_obj,
                            grpc_ce_completion_queue, &tag) == FAILURE) {
    zend_throw_exception(
        spl_ce_InvalidArgumentException,
        "server_accept expects a CompletionQueue, a long, and an optional long",
        1 TSRMLS_CC);
    return;
  }
  add_property_zval(getThis(), "completion_queue", queue_obj);
  wrapped_grpc_call *call =
      (wrapped_grpc_call *)zend_object_store_get_object(getThis() TSRMLS_CC);
  wrapped_grpc_completion_queue *queue =
      (wrapped_grpc_completion_queue *)zend_object_store_get_object(
          queue_obj TSRMLS_CC);
  error_code =
      grpc_call_server_accept(call->wrapped, queue->wrapped, (void *)tag);
  MAYBE_THROW_CALL_ERROR(server_accept, error_code);
}

PHP_METHOD(Call, server_end_initial_metadata) {
  grpc_call_error error_code;
  long flags = 0;
  /* "|l" == 1 optional long */
  if (zend_parse_parameters(ZEND_NUM_ARGS() TSRMLS_CC, "|l", &flags) ==
      FAILURE) {
    zend_throw_exception(spl_ce_InvalidArgumentException,
                         "server_end_initial_metadata expects an optional long",
                         1 TSRMLS_CC);
  }
  wrapped_grpc_call *call =
      (wrapped_grpc_call *)zend_object_store_get_object(getThis() TSRMLS_CC);
  error_code = grpc_call_server_end_initial_metadata(call->wrapped, flags);
  MAYBE_THROW_CALL_ERROR(server_end_initial_metadata, error_code);
}

/**
 * Called by clients to cancel an RPC on the server.
 * @return Void
 */
PHP_METHOD(Call, cancel) {
  wrapped_grpc_call *call =
      (wrapped_grpc_call *)zend_object_store_get_object(getThis() TSRMLS_CC);
  grpc_call_error error_code = grpc_call_cancel(call->wrapped);
  MAYBE_THROW_CALL_ERROR(cancel, error_code);
}

/**
 * Queue a byte buffer for writing
 * @param string $buffer The buffer to queue for writing
 * @param long $tag The tag to associate with this write
 * @param long $flags A bitwise combination of the Grpc\WRITE_* constants
 * (optional)
 * @return Void
 */
PHP_METHOD(Call, start_write) {
  grpc_call_error error_code;
  wrapped_grpc_call *call =
      (wrapped_grpc_call *)zend_object_store_get_object(getThis() TSRMLS_CC);
  char *buffer;
  int buffer_len;
  long tag;
  long flags = 0;
  /* "Ol|l" == 1 Object, 1 mandatory long, 1 optional long */
  if (zend_parse_parameters(ZEND_NUM_ARGS() TSRMLS_CC, "sl|l", &buffer,
                            &buffer_len, &tag, &flags) == FAILURE) {
    zend_throw_exception(spl_ce_InvalidArgumentException,
                         "start_write expects a string and an optional long",
                         1 TSRMLS_CC);
    return;
  }
  error_code = grpc_call_start_write(call->wrapped,
                                     string_to_byte_buffer(buffer, buffer_len),
                                     (void *)tag, (gpr_uint32)flags);
  MAYBE_THROW_CALL_ERROR(start_write, error_code);
}

/**
 * Queue a status for writing
 * @param long $status_code The status code to send
 * @param string $status_details The status details to send
 * @param long $tag The tag to associate with this status
 * @return Void
 */
PHP_METHOD(Call, start_write_status) {
  grpc_call_error error_code;
  wrapped_grpc_call *call =
      (wrapped_grpc_call *)zend_object_store_get_object(getThis() TSRMLS_CC);
  long status_code;
  int status_details_length;
  long tag;
  char *status_details;
  /* "lsl" == 1 long, 1 string, 1 long */
  if (zend_parse_parameters(ZEND_NUM_ARGS() TSRMLS_CC, "lsl", &status_code,
                            &status_details, &status_details_length,
                            &tag) == FAILURE) {
    zend_throw_exception(
        spl_ce_InvalidArgumentException,
        "start_write_status expects a long, a string, and a long", 1 TSRMLS_CC);
    return;
  }
  error_code =
      grpc_call_start_write_status(call->wrapped, (grpc_status_code)status_code,
                                   status_details, (void *)tag);
  MAYBE_THROW_CALL_ERROR(start_write_status, error_code);
}

/**
 * Indicate that there are no more messages to send
 * @return Void
 */
PHP_METHOD(Call, writes_done) {
  grpc_call_error error_code;
  wrapped_grpc_call *call =
      (wrapped_grpc_call *)zend_object_store_get_object(getThis() TSRMLS_CC);
  long tag;
  /* "l" == 1 long */
  if (zend_parse_parameters(ZEND_NUM_ARGS() TSRMLS_CC, "l", &tag) == FAILURE) {
    zend_throw_exception(spl_ce_InvalidArgumentException,
                         "writes_done expects a long", 1 TSRMLS_CC);
    return;
  }
  error_code = grpc_call_writes_done(call->wrapped, (void *)tag);
  MAYBE_THROW_CALL_ERROR(writes_done, error_code);
}

/**
 * Initiate a read on a call. Output event contains a byte buffer with the
 * result of the read
 * @param long $tag The tag to associate with this read
 * @return Void
 */
PHP_METHOD(Call, start_read) {
  grpc_call_error error_code;
  wrapped_grpc_call *call =
      (wrapped_grpc_call *)zend_object_store_get_object(getThis() TSRMLS_CC);
  long tag;
  /* "l" == 1 long */
  if (zend_parse_parameters(ZEND_NUM_ARGS() TSRMLS_CC, "l", &tag) == FAILURE) {
    zend_throw_exception(spl_ce_InvalidArgumentException,
                         "start_read expects a long", 1 TSRMLS_CC);
    return;
  }
  error_code = grpc_call_start_read(call->wrapped, (void *)tag);
  MAYBE_THROW_CALL_ERROR(start_read, error_code);
}

static zend_function_entry call_methods[] = {
    PHP_ME(Call, __construct, NULL, ZEND_ACC_PUBLIC | ZEND_ACC_CTOR)
    PHP_ME(Call, server_accept, NULL, ZEND_ACC_PUBLIC)
    PHP_ME(Call, server_end_initial_metadata, NULL, ZEND_ACC_PUBLIC)
    PHP_ME(Call, add_metadata, NULL, ZEND_ACC_PUBLIC)
    PHP_ME(Call, cancel, NULL, ZEND_ACC_PUBLIC)
<<<<<<< HEAD
    PHP_ME(Call, start_invoke, NULL, ZEND_ACC_PUBLIC)
=======
    PHP_ME(Call, invoke, NULL, ZEND_ACC_PUBLIC)
>>>>>>> 5d19e96f
    PHP_ME(Call, start_read, NULL, ZEND_ACC_PUBLIC)
    PHP_ME(Call, start_write, NULL, ZEND_ACC_PUBLIC)
    PHP_ME(Call, start_write_status, NULL, ZEND_ACC_PUBLIC)
    PHP_ME(Call, writes_done, NULL, ZEND_ACC_PUBLIC) PHP_FE_END};

void grpc_init_call(TSRMLS_D) {
  zend_class_entry ce;
  INIT_CLASS_ENTRY(ce, "Grpc\\Call", call_methods);
  ce.create_object = create_wrapped_grpc_call;
  grpc_ce_call = zend_register_internal_class(&ce TSRMLS_CC);
}<|MERGE_RESOLUTION|>--- conflicted
+++ resolved
@@ -424,11 +424,7 @@
     PHP_ME(Call, server_end_initial_metadata, NULL, ZEND_ACC_PUBLIC)
     PHP_ME(Call, add_metadata, NULL, ZEND_ACC_PUBLIC)
     PHP_ME(Call, cancel, NULL, ZEND_ACC_PUBLIC)
-<<<<<<< HEAD
-    PHP_ME(Call, start_invoke, NULL, ZEND_ACC_PUBLIC)
-=======
     PHP_ME(Call, invoke, NULL, ZEND_ACC_PUBLIC)
->>>>>>> 5d19e96f
     PHP_ME(Call, start_read, NULL, ZEND_ACC_PUBLIC)
     PHP_ME(Call, start_write, NULL, ZEND_ACC_PUBLIC)
     PHP_ME(Call, start_write_status, NULL, ZEND_ACC_PUBLIC)
