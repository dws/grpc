'#1': This file describes the list of targets and dependencies.
'#2': It is used among other things to generate all of our project files.
'#3': Please refer to the templates directory for more information.
settings:
  '#01': The public version number of the library.
  '#02': ===
  '#03': Please update the 'g_stands_for' field periodically with a new g word
  '#04': not listed in doc/g_stands_for.md - and update that document to list the
  '#05': new word.
  '#06': ===
  '#07': Master always has a "-dev" suffix
  '#08': Use "-preN" suffixes to identify pre-release versions
  '#09': Per-language overrides are possible with (eg) ruby_version tag here
  '#10': See the expand_version.py for all the quirks here
  core_version: 3.0.0-dev
  g_stands_for: green
  version: 1.2.0-dev
filegroups:
- name: census
  public_headers:
  - include/grpc/census.h
  headers:
  - src/core/ext/census/aggregation.h
  - src/core/ext/census/base_resources.h
  - src/core/ext/census/census_interface.h
  - src/core/ext/census/census_rpc_stats.h
  - src/core/ext/census/gen/census.pb.h
  - src/core/ext/census/gen/trace_context.pb.h
  - src/core/ext/census/grpc_filter.h
  - src/core/ext/census/mlog.h
  - src/core/ext/census/resource.h
  - src/core/ext/census/rpc_metric_id.h
  - src/core/ext/census/trace_context.h
  - src/core/ext/census/trace_label.h
  - src/core/ext/census/trace_propagation.h
  - src/core/ext/census/trace_status.h
  - src/core/ext/census/trace_string.h
  - src/core/ext/census/tracing.h
  src:
  - src/core/ext/census/base_resources.c
  - src/core/ext/census/context.c
  - src/core/ext/census/gen/census.pb.c
  - src/core/ext/census/gen/trace_context.pb.c
  - src/core/ext/census/grpc_context.c
  - src/core/ext/census/grpc_filter.c
  - src/core/ext/census/grpc_plugin.c
  - src/core/ext/census/initialize.c
  - src/core/ext/census/mlog.c
  - src/core/ext/census/operation.c
  - src/core/ext/census/placeholders.c
  - src/core/ext/census/resource.c
  - src/core/ext/census/trace_context.c
  - src/core/ext/census/tracing.c
  plugin: census_grpc_plugin
  uses:
  - grpc_base
  - nanopb
- name: gpr_base
  public_headers:
  - include/grpc/support/alloc.h
  - include/grpc/support/atm.h
  - include/grpc/support/atm_gcc_atomic.h
  - include/grpc/support/atm_gcc_sync.h
  - include/grpc/support/atm_windows.h
  - include/grpc/support/avl.h
  - include/grpc/support/cmdline.h
  - include/grpc/support/cpu.h
  - include/grpc/support/histogram.h
  - include/grpc/support/host_port.h
  - include/grpc/support/log.h
  - include/grpc/support/log_windows.h
  - include/grpc/support/port_platform.h
  - include/grpc/support/string_util.h
  - include/grpc/support/subprocess.h
  - include/grpc/support/sync.h
  - include/grpc/support/sync_generic.h
  - include/grpc/support/sync_posix.h
  - include/grpc/support/sync_windows.h
  - include/grpc/support/thd.h
  - include/grpc/support/time.h
  - include/grpc/support/tls.h
  - include/grpc/support/tls_gcc.h
  - include/grpc/support/tls_msvc.h
  - include/grpc/support/tls_pthread.h
  - include/grpc/support/useful.h
  headers:
  - src/core/lib/profiling/timers.h
  - src/core/lib/support/backoff.h
  - src/core/lib/support/block_annotate.h
  - src/core/lib/support/env.h
  - src/core/lib/support/mpscq.h
  - src/core/lib/support/murmur_hash.h
  - src/core/lib/support/stack_lockfree.h
  - src/core/lib/support/string.h
  - src/core/lib/support/string_windows.h
  - src/core/lib/support/thd_internal.h
  - src/core/lib/support/time_precise.h
  - src/core/lib/support/tmpfile.h
  src:
  - src/core/lib/profiling/basic_timers.c
  - src/core/lib/profiling/stap_timers.c
  - src/core/lib/support/alloc.c
  - src/core/lib/support/avl.c
  - src/core/lib/support/backoff.c
  - src/core/lib/support/cmdline.c
  - src/core/lib/support/cpu_iphone.c
  - src/core/lib/support/cpu_linux.c
  - src/core/lib/support/cpu_posix.c
  - src/core/lib/support/cpu_windows.c
  - src/core/lib/support/env_linux.c
  - src/core/lib/support/env_posix.c
  - src/core/lib/support/env_windows.c
  - src/core/lib/support/histogram.c
  - src/core/lib/support/host_port.c
  - src/core/lib/support/log.c
  - src/core/lib/support/log_android.c
  - src/core/lib/support/log_linux.c
  - src/core/lib/support/log_posix.c
  - src/core/lib/support/log_windows.c
  - src/core/lib/support/mpscq.c
  - src/core/lib/support/murmur_hash.c
  - src/core/lib/support/stack_lockfree.c
  - src/core/lib/support/string.c
  - src/core/lib/support/string_posix.c
  - src/core/lib/support/string_util_windows.c
  - src/core/lib/support/string_windows.c
  - src/core/lib/support/subprocess_posix.c
  - src/core/lib/support/subprocess_windows.c
  - src/core/lib/support/sync.c
  - src/core/lib/support/sync_posix.c
  - src/core/lib/support/sync_windows.c
  - src/core/lib/support/thd.c
  - src/core/lib/support/thd_posix.c
  - src/core/lib/support/thd_windows.c
  - src/core/lib/support/time.c
  - src/core/lib/support/time_posix.c
  - src/core/lib/support/time_precise.c
  - src/core/lib/support/time_windows.c
  - src/core/lib/support/tls_pthread.c
  - src/core/lib/support/tmpfile_msys.c
  - src/core/lib/support/tmpfile_posix.c
  - src/core/lib/support/tmpfile_windows.c
  - src/core/lib/support/wrap_memcpy.c
  uses:
  - gpr_codegen
- name: gpr_codegen
  public_headers:
  - include/grpc/impl/codegen/atm.h
  - include/grpc/impl/codegen/atm_gcc_atomic.h
  - include/grpc/impl/codegen/atm_gcc_sync.h
  - include/grpc/impl/codegen/atm_windows.h
  - include/grpc/impl/codegen/gpr_slice.h
  - include/grpc/impl/codegen/gpr_types.h
  - include/grpc/impl/codegen/port_platform.h
  - include/grpc/impl/codegen/slice.h
  - include/grpc/impl/codegen/sync.h
  - include/grpc/impl/codegen/sync_generic.h
  - include/grpc/impl/codegen/sync_posix.h
  - include/grpc/impl/codegen/sync_windows.h
- name: grpc_base
  public_headers:
  - include/grpc/byte_buffer.h
  - include/grpc/byte_buffer_reader.h
  - include/grpc/compression.h
  - include/grpc/grpc.h
  - include/grpc/grpc_posix.h
  - include/grpc/grpc_security_constants.h
  - include/grpc/load_reporting.h
  - include/grpc/slice.h
  - include/grpc/slice_buffer.h
  - include/grpc/status.h
  headers:
  - src/core/lib/channel/channel_args.h
  - src/core/lib/channel/channel_stack.h
  - src/core/lib/channel/channel_stack_builder.h
  - src/core/lib/channel/compress_filter.h
  - src/core/lib/channel/connected_channel.h
  - src/core/lib/channel/context.h
  - src/core/lib/channel/deadline_filter.h
  - src/core/lib/channel/handshaker.h
  - src/core/lib/channel/handshaker_factory.h
  - src/core/lib/channel/handshaker_registry.h
  - src/core/lib/channel/http_client_filter.h
  - src/core/lib/channel/http_server_filter.h
  - src/core/lib/channel/message_size_filter.h
  - src/core/lib/compression/algorithm_metadata.h
  - src/core/lib/compression/message_compress.h
  - src/core/lib/debug/trace.h
  - src/core/lib/http/format_request.h
  - src/core/lib/http/httpcli.h
  - src/core/lib/http/parser.h
  - src/core/lib/iomgr/closure.h
  - src/core/lib/iomgr/combiner.h
  - src/core/lib/iomgr/endpoint.h
  - src/core/lib/iomgr/endpoint_pair.h
  - src/core/lib/iomgr/error.h
  - src/core/lib/iomgr/error_internal.h
  - src/core/lib/iomgr/ev_epoll_linux.h
  - src/core/lib/iomgr/ev_poll_posix.h
  - src/core/lib/iomgr/ev_posix.h
  - src/core/lib/iomgr/exec_ctx.h
  - src/core/lib/iomgr/executor.h
  - src/core/lib/iomgr/iocp_windows.h
  - src/core/lib/iomgr/iomgr.h
  - src/core/lib/iomgr/iomgr_internal.h
  - src/core/lib/iomgr/iomgr_posix.h
  - src/core/lib/iomgr/load_file.h
  - src/core/lib/iomgr/network_status_tracker.h
  - src/core/lib/iomgr/polling_entity.h
  - src/core/lib/iomgr/pollset.h
  - src/core/lib/iomgr/pollset_set.h
  - src/core/lib/iomgr/pollset_set_windows.h
  - src/core/lib/iomgr/pollset_uv.h
  - src/core/lib/iomgr/pollset_windows.h
  - src/core/lib/iomgr/port.h
  - src/core/lib/iomgr/resolve_address.h
  - src/core/lib/iomgr/resource_quota.h
  - src/core/lib/iomgr/sockaddr.h
  - src/core/lib/iomgr/sockaddr_posix.h
  - src/core/lib/iomgr/sockaddr_utils.h
  - src/core/lib/iomgr/sockaddr_windows.h
  - src/core/lib/iomgr/socket_mutator.h
  - src/core/lib/iomgr/socket_utils.h
  - src/core/lib/iomgr/socket_utils_posix.h
  - src/core/lib/iomgr/socket_windows.h
  - src/core/lib/iomgr/tcp_client.h
  - src/core/lib/iomgr/tcp_client_posix.h
  - src/core/lib/iomgr/tcp_posix.h
  - src/core/lib/iomgr/tcp_server.h
  - src/core/lib/iomgr/tcp_uv.h
  - src/core/lib/iomgr/tcp_windows.h
  - src/core/lib/iomgr/time_averaged_stats.h
  - src/core/lib/iomgr/timer.h
  - src/core/lib/iomgr/timer_generic.h
  - src/core/lib/iomgr/timer_heap.h
  - src/core/lib/iomgr/timer_uv.h
  - src/core/lib/iomgr/udp_server.h
  - src/core/lib/iomgr/unix_sockets_posix.h
  - src/core/lib/iomgr/wakeup_fd_cv.h
  - src/core/lib/iomgr/wakeup_fd_pipe.h
  - src/core/lib/iomgr/wakeup_fd_posix.h
  - src/core/lib/iomgr/workqueue.h
  - src/core/lib/iomgr/workqueue_uv.h
  - src/core/lib/iomgr/workqueue_windows.h
  - src/core/lib/json/json.h
  - src/core/lib/json/json_common.h
  - src/core/lib/json/json_reader.h
  - src/core/lib/json/json_writer.h
  - src/core/lib/slice/percent_encoding.h
  - src/core/lib/slice/slice_hash_table.h
  - src/core/lib/slice/slice_internal.h
  - src/core/lib/slice/slice_string_helpers.h
  - src/core/lib/surface/api_trace.h
  - src/core/lib/surface/call.h
  - src/core/lib/surface/call_test_only.h
  - src/core/lib/surface/channel.h
  - src/core/lib/surface/channel_init.h
  - src/core/lib/surface/channel_stack_type.h
  - src/core/lib/surface/completion_queue.h
  - src/core/lib/surface/event_string.h
  - src/core/lib/surface/init.h
  - src/core/lib/surface/lame_client.h
  - src/core/lib/surface/server.h
  - src/core/lib/surface/validate_metadata.h
  - src/core/lib/transport/bdp_estimator.h
  - src/core/lib/transport/byte_stream.h
  - src/core/lib/transport/connectivity_state.h
  - src/core/lib/transport/error_utils.h
  - src/core/lib/transport/http2_errors.h
  - src/core/lib/transport/metadata.h
  - src/core/lib/transport/metadata_batch.h
  - src/core/lib/transport/pid_controller.h
  - src/core/lib/transport/service_config.h
  - src/core/lib/transport/static_metadata.h
  - src/core/lib/transport/status_conversion.h
  - src/core/lib/transport/timeout_encoding.h
  - src/core/lib/transport/transport.h
  - src/core/lib/transport/transport_impl.h
  src:
  - src/core/lib/channel/channel_args.c
  - src/core/lib/channel/channel_stack.c
  - src/core/lib/channel/channel_stack_builder.c
  - src/core/lib/channel/compress_filter.c
  - src/core/lib/channel/connected_channel.c
  - src/core/lib/channel/deadline_filter.c
  - src/core/lib/channel/handshaker.c
  - src/core/lib/channel/handshaker_factory.c
  - src/core/lib/channel/handshaker_registry.c
  - src/core/lib/channel/http_client_filter.c
  - src/core/lib/channel/http_server_filter.c
  - src/core/lib/channel/message_size_filter.c
  - src/core/lib/compression/compression.c
  - src/core/lib/compression/message_compress.c
  - src/core/lib/debug/trace.c
  - src/core/lib/http/format_request.c
  - src/core/lib/http/httpcli.c
  - src/core/lib/http/parser.c
  - src/core/lib/iomgr/closure.c
  - src/core/lib/iomgr/combiner.c
  - src/core/lib/iomgr/endpoint.c
  - src/core/lib/iomgr/endpoint_pair_posix.c
  - src/core/lib/iomgr/endpoint_pair_uv.c
  - src/core/lib/iomgr/endpoint_pair_windows.c
  - src/core/lib/iomgr/error.c
  - src/core/lib/iomgr/ev_epoll_linux.c
  - src/core/lib/iomgr/ev_poll_posix.c
  - src/core/lib/iomgr/ev_posix.c
  - src/core/lib/iomgr/exec_ctx.c
  - src/core/lib/iomgr/executor.c
  - src/core/lib/iomgr/iocp_windows.c
  - src/core/lib/iomgr/iomgr.c
  - src/core/lib/iomgr/iomgr_posix.c
  - src/core/lib/iomgr/iomgr_uv.c
  - src/core/lib/iomgr/iomgr_windows.c
  - src/core/lib/iomgr/load_file.c
  - src/core/lib/iomgr/network_status_tracker.c
  - src/core/lib/iomgr/polling_entity.c
  - src/core/lib/iomgr/pollset_set_uv.c
  - src/core/lib/iomgr/pollset_set_windows.c
  - src/core/lib/iomgr/pollset_uv.c
  - src/core/lib/iomgr/pollset_windows.c
  - src/core/lib/iomgr/resolve_address_posix.c
  - src/core/lib/iomgr/resolve_address_uv.c
  - src/core/lib/iomgr/resolve_address_windows.c
  - src/core/lib/iomgr/resource_quota.c
  - src/core/lib/iomgr/sockaddr_utils.c
  - src/core/lib/iomgr/socket_mutator.c
  - src/core/lib/iomgr/socket_utils_common_posix.c
  - src/core/lib/iomgr/socket_utils_linux.c
  - src/core/lib/iomgr/socket_utils_posix.c
  - src/core/lib/iomgr/socket_utils_uv.c
  - src/core/lib/iomgr/socket_utils_windows.c
  - src/core/lib/iomgr/socket_windows.c
  - src/core/lib/iomgr/tcp_client_posix.c
  - src/core/lib/iomgr/tcp_client_uv.c
  - src/core/lib/iomgr/tcp_client_windows.c
  - src/core/lib/iomgr/tcp_posix.c
  - src/core/lib/iomgr/tcp_server_posix.c
  - src/core/lib/iomgr/tcp_server_uv.c
  - src/core/lib/iomgr/tcp_server_windows.c
  - src/core/lib/iomgr/tcp_uv.c
  - src/core/lib/iomgr/tcp_windows.c
  - src/core/lib/iomgr/time_averaged_stats.c
  - src/core/lib/iomgr/timer_generic.c
  - src/core/lib/iomgr/timer_heap.c
  - src/core/lib/iomgr/timer_uv.c
  - src/core/lib/iomgr/udp_server.c
  - src/core/lib/iomgr/unix_sockets_posix.c
  - src/core/lib/iomgr/unix_sockets_posix_noop.c
  - src/core/lib/iomgr/wakeup_fd_cv.c
  - src/core/lib/iomgr/wakeup_fd_eventfd.c
  - src/core/lib/iomgr/wakeup_fd_nospecial.c
  - src/core/lib/iomgr/wakeup_fd_pipe.c
  - src/core/lib/iomgr/wakeup_fd_posix.c
  - src/core/lib/iomgr/workqueue_uv.c
  - src/core/lib/iomgr/workqueue_windows.c
  - src/core/lib/json/json.c
  - src/core/lib/json/json_reader.c
  - src/core/lib/json/json_string.c
  - src/core/lib/json/json_writer.c
  - src/core/lib/slice/percent_encoding.c
  - src/core/lib/slice/slice.c
  - src/core/lib/slice/slice_buffer.c
  - src/core/lib/slice/slice_hash_table.c
  - src/core/lib/slice/slice_intern.c
  - src/core/lib/slice/slice_string_helpers.c
  - src/core/lib/surface/alarm.c
  - src/core/lib/surface/api_trace.c
  - src/core/lib/surface/byte_buffer.c
  - src/core/lib/surface/byte_buffer_reader.c
  - src/core/lib/surface/call.c
  - src/core/lib/surface/call_details.c
  - src/core/lib/surface/call_log_batch.c
  - src/core/lib/surface/channel.c
  - src/core/lib/surface/channel_init.c
  - src/core/lib/surface/channel_ping.c
  - src/core/lib/surface/channel_stack_type.c
  - src/core/lib/surface/completion_queue.c
  - src/core/lib/surface/event_string.c
  - src/core/lib/surface/lame_client.c
  - src/core/lib/surface/metadata_array.c
  - src/core/lib/surface/server.c
  - src/core/lib/surface/validate_metadata.c
  - src/core/lib/surface/version.c
  - src/core/lib/transport/bdp_estimator.c
  - src/core/lib/transport/byte_stream.c
  - src/core/lib/transport/connectivity_state.c
  - src/core/lib/transport/error_utils.c
  - src/core/lib/transport/metadata.c
  - src/core/lib/transport/metadata_batch.c
  - src/core/lib/transport/pid_controller.c
  - src/core/lib/transport/service_config.c
  - src/core/lib/transport/static_metadata.c
  - src/core/lib/transport/status_conversion.c
  - src/core/lib/transport/timeout_encoding.c
  - src/core/lib/transport/transport.c
  - src/core/lib/transport/transport_op_string.c
  deps:
  - gpr
  uses:
  - grpc_codegen
- name: grpc_client_channel
  headers:
  - src/core/ext/client_channel/client_channel.h
  - src/core/ext/client_channel/client_channel_factory.h
  - src/core/ext/client_channel/connector.h
  - src/core/ext/client_channel/http_connect_handshaker.h
  - src/core/ext/client_channel/http_proxy.h
  - src/core/ext/client_channel/initial_connect_string.h
  - src/core/ext/client_channel/lb_policy.h
  - src/core/ext/client_channel/lb_policy_factory.h
  - src/core/ext/client_channel/lb_policy_registry.h
  - src/core/ext/client_channel/parse_address.h
  - src/core/ext/client_channel/proxy_mapper.h
  - src/core/ext/client_channel/proxy_mapper_registry.h
  - src/core/ext/client_channel/resolver.h
  - src/core/ext/client_channel/resolver_factory.h
  - src/core/ext/client_channel/resolver_registry.h
  - src/core/ext/client_channel/subchannel.h
  - src/core/ext/client_channel/subchannel_index.h
  - src/core/ext/client_channel/uri_parser.h
  src:
  - src/core/ext/client_channel/channel_connectivity.c
  - src/core/ext/client_channel/client_channel.c
  - src/core/ext/client_channel/client_channel_factory.c
  - src/core/ext/client_channel/client_channel_plugin.c
  - src/core/ext/client_channel/connector.c
  - src/core/ext/client_channel/default_initial_connect_string.c
  - src/core/ext/client_channel/http_connect_handshaker.c
  - src/core/ext/client_channel/http_proxy.c
  - src/core/ext/client_channel/initial_connect_string.c
  - src/core/ext/client_channel/lb_policy.c
  - src/core/ext/client_channel/lb_policy_factory.c
  - src/core/ext/client_channel/lb_policy_registry.c
  - src/core/ext/client_channel/parse_address.c
  - src/core/ext/client_channel/proxy_mapper.c
  - src/core/ext/client_channel/proxy_mapper_registry.c
  - src/core/ext/client_channel/resolver.c
  - src/core/ext/client_channel/resolver_factory.c
  - src/core/ext/client_channel/resolver_registry.c
  - src/core/ext/client_channel/subchannel.c
  - src/core/ext/client_channel/subchannel_index.c
  - src/core/ext/client_channel/uri_parser.c
  plugin: grpc_client_channel
  uses:
  - grpc_base
- name: grpc_codegen
  public_headers:
  - include/grpc/impl/codegen/byte_buffer_reader.h
  - include/grpc/impl/codegen/compression_types.h
  - include/grpc/impl/codegen/connectivity_state.h
  - include/grpc/impl/codegen/exec_ctx_fwd.h
  - include/grpc/impl/codegen/grpc_types.h
  - include/grpc/impl/codegen/propagation_bits.h
  - include/grpc/impl/codegen/status.h
  uses:
  - gpr_codegen
- name: grpc_lb_policy_grpclb
  headers:
  - src/core/ext/lb_policy/grpclb/grpclb.h
  - src/core/ext/lb_policy/grpclb/grpclb_channel.h
  - src/core/ext/lb_policy/grpclb/load_balancer_api.h
  - src/core/ext/lb_policy/grpclb/proto/grpc/lb/v1/load_balancer.pb.h
  src:
  - src/core/ext/lb_policy/grpclb/grpclb.c
  - src/core/ext/lb_policy/grpclb/grpclb_channel.c
  - src/core/ext/lb_policy/grpclb/load_balancer_api.c
  - src/core/ext/lb_policy/grpclb/proto/grpc/lb/v1/load_balancer.pb.c
  plugin: grpc_lb_policy_grpclb
  uses:
  - grpc_base
  - grpc_client_channel
  - nanopb
- name: grpc_lb_policy_grpclb_secure
  headers:
  - src/core/ext/lb_policy/grpclb/grpclb.h
  - src/core/ext/lb_policy/grpclb/grpclb_channel.h
  - src/core/ext/lb_policy/grpclb/load_balancer_api.h
  - src/core/ext/lb_policy/grpclb/proto/grpc/lb/v1/load_balancer.pb.h
  src:
  - src/core/ext/lb_policy/grpclb/grpclb.c
  - src/core/ext/lb_policy/grpclb/grpclb_channel_secure.c
  - src/core/ext/lb_policy/grpclb/load_balancer_api.c
  - src/core/ext/lb_policy/grpclb/proto/grpc/lb/v1/load_balancer.pb.c
  plugin: grpc_lb_policy_grpclb
  uses:
  - grpc_base
  - grpc_client_channel
  - nanopb
- name: grpc_lb_policy_pick_first
  src:
  - src/core/ext/lb_policy/pick_first/pick_first.c
  plugin: grpc_lb_policy_pick_first
  uses:
  - grpc_base
  - grpc_client_channel
- name: grpc_lb_policy_round_robin
  src:
  - src/core/ext/lb_policy/round_robin/round_robin.c
  plugin: grpc_lb_policy_round_robin
  uses:
  - grpc_base
  - grpc_client_channel
- name: grpc_load_reporting
  headers:
  - src/core/ext/load_reporting/load_reporting.h
  - src/core/ext/load_reporting/load_reporting_filter.h
  src:
  - src/core/ext/load_reporting/load_reporting.c
  - src/core/ext/load_reporting/load_reporting_filter.c
  plugin: grpc_load_reporting_plugin
  uses:
  - grpc_base
- name: grpc_resolver_dns_native
  src:
  - src/core/ext/resolver/dns/native/dns_resolver.c
  plugin: grpc_resolver_dns_native
  uses:
  - grpc_base
  - grpc_client_channel
- name: grpc_resolver_sockaddr
  src:
  - src/core/ext/resolver/sockaddr/sockaddr_resolver.c
  plugin: grpc_resolver_sockaddr
  uses:
  - grpc_base
  - grpc_client_channel
- name: grpc_secure
  public_headers:
  - include/grpc/grpc_security.h
  headers:
  - src/core/lib/security/context/security_context.h
  - src/core/lib/security/credentials/composite/composite_credentials.h
  - src/core/lib/security/credentials/credentials.h
  - src/core/lib/security/credentials/fake/fake_credentials.h
  - src/core/lib/security/credentials/google_default/google_default_credentials.h
  - src/core/lib/security/credentials/iam/iam_credentials.h
  - src/core/lib/security/credentials/jwt/json_token.h
  - src/core/lib/security/credentials/jwt/jwt_credentials.h
  - src/core/lib/security/credentials/jwt/jwt_verifier.h
  - src/core/lib/security/credentials/oauth2/oauth2_credentials.h
  - src/core/lib/security/credentials/plugin/plugin_credentials.h
  - src/core/lib/security/credentials/ssl/ssl_credentials.h
  - src/core/lib/security/transport/auth_filters.h
  - src/core/lib/security/transport/lb_targets_info.h
  - src/core/lib/security/transport/secure_endpoint.h
  - src/core/lib/security/transport/security_connector.h
  - src/core/lib/security/transport/security_handshaker.h
  - src/core/lib/security/transport/tsi_error.h
  - src/core/lib/security/util/b64.h
  - src/core/lib/security/util/json_util.h
  src:
  - src/core/lib/http/httpcli_security_connector.c
  - src/core/lib/security/context/security_context.c
  - src/core/lib/security/credentials/composite/composite_credentials.c
  - src/core/lib/security/credentials/credentials.c
  - src/core/lib/security/credentials/credentials_metadata.c
  - src/core/lib/security/credentials/fake/fake_credentials.c
  - src/core/lib/security/credentials/google_default/credentials_generic.c
  - src/core/lib/security/credentials/google_default/google_default_credentials.c
  - src/core/lib/security/credentials/iam/iam_credentials.c
  - src/core/lib/security/credentials/jwt/json_token.c
  - src/core/lib/security/credentials/jwt/jwt_credentials.c
  - src/core/lib/security/credentials/jwt/jwt_verifier.c
  - src/core/lib/security/credentials/oauth2/oauth2_credentials.c
  - src/core/lib/security/credentials/plugin/plugin_credentials.c
  - src/core/lib/security/credentials/ssl/ssl_credentials.c
  - src/core/lib/security/transport/client_auth_filter.c
  - src/core/lib/security/transport/lb_targets_info.c
  - src/core/lib/security/transport/secure_endpoint.c
  - src/core/lib/security/transport/security_connector.c
  - src/core/lib/security/transport/security_handshaker.c
  - src/core/lib/security/transport/server_auth_filter.c
  - src/core/lib/security/transport/tsi_error.c
  - src/core/lib/security/util/b64.c
  - src/core/lib/security/util/json_util.c
  - src/core/lib/surface/init_secure.c
  secure: true
  uses:
  - grpc_base
  - grpc_transport_chttp2_alpn
  - tsi
- name: grpc_test_util_base
  build: test
  headers:
  - test/core/end2end/cq_verifier.h
  - test/core/end2end/fake_resolver.h
  - test/core/end2end/fixtures/http_proxy.h
  - test/core/end2end/fixtures/proxy.h
  - test/core/iomgr/endpoint_tests.h
  - test/core/util/debugger_macros.h
  - test/core/util/grpc_profiler.h
  - test/core/util/memory_counters.h
  - test/core/util/mock_endpoint.h
  - test/core/util/parse_hexstring.h
  - test/core/util/passthru_endpoint.h
  - test/core/util/port.h
  - test/core/util/port_server_client.h
  - test/core/util/slice_splitter.h
  - test/core/util/trickle_endpoint.h
  src:
  - test/core/end2end/cq_verifier.c
  - test/core/end2end/fake_resolver.c
  - test/core/end2end/fixtures/http_proxy.c
  - test/core/end2end/fixtures/proxy.c
  - test/core/iomgr/endpoint_tests.c
  - test/core/util/debugger_macros.c
  - test/core/util/grpc_profiler.c
  - test/core/util/memory_counters.c
  - test/core/util/mock_endpoint.c
  - test/core/util/parse_hexstring.c
  - test/core/util/passthru_endpoint.c
  - test/core/util/port_posix.c
  - test/core/util/port_server_client.c
  - test/core/util/port_uv.c
  - test/core/util/port_windows.c
  - test/core/util/slice_splitter.c
  - test/core/util/trickle_endpoint.c
  deps:
  - grpc
  - gpr_test_util
- name: grpc_transport_chttp2
  headers:
  - src/core/ext/transport/chttp2/transport/bin_decoder.h
  - src/core/ext/transport/chttp2/transport/bin_encoder.h
  - src/core/ext/transport/chttp2/transport/chttp2_transport.h
  - src/core/ext/transport/chttp2/transport/frame.h
  - src/core/ext/transport/chttp2/transport/frame_data.h
  - src/core/ext/transport/chttp2/transport/frame_goaway.h
  - src/core/ext/transport/chttp2/transport/frame_ping.h
  - src/core/ext/transport/chttp2/transport/frame_rst_stream.h
  - src/core/ext/transport/chttp2/transport/frame_settings.h
  - src/core/ext/transport/chttp2/transport/frame_window_update.h
  - src/core/ext/transport/chttp2/transport/hpack_encoder.h
  - src/core/ext/transport/chttp2/transport/hpack_parser.h
  - src/core/ext/transport/chttp2/transport/hpack_table.h
  - src/core/ext/transport/chttp2/transport/huffsyms.h
  - src/core/ext/transport/chttp2/transport/incoming_metadata.h
  - src/core/ext/transport/chttp2/transport/internal.h
  - src/core/ext/transport/chttp2/transport/stream_map.h
  - src/core/ext/transport/chttp2/transport/varint.h
  src:
  - src/core/ext/transport/chttp2/transport/bin_decoder.c
  - src/core/ext/transport/chttp2/transport/bin_encoder.c
  - src/core/ext/transport/chttp2/transport/chttp2_plugin.c
  - src/core/ext/transport/chttp2/transport/chttp2_transport.c
  - src/core/ext/transport/chttp2/transport/frame_data.c
  - src/core/ext/transport/chttp2/transport/frame_goaway.c
  - src/core/ext/transport/chttp2/transport/frame_ping.c
  - src/core/ext/transport/chttp2/transport/frame_rst_stream.c
  - src/core/ext/transport/chttp2/transport/frame_settings.c
  - src/core/ext/transport/chttp2/transport/frame_window_update.c
  - src/core/ext/transport/chttp2/transport/hpack_encoder.c
  - src/core/ext/transport/chttp2/transport/hpack_parser.c
  - src/core/ext/transport/chttp2/transport/hpack_table.c
  - src/core/ext/transport/chttp2/transport/huffsyms.c
  - src/core/ext/transport/chttp2/transport/incoming_metadata.c
  - src/core/ext/transport/chttp2/transport/parsing.c
  - src/core/ext/transport/chttp2/transport/stream_lists.c
  - src/core/ext/transport/chttp2/transport/stream_map.c
  - src/core/ext/transport/chttp2/transport/varint.c
  - src/core/ext/transport/chttp2/transport/writing.c
  plugin: grpc_chttp2_plugin
  uses:
  - grpc_base
  - grpc_transport_chttp2_alpn
- name: grpc_transport_chttp2_alpn
  headers:
  - src/core/ext/transport/chttp2/alpn/alpn.h
  src:
  - src/core/ext/transport/chttp2/alpn/alpn.c
  deps:
  - gpr
- name: grpc_transport_chttp2_client_connector
  headers:
  - src/core/ext/transport/chttp2/client/chttp2_connector.h
  src:
  - src/core/ext/transport/chttp2/client/chttp2_connector.c
  uses:
  - grpc_transport_chttp2
  - grpc_base
- name: grpc_transport_chttp2_client_insecure
  src:
  - src/core/ext/transport/chttp2/client/insecure/channel_create.c
  - src/core/ext/transport/chttp2/client/insecure/channel_create_posix.c
  uses:
  - grpc_transport_chttp2_client_connector
  - grpc_transport_chttp2
  - grpc_base
  - grpc_client_channel
- name: grpc_transport_chttp2_client_secure
  src:
  - src/core/ext/transport/chttp2/client/secure/secure_channel_create.c
  uses:
  - grpc_transport_chttp2
  - grpc_base
  - grpc_client_channel
  - grpc_secure
  - grpc_transport_chttp2_client_connector
- name: grpc_transport_chttp2_server
  headers:
  - src/core/ext/transport/chttp2/server/chttp2_server.h
  src:
  - src/core/ext/transport/chttp2/server/chttp2_server.c
  uses:
  - grpc_transport_chttp2
  - grpc_base
- name: grpc_transport_chttp2_server_insecure
  src:
  - src/core/ext/transport/chttp2/server/insecure/server_chttp2.c
  - src/core/ext/transport/chttp2/server/insecure/server_chttp2_posix.c
  uses:
  - grpc_transport_chttp2
  - grpc_base
  - grpc_transport_chttp2_server
- name: grpc_transport_chttp2_server_secure
  src:
  - src/core/ext/transport/chttp2/server/secure/server_secure_chttp2.c
  uses:
  - grpc_transport_chttp2
  - grpc_base
  - grpc_secure
  - grpc_transport_chttp2_server
- name: grpc_transport_cronet_client_secure
  public_headers:
  - include/grpc/grpc_cronet.h
  - include/grpc/grpc_security.h
  - include/grpc/grpc_security_constants.h
  headers:
  - src/core/ext/transport/cronet/transport/cronet_transport.h
  - third_party/objective_c/Cronet/bidirectional_stream_c.h
  src:
  - src/core/ext/transport/cronet/client/secure/cronet_channel_create.c
  - src/core/ext/transport/cronet/transport/cronet_api_dummy.c
  - src/core/ext/transport/cronet/transport/cronet_transport.c
  filegroups:
  - grpc_base
  - grpc_transport_chttp2
- name: nanopb
  headers:
  - third_party/nanopb/pb.h
  - third_party/nanopb/pb_common.h
  - third_party/nanopb/pb_decode.h
  - third_party/nanopb/pb_encode.h
  src:
  - third_party/nanopb/pb_common.c
  - third_party/nanopb/pb_decode.c
  - third_party/nanopb/pb_encode.c
- name: tsi
  headers:
  - src/core/lib/tsi/fake_transport_security.h
  - src/core/lib/tsi/ssl_transport_security.h
  - src/core/lib/tsi/ssl_types.h
  - src/core/lib/tsi/transport_security.h
  - src/core/lib/tsi/transport_security_interface.h
  src:
  - src/core/lib/tsi/fake_transport_security.c
  - src/core/lib/tsi/ssl_transport_security.c
  - src/core/lib/tsi/transport_security.c
  deps:
  - gpr
  secure: true
- name: grpc++_base
  language: c++
  public_headers:
  - include/grpc++/alarm.h
  - include/grpc++/channel.h
  - include/grpc++/client_context.h
  - include/grpc++/completion_queue.h
  - include/grpc++/create_channel.h
  - include/grpc++/create_channel_posix.h
  - include/grpc++/ext/health_check_service_server_builder_option.h
  - include/grpc++/generic/async_generic_service.h
  - include/grpc++/generic/generic_stub.h
  - include/grpc++/grpc++.h
  - include/grpc++/health_check_service_interface.h
  - include/grpc++/impl/call.h
  - include/grpc++/impl/client_unary_call.h
  - include/grpc++/impl/codegen/core_codegen.h
  - include/grpc++/impl/grpc_library.h
  - include/grpc++/impl/method_handler_impl.h
  - include/grpc++/impl/rpc_method.h
  - include/grpc++/impl/rpc_service_method.h
  - include/grpc++/impl/serialization_traits.h
  - include/grpc++/impl/server_builder_option.h
  - include/grpc++/impl/server_builder_plugin.h
  - include/grpc++/impl/server_initializer.h
  - include/grpc++/impl/service_type.h
  - include/grpc++/resource_quota.h
  - include/grpc++/security/auth_context.h
  - include/grpc++/security/auth_metadata_processor.h
  - include/grpc++/security/credentials.h
  - include/grpc++/security/server_credentials.h
  - include/grpc++/server.h
  - include/grpc++/server_builder.h
  - include/grpc++/server_context.h
  - include/grpc++/server_posix.h
  - include/grpc++/support/async_stream.h
  - include/grpc++/support/async_unary_call.h
  - include/grpc++/support/byte_buffer.h
  - include/grpc++/support/channel_arguments.h
  - include/grpc++/support/config.h
  - include/grpc++/support/slice.h
  - include/grpc++/support/status.h
  - include/grpc++/support/status_code_enum.h
  - include/grpc++/support/string_ref.h
  - include/grpc++/support/stub_options.h
  - include/grpc++/support/sync_stream.h
  - include/grpc++/support/time.h
  headers:
  - src/cpp/client/create_channel_internal.h
  - src/cpp/common/channel_filter.h
  - src/cpp/server/dynamic_thread_pool.h
  - src/cpp/server/health/default_health_check_service.h
  - src/cpp/server/health/health.pb.h
  - src/cpp/server/thread_pool_interface.h
  - src/cpp/thread_manager/thread_manager.h
  src:
  - src/cpp/client/channel_cc.cc
  - src/cpp/client/client_context.cc
  - src/cpp/client/create_channel.cc
  - src/cpp/client/create_channel_internal.cc
  - src/cpp/client/create_channel_posix.cc
  - src/cpp/client/credentials_cc.cc
  - src/cpp/client/generic_stub.cc
  - src/cpp/common/channel_arguments.cc
  - src/cpp/common/channel_filter.cc
  - src/cpp/common/completion_queue_cc.cc
  - src/cpp/common/core_codegen.cc
  - src/cpp/common/resource_quota_cc.cc
  - src/cpp/common/rpc_method.cc
  - src/cpp/common/version_cc.cc
  - src/cpp/server/async_generic_service.cc
  - src/cpp/server/create_default_thread_pool.cc
  - src/cpp/server/dynamic_thread_pool.cc
  - src/cpp/server/health/default_health_check_service.cc
  - src/cpp/server/health/health.pb.c
  - src/cpp/server/health/health_check_service.cc
  - src/cpp/server/health/health_check_service_server_builder_option.cc
  - src/cpp/server/server_builder.cc
  - src/cpp/server/server_cc.cc
  - src/cpp/server/server_context.cc
  - src/cpp/server/server_credentials.cc
  - src/cpp/server/server_posix.cc
  - src/cpp/thread_manager/thread_manager.cc
  - src/cpp/util/byte_buffer_cc.cc
  - src/cpp/util/slice_cc.cc
  - src/cpp/util/status.cc
  - src/cpp/util/string_ref.cc
  - src/cpp/util/time_cc.cc
  uses:
  - grpc++_codegen_base
- name: grpc++_codegen_base
  language: c++
  public_headers:
  - include/grpc++/impl/codegen/async_stream.h
  - include/grpc++/impl/codegen/async_unary_call.h
  - include/grpc++/impl/codegen/call.h
  - include/grpc++/impl/codegen/call_hook.h
  - include/grpc++/impl/codegen/channel_interface.h
  - include/grpc++/impl/codegen/client_context.h
  - include/grpc++/impl/codegen/client_unary_call.h
  - include/grpc++/impl/codegen/completion_queue.h
  - include/grpc++/impl/codegen/completion_queue_tag.h
  - include/grpc++/impl/codegen/config.h
  - include/grpc++/impl/codegen/core_codegen_interface.h
  - include/grpc++/impl/codegen/create_auth_context.h
  - include/grpc++/impl/codegen/grpc_library.h
  - include/grpc++/impl/codegen/metadata_map.h
  - include/grpc++/impl/codegen/method_handler_impl.h
  - include/grpc++/impl/codegen/rpc_method.h
  - include/grpc++/impl/codegen/rpc_service_method.h
  - include/grpc++/impl/codegen/security/auth_context.h
  - include/grpc++/impl/codegen/serialization_traits.h
  - include/grpc++/impl/codegen/server_context.h
  - include/grpc++/impl/codegen/server_interface.h
  - include/grpc++/impl/codegen/service_type.h
  - include/grpc++/impl/codegen/slice.h
  - include/grpc++/impl/codegen/status.h
  - include/grpc++/impl/codegen/status_code_enum.h
  - include/grpc++/impl/codegen/status_helper.h
  - include/grpc++/impl/codegen/string_ref.h
  - include/grpc++/impl/codegen/stub_options.h
  - include/grpc++/impl/codegen/sync_stream.h
  - include/grpc++/impl/codegen/time.h
  uses:
  - grpc_codegen
- name: grpc++_codegen_base_src
  language: c++
  src:
  - src/cpp/codegen/codegen_init.cc
  uses:
  - grpc++_codegen_base
- name: grpc++_codegen_proto
  language: c++
  public_headers:
  - include/grpc++/impl/codegen/proto_utils.h
  uses:
  - grpc++_codegen_base
  - grpc++_config_proto
- name: grpc++_config_proto
  language: c++
  public_headers:
  - include/grpc++/impl/codegen/config_protobuf.h
- name: grpc++_reflection_proto
  language: c++
  src:
  - src/proto/grpc/reflection/v1alpha/reflection.proto
- name: grpc++_test
  language: c++
  public_headers:
  - include/grpc++/test/server_context_test_spouse.h
  deps:
  - grpc++
- name: thrift_util
  language: c++
  public_headers:
  - include/grpc++/impl/codegen/thrift_serializer.h
  - include/grpc++/impl/codegen/thrift_utils.h
  uses:
  - grpc++_codegen_base
libs:
- name: gpr
  build: all
  language: c
  filegroups:
  - gpr_base
  secure: false
  vs_project_guid: '{B23D3D1A-9438-4EDA-BEB6-9A0A03D17792}'
- name: gpr_test_util
  build: private
  language: c
  headers:
  - test/core/util/test_config.h
  src:
  - test/core/util/test_config.c
  deps:
  - gpr
  secure: false
  vs_project_guid: '{EAB0A629-17A9-44DB-B5FF-E91A721FE037}'
- name: grpc
  build: all
  language: c
  src:
  - src/core/lib/surface/init.c
  baselib: true
  deps_linkage: static
  dll: true
  filegroups:
  - grpc_base
  - grpc_transport_chttp2_server_secure
  - grpc_transport_chttp2_client_secure
  - grpc_transport_chttp2_server_insecure
  - grpc_transport_chttp2_client_insecure
  - grpc_lb_policy_grpclb_secure
  - grpc_lb_policy_pick_first
  - grpc_lb_policy_round_robin
  - grpc_resolver_dns_native
  - grpc_resolver_sockaddr
  - grpc_load_reporting
  - grpc_secure
  - census
  generate_plugin_registry: true
  secure: true
  vs_packages:
  - grpc.dependencies.openssl
  - grpc.dependencies.zlib
  vs_project_guid: '{29D16885-7228-4C31-81ED-5F9187C7F2A9}'
- name: grpc_cronet
  build: all
  language: c
  src:
  - src/core/lib/surface/init.c
  baselib: true
  deps_linkage: static
  dll: true
  filegroups:
  - grpc_base
  - grpc_transport_cronet_client_secure
  - grpc_transport_chttp2_client_secure
  generate_plugin_registry: true
  platforms:
  - linux
  secure: true
- name: grpc_dll
  build: private
  language: c
  src: []
  deps:
  - gpr
  - grpc
  build_system:
  - visual_studio
  deps_linkage: static
  dll_def: grpc.def
  vs_config_type: DynamicLibrary
  vs_packages:
  - grpc.dependencies.openssl
  - grpc.dependencies.zlib
  vs_project_guid: '{A2F6CBBA-A553-41B3-A7DE-F26DECCC27F0}'
  vs_props:
  - zlib
  - openssl
  - winsock
  - global
- name: grpc_test_util
  build: private
  language: c
  headers:
  - test/core/end2end/data/ssl_test_data.h
  - test/core/security/oauth2_utils.h
  src:
  - test/core/end2end/data/client_certs.c
  - test/core/end2end/data/server1_cert.c
  - test/core/end2end/data/server1_key.c
  - test/core/end2end/data/test_root_cert.c
  - test/core/security/oauth2_utils.c
  deps:
  - gpr_test_util
  - gpr
  - grpc
  filegroups:
  - grpc_test_util_base
  - grpc_base
  vs_project_guid: '{17BCAFC0-5FDC-4C94-AEB9-95F3E220614B}'
- name: grpc_test_util_unsecure
  build: private
  language: c
  deps:
  - gpr
  - gpr_test_util
  - grpc_unsecure
  filegroups:
  - grpc_test_util_base
  secure: false
  vs_project_guid: '{0A7E7F92-FDEA-40F1-A9EC-3BA484F98BBF}'
- name: grpc_unsecure
  build: all
  language: c
  src:
  - src/core/lib/surface/init.c
  - src/core/lib/surface/init_unsecure.c
  baselib: true
  deps_linkage: static
  dll: true
  filegroups:
  - grpc_base
  - grpc_transport_chttp2_server_insecure
  - grpc_transport_chttp2_client_insecure
  - grpc_resolver_dns_native
  - grpc_resolver_sockaddr
  - grpc_load_reporting
  - grpc_lb_policy_grpclb
  - grpc_lb_policy_pick_first
  - grpc_lb_policy_round_robin
  - census
  generate_plugin_registry: true
  secure: false
  vs_project_guid: '{46CEDFFF-9692-456A-AA24-38B5D6BCF4C5}'
- name: reconnect_server
  build: private
  language: c
  headers:
  - test/core/util/reconnect_server.h
  src:
  - test/core/util/reconnect_server.c
  deps:
  - test_tcp_server
  - grpc_test_util
  - grpc
  - gpr_test_util
  - gpr
- name: test_tcp_server
  build: private
  language: c
  headers:
  - test/core/util/test_tcp_server.h
  src:
  - test/core/util/test_tcp_server.c
  deps:
  - grpc_test_util
  - grpc
  - gpr_test_util
  - gpr
- name: grpc++
  build: all
  language: c++
  headers:
  - include/grpc++/impl/codegen/core_codegen.h
  - src/cpp/client/secure_credentials.h
  - src/cpp/common/secure_auth_context.h
  - src/cpp/server/secure_server_credentials.h
  src:
  - src/cpp/client/insecure_credentials.cc
  - src/cpp/client/secure_credentials.cc
  - src/cpp/common/auth_property_iterator.cc
  - src/cpp/common/secure_auth_context.cc
  - src/cpp/common/secure_channel_arguments.cc
  - src/cpp/common/secure_create_auth_context.cc
  - src/cpp/server/insecure_server_credentials.cc
  - src/cpp/server/secure_server_credentials.cc
  deps:
  - grpc
  baselib: true
  dll: true
  filegroups:
  - grpc++_base
  - grpc++_codegen_base
  - grpc++_codegen_proto
  - grpc++_codegen_base_src
  secure: check
  vs_project_guid: '{C187A093-A0FE-489D-A40A-6E33DE0F9FEB}'
- name: grpc++_cronet
  build: all
  language: c++
  src:
  - src/cpp/client/cronet_credentials.cc
  - src/cpp/client/insecure_credentials.cc
  - src/cpp/common/insecure_create_auth_context.cc
  - src/cpp/server/insecure_server_credentials.cc
  deps:
  - gpr
  - grpc_cronet
  baselib: true
  dll: true
  filegroups:
  - grpc++_base
  - grpc++_codegen_base
  - grpc++_codegen_base_src
  - grpc_transport_chttp2_client_insecure
  - grpc_transport_chttp2_server_insecure
  - census
  platforms:
  - linux
  secure: true
- name: grpc++_proto_reflection_desc_db
  build: private
  language: c++
  headers:
  - test/cpp/util/proto_reflection_descriptor_database.h
  src:
  - test/cpp/util/proto_reflection_descriptor_database.cc
  deps:
  - grpc++
  filegroups:
  - grpc++_reflection_proto
  - grpc++_config_proto
- name: grpc++_reflection
  build: all
  language: c++
  public_headers:
  - include/grpc++/ext/proto_server_reflection_plugin.h
  headers:
  - src/cpp/ext/proto_server_reflection.h
  src:
  - src/cpp/ext/proto_server_reflection.cc
  - src/cpp/ext/proto_server_reflection_plugin.cc
  deps:
  - grpc++
  filegroups:
  - grpc++_reflection_proto
- name: grpc++_test_config
  build: private
  language: c++
  headers:
  - test/cpp/util/test_config.h
  src:
  - test/cpp/util/test_config_cc.cc
- name: grpc++_test_util
  build: private
  language: c++
  headers:
  - test/cpp/end2end/test_service_impl.h
  - test/cpp/util/byte_buffer_proto_helper.h
  - test/cpp/util/create_test_channel.h
  - test/cpp/util/string_ref_helper.h
  - test/cpp/util/subprocess.h
  - test/cpp/util/test_credentials_provider.h
  src:
  - src/proto/grpc/health/v1/health.proto
  - src/proto/grpc/testing/echo_messages.proto
  - src/proto/grpc/testing/echo.proto
  - src/proto/grpc/testing/duplicate/echo_duplicate.proto
  - test/cpp/end2end/test_service_impl.cc
  - test/cpp/util/byte_buffer_proto_helper.cc
  - test/cpp/util/create_test_channel.cc
  - test/cpp/util/string_ref_helper.cc
  - test/cpp/util/subprocess.cc
  - test/cpp/util/test_credentials_provider.cc
  deps:
  - grpc++
  - grpc_test_util
  filegroups:
  - grpc++_codegen_base
  - grpc++_codegen_base_src
  - grpc++_codegen_proto
  - grpc++_config_proto
  - thrift_util
- name: grpc++_unsecure
  build: all
  language: c++
  src:
  - src/cpp/client/insecure_credentials.cc
  - src/cpp/common/insecure_create_auth_context.cc
  - src/cpp/server/insecure_server_credentials.cc
  deps:
  - gpr
  - grpc_unsecure
  baselib: true
  dll: true
  filegroups:
  - grpc++_base
  - grpc++_codegen_base
  - grpc++_codegen_base_src
  secure: false
  vs_project_guid: '{6EE56155-DF7C-4F6E-BFC4-F6F776BEB211}'
- name: grpc_cli_libs
  build: private
  language: c++
  headers:
  - test/cpp/util/cli_call.h
  - test/cpp/util/cli_credentials.h
  - test/cpp/util/config_grpc_cli.h
  - test/cpp/util/grpc_tool.h
  - test/cpp/util/proto_file_parser.h
  - test/cpp/util/service_describer.h
  src:
  - test/cpp/util/cli_call.cc
  - test/cpp/util/cli_credentials.cc
  - test/cpp/util/grpc_tool.cc
  - test/cpp/util/proto_file_parser.cc
  - test/cpp/util/service_describer.cc
  deps:
  - grpc++_proto_reflection_desc_db
  - grpc++
  filegroups:
  - grpc++_reflection_proto
  - grpc++_config_proto
- name: grpc_plugin_support
  build: protoc
  language: c++
  headers:
  - src/compiler/config.h
  - src/compiler/cpp_generator.h
  - src/compiler/cpp_generator_helpers.h
  - src/compiler/csharp_generator.h
  - src/compiler/csharp_generator_helpers.h
  - src/compiler/generator_helpers.h
  - src/compiler/node_generator.h
  - src/compiler/node_generator_helpers.h
  - src/compiler/objective_c_generator.h
  - src/compiler/objective_c_generator_helpers.h
  - src/compiler/php_generator.h
  - src/compiler/php_generator_helpers.h
  - src/compiler/python_generator.h
  - src/compiler/ruby_generator.h
  - src/compiler/ruby_generator_helpers-inl.h
  - src/compiler/ruby_generator_map-inl.h
  - src/compiler/ruby_generator_string-inl.h
  src:
  - src/compiler/cpp_generator.cc
  - src/compiler/csharp_generator.cc
  - src/compiler/node_generator.cc
  - src/compiler/objective_c_generator.cc
  - src/compiler/php_generator.cc
  - src/compiler/python_generator.cc
  - src/compiler/ruby_generator.cc
  filegroups:
  - grpc++_config_proto
  secure: false
  vs_project_guid: '{B6E81D84-2ACB-41B8-8781-493A944C7817}'
  vs_props:
  - protoc
- name: http2_client_main
  build: private
  language: c++
  headers:
  - test/cpp/interop/http2_client.h
  src:
  - src/proto/grpc/testing/empty.proto
  - src/proto/grpc/testing/messages.proto
  - src/proto/grpc/testing/test.proto
  - test/cpp/interop/http2_client.cc
  deps:
  - grpc++_test_util
  - grpc_test_util
  - grpc++
  - grpc
  - grpc++_test_config
- name: interop_client_helper
  build: private
  language: c++
  headers:
  - test/cpp/interop/client_helper.h
  src:
  - src/proto/grpc/testing/messages.proto
  - test/cpp/interop/client_helper.cc
  deps:
  - grpc++_test_util
  - grpc_test_util
  - grpc++
  - grpc
  - gpr
- name: interop_client_main
  build: private
  language: c++
  headers:
  - test/cpp/interop/interop_client.h
  src:
  - src/proto/grpc/testing/empty.proto
  - src/proto/grpc/testing/messages.proto
  - src/proto/grpc/testing/test.proto
  - test/cpp/interop/client.cc
  - test/cpp/interop/interop_client.cc
  deps:
  - interop_client_helper
  - grpc++_test_util
  - grpc_test_util
  - grpc++
  - grpc
  - gpr_test_util
  - gpr
  - grpc++_test_config
- name: interop_server_helper
  build: private
  language: c++
  headers:
  - test/cpp/interop/server_helper.h
  src:
  - test/cpp/interop/server_helper.cc
  deps:
  - grpc++_test_util
  - grpc_test_util
  - grpc++
  - grpc
  - gpr
- name: interop_server_lib
  build: private
  language: c++
  src:
  - src/proto/grpc/testing/empty.proto
  - src/proto/grpc/testing/messages.proto
  - src/proto/grpc/testing/test.proto
  - test/cpp/interop/interop_server.cc
  deps:
  - interop_server_helper
  - grpc++_test_util
  - grpc_test_util
  - grpc++
  - grpc
  - gpr_test_util
  - gpr
  - grpc++_test_config
- name: interop_server_main
  build: private
  language: c++
  src:
  - test/cpp/interop/interop_server_bootstrap.cc
  deps:
  - interop_server_lib
- name: qps
  build: private
  language: c++
  headers:
  - test/cpp/qps/client.h
  - test/cpp/qps/driver.h
  - test/cpp/qps/histogram.h
  - test/cpp/qps/interarrival.h
  - test/cpp/qps/parse_json.h
  - test/cpp/qps/qps_worker.h
  - test/cpp/qps/report.h
  - test/cpp/qps/server.h
  - test/cpp/qps/stats.h
  - test/cpp/qps/usage_timer.h
  - test/cpp/util/benchmark_config.h
  src:
  - src/proto/grpc/testing/messages.proto
  - src/proto/grpc/testing/payloads.proto
  - src/proto/grpc/testing/stats.proto
  - src/proto/grpc/testing/control.proto
  - src/proto/grpc/testing/services.proto
  - test/cpp/qps/client_async.cc
  - test/cpp/qps/client_sync.cc
  - test/cpp/qps/driver.cc
  - test/cpp/qps/parse_json.cc
  - test/cpp/qps/qps_worker.cc
  - test/cpp/qps/report.cc
  - test/cpp/qps/server_async.cc
  - test/cpp/qps/server_sync.cc
  - test/cpp/qps/usage_timer.cc
  - test/cpp/util/benchmark_config.cc
  deps:
  - grpc_test_util
  - grpc++_test_util
  - grpc++
- name: grpc_csharp_ext
  build: all
  language: csharp
  src:
  - src/csharp/ext/grpc_csharp_ext.c
  deps:
  - grpc
  - gpr
  LDFLAGS: $(if $(subst Linux,,$(SYSTEM)),,-Wl$(comma)-wrap$(comma)memcpy)
  deps_linkage: static
  dll: only
  vs_config_type: DynamicLibrary
  vs_packages:
  - grpc.dependencies.openssl
  - grpc.dependencies.zlib
  vs_project_guid: '{D64C6D63-4458-4A88-AB38-35678384A7E4}'
  vs_props:
  - zlib
  - openssl
  - winsock
  - global
targets:
- name: alarm_test
  build: test
  language: c
  src:
  - test/core/surface/alarm_test.c
  deps:
  - grpc_test_util
  - grpc
  - gpr_test_util
  - gpr
- name: algorithm_test
  build: test
  language: c
  src:
  - test/core/compression/algorithm_test.c
  deps:
  - grpc_test_util
  - grpc
  - gpr_test_util
  - gpr
- name: alloc_test
  build: test
  language: c
  src:
  - test/core/support/alloc_test.c
  deps:
  - gpr_test_util
  - gpr
- name: alpn_test
  build: test
  language: c
  src:
  - test/core/transport/chttp2/alpn_test.c
  deps:
  - grpc_test_util
  - grpc
  - gpr_test_util
  - gpr
- name: api_fuzzer
  build: fuzzer
  language: c
  src:
  - test/core/end2end/fuzzers/api_fuzzer.c
  deps:
  - grpc_test_util
  - grpc
  - gpr_test_util
  - gpr
  corpus_dirs:
  - test/core/end2end/fuzzers/api_fuzzer_corpus
  dict: test/core/end2end/fuzzers/api_fuzzer.dictionary
  maxlen: 2048
- name: bad_server_response_test
  build: test
  language: c
  src:
  - test/core/end2end/bad_server_response_test.c
  deps:
  - test_tcp_server
  - grpc_test_util
  - grpc
  - gpr_test_util
  - gpr
  exclude_iomgrs:
  - uv
- name: bdp_estimator_test
  build: test
  language: c
  src:
  - test/core/transport/bdp_estimator_test.c
  deps:
  - grpc_test_util
  - grpc
  - gpr_test_util
  - gpr
- name: bin_decoder_test
  build: test
  language: c
  src:
  - test/core/transport/chttp2/bin_decoder_test.c
  deps:
  - grpc_test_util
  - grpc
- name: bin_encoder_test
  build: test
  language: c
  src:
  - test/core/transport/chttp2/bin_encoder_test.c
  deps:
  - grpc_test_util
  - grpc
- name: census_context_test
  build: test
  language: c
  src:
  - test/core/census/context_test.c
  deps:
  - grpc_test_util
  - grpc
  - gpr_test_util
  - gpr
- name: census_resource_test
  build: test
  language: c
  src:
  - test/core/census/resource_test.c
  deps:
  - grpc_test_util
  - grpc
  - gpr_test_util
  - gpr
- name: census_trace_context_test
  build: test
  language: c
  src:
  - test/core/census/trace_context_test.c
  deps:
  - grpc_test_util
  - grpc
  - gpr_test_util
  - gpr
- name: channel_create_test
  build: test
  language: c
  src:
  - test/core/surface/channel_create_test.c
  deps:
  - grpc_test_util
  - grpc
  - gpr_test_util
  - gpr
- name: chttp2_hpack_encoder_test
  build: test
  language: c
  src:
  - test/core/transport/chttp2/hpack_encoder_test.c
  deps:
  - grpc_test_util
  - grpc
  - gpr_test_util
  - gpr
- name: chttp2_stream_map_test
  build: test
  language: c
  src:
  - test/core/transport/chttp2/stream_map_test.c
  deps:
  - grpc_test_util
  - grpc
  - gpr_test_util
  - gpr
- name: chttp2_varint_test
  build: test
  language: c
  src:
  - test/core/transport/chttp2/varint_test.c
  deps:
  - grpc_test_util
  - grpc
  - gpr_test_util
  - gpr
- name: client_fuzzer
  build: fuzzer
  language: c
  src:
  - test/core/end2end/fuzzers/client_fuzzer.c
  deps:
  - grpc_test_util
  - grpc
  - gpr_test_util
  - gpr
  corpus_dirs:
  - test/core/end2end/fuzzers/client_fuzzer_corpus
  dict: test/core/end2end/fuzzers/hpack.dictionary
  maxlen: 2048
- name: combiner_test
  cpu_cost: 30
  build: test
  language: c
  src:
  - test/core/iomgr/combiner_test.c
  deps:
  - grpc_test_util
  - grpc
  - gpr_test_util
  - gpr
- name: compression_test
  build: test
  language: c
  src:
  - test/core/compression/compression_test.c
  deps:
  - grpc_test_util
  - grpc
  - gpr_test_util
  - gpr
- name: concurrent_connectivity_test
  build: test
  language: c
  src:
  - test/core/surface/concurrent_connectivity_test.c
  deps:
  - grpc_test_util
  - grpc
  - gpr_test_util
  - gpr
  exclude_iomgrs:
  - uv
- name: connection_refused_test
  cpu_cost: 0.1
  build: test
  language: c
  src:
  - test/core/end2end/connection_refused_test.c
  deps:
  - grpc_test_util
  - grpc
  - gpr_test_util
  - gpr
- name: dns_resolver_connectivity_test
  cpu_cost: 0.1
  build: test
  language: c
  src:
  - test/core/client_channel/resolvers/dns_resolver_connectivity_test.c
  deps:
  - grpc_test_util
  - grpc
  - gpr_test_util
  - gpr
  exclude_iomgrs:
  - uv
- name: dns_resolver_test
  build: test
  language: c
  src:
  - test/core/client_channel/resolvers/dns_resolver_test.c
  deps:
  - grpc_test_util
  - grpc
  - gpr_test_util
  - gpr
- name: dualstack_socket_test
  cpu_cost: 0.1
  build: test
  language: c
  src:
  - test/core/end2end/dualstack_socket_test.c
  deps:
  - grpc_test_util
  - grpc
  - gpr_test_util
  - gpr
  exclude_iomgrs:
  - uv
  platforms:
  - mac
  - linux
  - posix
- name: endpoint_pair_test
  build: test
  language: c
  src:
  - test/core/iomgr/endpoint_pair_test.c
  deps:
  - grpc_test_util
  - grpc
  - gpr_test_util
  - gpr
  exclude_iomgrs:
  - uv
- name: ev_epoll_linux_test
  build: test
  language: c
  src:
  - test/core/iomgr/ev_epoll_linux_test.c
  deps:
  - grpc_test_util
  - grpc
  - gpr_test_util
  - gpr
  exclude_iomgrs:
  - uv
  platforms:
  - linux
- name: fd_conservation_posix_test
  build: test
  language: c
  src:
  - test/core/iomgr/fd_conservation_posix_test.c
  deps:
  - grpc_test_util
  - grpc
  - gpr_test_util
  - gpr
  exclude_iomgrs:
  - uv
  platforms:
  - mac
  - linux
  - posix
- name: fd_posix_test
  build: test
  language: c
  src:
  - test/core/iomgr/fd_posix_test.c
  deps:
  - grpc_test_util
  - grpc
  - gpr_test_util
  - gpr
  exclude_iomgrs:
  - uv
  platforms:
  - mac
  - linux
  - posix
- name: fling_client
  build: test
  run: false
  language: c
  src:
  - test/core/fling/client.c
  deps:
  - grpc_test_util
  - grpc
  - gpr_test_util
  - gpr
- name: fling_server
  build: test
  run: false
  language: c
  src:
  - test/core/fling/server.c
  deps:
  - grpc_test_util
  - grpc
  - gpr_test_util
  - gpr
- name: fling_stream_test
  cpu_cost: 1.5
  build: test
  language: c
  src:
  - test/core/fling/fling_stream_test.c
  deps:
  - grpc_test_util
  - grpc
  - gpr_test_util
  - gpr
  platforms:
  - mac
  - linux
  - posix
- name: fling_test
  cpu_cost: 1.5
  build: test
  language: c
  src:
  - test/core/fling/fling_test.c
  deps:
  - grpc_test_util
  - grpc
  - gpr_test_util
  - gpr
  platforms:
  - mac
  - linux
  - posix
- name: gen_hpack_tables
  build: tool
  language: c
  src:
  - tools/codegen/core/gen_hpack_tables.c
  deps:
  - gpr
  - grpc
- name: gen_legal_metadata_characters
  build: tool
  language: c
  src:
  - tools/codegen/core/gen_legal_metadata_characters.c
  deps: []
- name: gen_percent_encoding_tables
  build: tool
  language: c
  src:
  - tools/codegen/core/gen_percent_encoding_tables.c
  deps: []
- name: goaway_server_test
  cpu_cost: 0.1
  build: test
  language: c
  src:
  - test/core/end2end/goaway_server_test.c
  deps:
  - grpc_test_util
  - grpc
  - gpr_test_util
  - gpr
  exclude_iomgrs:
  - uv
  platforms:
  - mac
  - linux
  - posix
- name: gpr_avl_test
  build: test
  language: c
  src:
  - test/core/support/avl_test.c
  deps:
  - gpr_test_util
  - gpr
- name: gpr_backoff_test
  build: test
  language: c
  src:
  - test/core/support/backoff_test.c
  deps:
  - gpr_test_util
  - gpr
- name: gpr_cmdline_test
  build: test
  language: c
  src:
  - test/core/support/cmdline_test.c
  deps:
  - gpr_test_util
  - gpr
- name: gpr_cpu_test
  build: test
  language: c
  src:
  - test/core/support/cpu_test.c
  deps:
  - gpr_test_util
  - gpr
- name: gpr_env_test
  build: test
  language: c
  src:
  - test/core/support/env_test.c
  deps:
  - gpr_test_util
  - gpr
- name: gpr_histogram_test
  build: test
  language: c
  src:
  - test/core/support/histogram_test.c
  deps:
  - gpr_test_util
  - gpr
- name: gpr_host_port_test
  build: test
  language: c
  src:
  - test/core/support/host_port_test.c
  deps:
  - gpr_test_util
  - gpr
- name: gpr_log_test
  build: test
  language: c
  src:
  - test/core/support/log_test.c
  deps:
  - gpr_test_util
  - gpr
- name: gpr_mpscq_test
  cpu_cost: 30
  build: test
  language: c
  src:
  - test/core/support/mpscq_test.c
  deps:
  - gpr_test_util
  - gpr
- name: gpr_stack_lockfree_test
  cpu_cost: 7
  build: test
  language: c
  src:
  - test/core/support/stack_lockfree_test.c
  deps:
  - gpr_test_util
  - gpr
- name: gpr_string_test
  build: test
  language: c
  src:
  - test/core/support/string_test.c
  deps:
  - gpr_test_util
  - gpr
- name: gpr_sync_test
  cpu_cost: 10
  build: test
  language: c
  src:
  - test/core/support/sync_test.c
  deps:
  - gpr_test_util
  - gpr
- name: gpr_thd_test
  cpu_cost: 10
  build: test
  language: c
  src:
  - test/core/support/thd_test.c
  deps:
  - gpr_test_util
  - gpr
- name: gpr_time_test
  build: test
  language: c
  src:
  - test/core/support/time_test.c
  deps:
  - gpr_test_util
  - gpr
- name: gpr_tls_test
  build: test
  language: c
  src:
  - test/core/support/tls_test.c
  deps:
  - gpr_test_util
  - gpr
- name: gpr_useful_test
  build: test
  language: c
  src:
  - test/core/support/useful_test.c
  deps:
  - gpr_test_util
  - gpr
- name: grpc_auth_context_test
  build: test
  language: c
  src:
  - test/core/security/auth_context_test.c
  deps:
  - grpc_test_util
  - grpc
  - gpr_test_util
  - gpr
- name: grpc_b64_test
  build: test
  language: c
  src:
  - test/core/security/b64_test.c
  deps:
  - grpc_test_util
  - grpc
  - gpr_test_util
  - gpr
- name: grpc_byte_buffer_reader_test
  build: test
  language: c
  src:
  - test/core/surface/byte_buffer_reader_test.c
  deps:
  - grpc_test_util
  - grpc
  - gpr_test_util
  - gpr
- name: grpc_channel_args_test
  build: test
  language: c
  src:
  - test/core/channel/channel_args_test.c
  deps:
  - grpc_test_util
  - grpc
  - gpr_test_util
  - gpr
- name: grpc_channel_stack_test
  build: test
  language: c
  src:
  - test/core/channel/channel_stack_test.c
  deps:
  - grpc_test_util
  - grpc
  - gpr_test_util
  - gpr
- name: grpc_completion_queue_test
  build: test
  language: c
  src:
  - test/core/surface/completion_queue_test.c
  deps:
  - grpc_test_util
  - grpc
  - gpr_test_util
  - gpr
  exclude_iomgrs:
  - uv
- name: grpc_create_jwt
  build: tool
  language: c
  src:
  - test/core/security/create_jwt.c
  deps:
  - grpc
  - gpr
  secure: true
- name: grpc_credentials_test
  build: test
  language: c
  src:
  - test/core/security/credentials_test.c
  deps:
  - grpc_test_util
  - grpc
  - gpr_test_util
  - gpr
- name: grpc_fetch_oauth2
  build: test
  run: false
  language: c
  src:
  - test/core/security/fetch_oauth2.c
  deps:
  - grpc_test_util
  - grpc
  - gpr_test_util
  - gpr
- name: grpc_invalid_channel_args_test
  build: test
  language: c
  src:
  - test/core/surface/invalid_channel_args_test.c
  deps:
  - grpc_test_util
  - grpc
  - gpr_test_util
  - gpr
- name: grpc_json_token_test
  build: test
  language: c
  src:
  - test/core/security/json_token_test.c
  deps:
  - grpc_test_util
  - grpc
  - gpr_test_util
  - gpr
  platforms:
  - linux
  - posix
  - mac
- name: grpc_jwt_verifier_test
  build: test
  language: c
  src:
  - test/core/security/jwt_verifier_test.c
  deps:
  - grpc_test_util
  - grpc
  - gpr_test_util
  - gpr
- name: grpc_print_google_default_creds_token
  build: tool
  language: c
  src:
  - test/core/security/print_google_default_creds_token.c
  deps:
  - grpc
  - gpr
- name: grpc_security_connector_test
  build: test
  language: c
  src:
  - test/core/security/security_connector_test.c
  deps:
  - grpc_test_util
  - grpc
  - gpr_test_util
  - gpr
- name: grpc_verify_jwt
  build: tool
  language: c
  src:
  - test/core/security/verify_jwt.c
  deps:
  - grpc
  - gpr
- name: handshake_client
  build: test
  language: c
  src:
  - test/core/handshake/client_ssl.c
  deps:
  - grpc_test_util
  - grpc
  - gpr_test_util
  - gpr
  platforms:
  - linux
  secure: true
- name: handshake_server
  build: test
  language: c
  src:
  - test/core/handshake/server_ssl.c
  deps:
  - grpc_test_util
  - grpc
  - gpr_test_util
  - gpr
  platforms:
  - linux
  secure: true
- name: hpack_parser_fuzzer_test
  build: fuzzer
  language: c
  src:
  - test/core/transport/chttp2/hpack_parser_fuzzer_test.c
  deps:
  - grpc_test_util
  - grpc
  - gpr_test_util
  - gpr
  corpus_dirs:
  - test/core/transport/chttp2/hpack_parser_corpus
  dict: test/core/end2end/fuzzers/hpack.dictionary
  maxlen: 512
- name: hpack_parser_test
  build: test
  language: c
  src:
  - test/core/transport/chttp2/hpack_parser_test.c
  deps:
  - grpc_test_util
  - grpc
  - gpr_test_util
  - gpr
- name: hpack_table_test
  build: test
  language: c
  src:
  - test/core/transport/chttp2/hpack_table_test.c
  deps:
  - grpc_test_util
  - grpc
  - gpr_test_util
  - gpr
- name: http_parser_test
  build: test
  language: c
  src:
  - test/core/http/parser_test.c
  deps:
  - grpc_test_util
  - grpc
  - gpr_test_util
  - gpr
- name: http_request_fuzzer_test
  build: fuzzer
  language: c
  src:
  - test/core/http/request_fuzzer.c
  deps:
  - grpc_test_util
  - grpc
  - gpr_test_util
  - gpr
  corpus_dirs:
  - test/core/http/request_corpus
  maxlen: 2048
- name: http_response_fuzzer_test
  build: fuzzer
  language: c
  src:
  - test/core/http/response_fuzzer.c
  deps:
  - grpc_test_util
  - grpc
  - gpr_test_util
  - gpr
  corpus_dirs:
  - test/core/http/response_corpus
  maxlen: 2048
- name: httpcli_format_request_test
  build: test
  language: c
  src:
  - test/core/http/format_request_test.c
  deps:
  - grpc_test_util
  - grpc
  - gpr_test_util
  - gpr
- name: httpcli_test
  cpu_cost: 0.5
  build: test
  language: c
  src:
  - test/core/http/httpcli_test.c
  deps:
  - grpc_test_util
  - grpc
  - gpr_test_util
  - gpr
  platforms:
  - mac
  - linux
  - posix
- name: httpscli_test
  cpu_cost: 0.5
  build: test
  language: c
  src:
  - test/core/http/httpscli_test.c
  deps:
  - grpc_test_util
  - grpc
  - gpr_test_util
  - gpr
  platforms:
  - linux
- name: init_test
  build: test
  language: c
  src:
  - test/core/surface/init_test.c
  deps:
  - grpc_test_util
  - grpc
  - gpr_test_util
  - gpr
- name: invalid_call_argument_test
  cpu_cost: 0.1
  build: test
  language: c
  src:
  - test/core/end2end/invalid_call_argument_test.c
  deps:
  - grpc_test_util
  - grpc
  - gpr_test_util
  - gpr
- name: json_fuzzer_test
  build: fuzzer
  language: c
  src:
  - test/core/json/fuzzer.c
  deps:
  - grpc_test_util
  - grpc
  - gpr_test_util
  - gpr
  corpus_dirs:
  - test/core/json/corpus
  maxlen: 512
- name: json_rewrite
  build: test
  run: false
  language: c
  src:
  - test/core/json/json_rewrite.c
  deps:
  - grpc
  - gpr
- name: json_rewrite_test
  build: test
  language: c
  src:
  - test/core/json/json_rewrite_test.c
  deps:
  - grpc_test_util
  - grpc
  - gpr_test_util
  - gpr
- name: json_stream_error_test
  build: test
  language: c
  src:
  - test/core/json/json_stream_error_test.c
  deps:
  - grpc_test_util
  - grpc
  - gpr_test_util
  - gpr
- name: json_test
  build: test
  language: c
  src:
  - test/core/json/json_test.c
  deps:
  - grpc_test_util
  - grpc
  - gpr_test_util
  - gpr
- name: lame_client_test
  build: test
  language: c
  src:
  - test/core/surface/lame_client_test.c
  deps:
  - grpc_test_util
  - grpc
  - gpr_test_util
  - gpr
- name: lb_policies_test
  cpu_cost: 0.1
  build: test
  run: false
  language: c
  src:
  - test/core/client_channel/lb_policies_test.c
  deps:
  - grpc_test_util
  - grpc
  - gpr_test_util
  - gpr
- name: load_file_test
  build: test
  language: c
  src:
  - test/core/iomgr/load_file_test.c
  deps:
  - grpc_test_util
  - grpc
  - gpr_test_util
  - gpr
- name: low_level_ping_pong_benchmark
  build: benchmark
  language: c
  src:
  - test/core/network_benchmarks/low_level_ping_pong.c
  deps:
  - grpc_test_util
  - grpc
  - gpr_test_util
  - gpr
  platforms:
  - mac
  - linux
  - posix
- name: memory_profile_client
  build: test
  run: false
  language: c
  src:
  - test/core/memory_usage/client.c
  deps:
  - grpc_test_util
  - grpc
  - gpr_test_util
  - gpr
- name: memory_profile_server
  build: test
  run: false
  language: c
  src:
  - test/core/memory_usage/server.c
  deps:
  - grpc_test_util
  - grpc
  - gpr_test_util
  - gpr
- name: memory_profile_test
  cpu_cost: 1.5
  build: test
  language: c
  src:
  - test/core/memory_usage/memory_usage_test.c
  deps:
  - grpc_test_util
  - grpc
  - gpr_test_util
  - gpr
  platforms:
  - mac
  - linux
  - posix
- name: message_compress_test
  build: test
  language: c
  src:
  - test/core/compression/message_compress_test.c
  deps:
  - grpc_test_util
  - grpc
  - gpr_test_util
  - gpr
- name: mlog_test
  flaky: true
  build: test
  language: c
  src:
  - test/core/census/mlog_test.c
  deps:
  - grpc_test_util
  - grpc
  - gpr_test_util
  - gpr
- name: multiple_server_queues_test
  build: test
  language: c
  src:
  - test/core/end2end/multiple_server_queues_test.c
  deps:
  - grpc_test_util
  - grpc
  - gpr_test_util
  - gpr
- name: murmur_hash_test
  build: test
  language: c
  src:
  - test/core/support/murmur_hash_test.c
  deps:
  - gpr_test_util
  - gpr
- name: nanopb_fuzzer_response_test
  build: fuzzer
  language: c
  src:
  - test/core/nanopb/fuzzer_response.c
  deps:
  - grpc_test_util
  - grpc
  - gpr_test_util
  - gpr
  corpus_dirs:
  - test/core/nanopb/corpus_response
  maxlen: 128
- name: nanopb_fuzzer_serverlist_test
  build: fuzzer
  language: c
  src:
  - test/core/nanopb/fuzzer_serverlist.c
  deps:
  - grpc_test_util
  - grpc
  - gpr_test_util
  - gpr
  corpus_dirs:
  - test/core/nanopb/corpus_serverlist
  maxlen: 128
- name: no_server_test
  cpu_cost: 0.1
  build: test
  language: c
  src:
  - test/core/end2end/no_server_test.c
  deps:
  - grpc_test_util
  - grpc
  - gpr_test_util
  - gpr
- name: percent_decode_fuzzer
  build: fuzzer
  language: c
  src:
  - test/core/slice/percent_decode_fuzzer.c
  deps:
  - grpc_test_util
  - grpc
  - gpr_test_util
  - gpr
  corpus_dirs:
  - test/core/slice/percent_decode_corpus
  maxlen: 32
- name: percent_encode_fuzzer
  build: fuzzer
  language: c
  src:
  - test/core/slice/percent_encode_fuzzer.c
  deps:
  - grpc_test_util
  - grpc
  - gpr_test_util
  - gpr
  corpus_dirs:
  - test/core/slice/percent_encode_corpus
  maxlen: 32
- name: percent_encoding_test
  build: test
  language: c
  src:
  - test/core/slice/percent_encoding_test.c
  deps:
  - grpc_test_util
  - grpc
  - gpr_test_util
  - gpr
- name: pollset_set_test
  build: test
  language: c
  src:
  - test/core/iomgr/pollset_set_test.c
  deps:
  - grpc_test_util
  - grpc
  - gpr_test_util
  - gpr
  exclude_iomgrs:
  - uv
  platforms:
  - linux
- name: resolve_address_posix_test
  build: test
  language: c
  src:
  - test/core/iomgr/resolve_address_posix_test.c
  deps:
  - grpc_test_util
  - grpc
  - gpr_test_util
  - gpr
  platforms:
  - mac
  - linux
  - posix
- name: resolve_address_test
  build: test
  language: c
  src:
  - test/core/iomgr/resolve_address_test.c
  deps:
  - grpc_test_util
  - grpc
  - gpr_test_util
  - gpr
  exclude_iomgrs:
  - uv
- name: resource_quota_test
  cpu_cost: 30
  build: test
  language: c
  src:
  - test/core/iomgr/resource_quota_test.c
  deps:
  - grpc_test_util
  - grpc
  - gpr_test_util
  - gpr
- name: secure_channel_create_test
  build: test
  language: c
  src:
  - test/core/surface/secure_channel_create_test.c
  deps:
  - grpc_test_util
  - grpc
  - gpr_test_util
  - gpr
- name: secure_endpoint_test
  build: test
  language: c
  src:
  - test/core/security/secure_endpoint_test.c
  deps:
  - grpc_test_util
  - grpc
  - gpr_test_util
  - gpr
  exclude_iomgrs:
  - uv
- name: sequential_connectivity_test
  build: test
  language: c
  src:
  - test/core/surface/sequential_connectivity_test.c
  deps:
  - grpc_test_util
  - grpc
  - gpr_test_util
  - gpr
  exclude_iomgrs:
  - uv
- name: server_chttp2_test
  build: test
  language: c
  src:
  - test/core/surface/server_chttp2_test.c
  deps:
  - grpc_test_util
  - grpc
  - gpr_test_util
  - gpr
- name: server_fuzzer
  build: fuzzer
  language: c
  src:
  - test/core/end2end/fuzzers/server_fuzzer.c
  deps:
  - grpc_test_util
  - grpc
  - gpr_test_util
  - gpr
  corpus_dirs:
  - test/core/end2end/fuzzers/server_fuzzer_corpus
  dict: test/core/end2end/fuzzers/hpack.dictionary
  maxlen: 2048
- name: server_test
  build: test
  language: c
  src:
  - test/core/surface/server_test.c
  deps:
  - grpc_test_util
  - grpc
  - gpr_test_util
  - gpr
- name: set_initial_connect_string_test
  cpu_cost: 0.1
  build: test
  language: c
  src:
  - test/core/client_channel/set_initial_connect_string_test.c
  deps:
  - test_tcp_server
  - grpc_test_util
  - grpc
  - gpr_test_util
  - gpr
  exclude_iomgrs:
  - uv
- name: slice_buffer_test
  build: test
  language: c
  src:
  - test/core/slice/slice_buffer_test.c
  deps:
  - grpc_test_util
  - grpc
  - gpr_test_util
  - gpr
- name: slice_string_helpers_test
  build: test
  language: c
  src:
  - test/core/slice/slice_string_helpers_test.c
  deps:
  - grpc_test_util
  - grpc
  - gpr_test_util
  - gpr
- name: slice_test
  build: test
  language: c
  src:
  - test/core/slice/slice_test.c
  deps:
  - grpc_test_util
  - grpc
  - gpr_test_util
  - gpr
- name: sockaddr_resolver_test
  build: test
  language: c
  src:
  - test/core/client_channel/resolvers/sockaddr_resolver_test.c
  deps:
  - grpc_test_util
  - grpc
  - gpr_test_util
  - gpr
- name: sockaddr_utils_test
  build: test
  language: c
  src:
  - test/core/iomgr/sockaddr_utils_test.c
  deps:
  - grpc_test_util
  - grpc
  - gpr_test_util
  - gpr
- name: socket_utils_test
  build: test
  language: c
  src:
  - test/core/iomgr/socket_utils_test.c
  deps:
  - grpc_test_util
  - grpc
  - gpr_test_util
  - gpr
  exclude_iomgrs:
  - uv
  platforms:
  - mac
  - linux
  - posix
- name: ssl_server_fuzzer
  build: fuzzer
  language: c
  src:
  - test/core/security/ssl_server_fuzzer.c
  deps:
  - grpc_test_util
  - grpc
  - gpr_test_util
  - gpr
  corpus_dirs:
  - test/core/security/corpus/ssl_server_corpus
  maxlen: 2048
- name: status_conversion_test
  build: test
  language: c
  src:
  - test/core/transport/status_conversion_test.c
  deps:
  - grpc_test_util
  - grpc
  - gpr_test_util
  - gpr
- name: tcp_client_posix_test
  cpu_cost: 0.5
  build: test
  language: c
  src:
  - test/core/iomgr/tcp_client_posix_test.c
  deps:
  - grpc_test_util
  - grpc
  - gpr_test_util
  - gpr
  exclude_iomgrs:
  - uv
  platforms:
  - mac
  - linux
  - posix
- name: tcp_posix_test
  cpu_cost: 0.2
  build: test
  language: c
  src:
  - test/core/iomgr/tcp_posix_test.c
  deps:
  - grpc_test_util
  - grpc
  - gpr_test_util
  - gpr
  exclude_iomgrs:
  - uv
  platforms:
  - mac
  - linux
  - posix
- name: tcp_server_posix_test
  build: test
  language: c
  src:
  - test/core/iomgr/tcp_server_posix_test.c
  deps:
  - grpc_test_util
  - grpc
  - gpr_test_util
  - gpr
  exclude_iomgrs:
  - uv
  platforms:
  - mac
  - linux
  - posix
- name: time_averaged_stats_test
  build: test
  language: c
  src:
  - test/core/iomgr/time_averaged_stats_test.c
  deps:
  - grpc_test_util
  - grpc
  - gpr_test_util
  - gpr
- name: timeout_encoding_test
  build: test
  language: c
  src:
  - test/core/transport/timeout_encoding_test.c
  deps:
  - grpc_test_util
  - grpc
  - gpr_test_util
  - gpr
- name: timer_heap_test
  build: test
  language: c
  src:
  - test/core/iomgr/timer_heap_test.c
  deps:
  - grpc_test_util
  - grpc
  - gpr_test_util
  - gpr
  exclude_iomgrs:
  - uv
- name: timer_list_test
  build: test
  language: c
  src:
  - test/core/iomgr/timer_list_test.c
  deps:
  - grpc_test_util
  - grpc
  - gpr_test_util
  - gpr
  exclude_iomgrs:
  - uv
- name: transport_connectivity_state_test
  build: test
  language: c
  src:
  - test/core/transport/connectivity_state_test.c
  deps:
  - grpc_test_util
  - grpc
  - gpr_test_util
  - gpr
- name: transport_metadata_test
  build: test
  language: c
  src:
  - test/core/transport/metadata_test.c
  deps:
  - grpc_test_util
  - grpc
  - gpr_test_util
  - gpr
- name: transport_pid_controller_test
  build: test
  language: c
  src:
  - test/core/transport/pid_controller_test.c
  deps:
  - grpc_test_util
  - grpc
  - gpr_test_util
  - gpr
- name: transport_security_test
  build: test
  language: c
  src:
  - test/core/tsi/transport_security_test.c
  deps:
  - grpc_test_util
  - grpc
  - gpr_test_util
  - gpr
  platforms:
  - linux
  - posix
  - mac
- name: udp_server_test
  build: test
  language: c
  src:
  - test/core/iomgr/udp_server_test.c
  deps:
  - grpc_test_util
  - grpc
  - gpr_test_util
  - gpr
  exclude_iomgrs:
  - uv
  platforms:
  - mac
  - linux
  - posix
- name: uri_fuzzer_test
  build: fuzzer
  language: c
  src:
  - test/core/client_channel/uri_fuzzer_test.c
  deps:
  - grpc_test_util
  - grpc
  - gpr_test_util
  - gpr
  corpus_dirs:
  - test/core/client_channel/uri_corpus
  maxlen: 128
- name: uri_parser_test
  build: test
  language: c
  src:
  - test/core/client_channel/uri_parser_test.c
  deps:
  - grpc_test_util
  - grpc
  - gpr_test_util
  - gpr
- name: wakeup_fd_cv_test
  build: test
  language: c
  src:
  - test/core/iomgr/wakeup_fd_cv_test.c
  deps:
  - grpc_test_util
  - grpc
  - gpr_test_util
  - gpr
  exclude_iomgrs:
  - uv
  platforms:
  - mac
  - linux
  - posix
- name: alarm_cpp_test
  gtest: true
  build: test
  language: c++
  src:
  - test/cpp/common/alarm_cpp_test.cc
  deps:
  - grpc++_test_util
  - grpc_test_util
  - grpc++
  - grpc
  - gpr_test_util
  - gpr
- name: async_end2end_test
  gtest: true
  build: test
  language: c++
  src:
  - test/cpp/end2end/async_end2end_test.cc
  deps:
  - grpc++_test_util
  - grpc_test_util
  - grpc++
  - grpc
  - gpr_test_util
  - gpr
- name: auth_property_iterator_test
  gtest: true
  build: test
  language: c++
  src:
  - test/cpp/common/auth_property_iterator_test.cc
  deps:
  - grpc++_test_util
  - grpc_test_util
  - grpc++
  - grpc
  - gpr_test_util
  - gpr
- name: bm_call_create
  build: test
  language: c++
  src:
  - test/cpp/microbenchmarks/bm_call_create.cc
  deps:
  - benchmark
  - grpc++_test_util
  - grpc_test_util
  - grpc++
  - grpc
  - gpr_test_util
  - gpr
  args:
  - --benchmark_min_time=0
  platforms:
  - mac
  - linux
  - posix
<<<<<<< HEAD
- name: bm_cq
=======
- name: bm_chttp2_hpack
  build: test
  language: c++
  src:
  - test/cpp/microbenchmarks/bm_chttp2_hpack.cc
  deps:
  - benchmark
  - grpc++_test_util
  - grpc_test_util
  - grpc++
  - grpc
  - gpr_test_util
  - gpr
  args:
  - --benchmark_min_time=0
  platforms:
  - mac
  - linux
  - posix
- name: bm_closure
>>>>>>> b325a1dd
  build: test
  language: c++
  src:
  - test/cpp/microbenchmarks/bm_cq.cc
  deps:
  - benchmark
  - grpc++_test_util
  - grpc_test_util
  - grpc++
  - grpc
  - gpr_test_util
  - gpr
  args:
  - --benchmark_min_time=0
  platforms:
  - mac
  - linux
  - posix
- name: bm_error
  build: test
  language: c++
  src:
  - test/cpp/microbenchmarks/bm_error.cc
  deps:
  - benchmark
  - grpc++_test_util
  - grpc_test_util
  - grpc++
  - grpc
  - gpr_test_util
  - gpr
  args:
  - --benchmark_min_time=0
  platforms:
  - mac
  - linux
  - posix
- name: bm_fullstack
  build: test
  language: c++
  src:
  - test/cpp/microbenchmarks/bm_fullstack.cc
  deps:
  - benchmark
  - grpc++_test_util
  - grpc_test_util
  - grpc++
  - grpc
  - gpr_test_util
  - gpr
  args:
  - --benchmark_min_time=0
  platforms:
  - mac
  - linux
  - posix
- name: bm_metadata
  build: test
  language: c++
  src:
  - test/cpp/microbenchmarks/bm_metadata.cc
  deps:
  - benchmark
  - grpc_test_util
  - grpc
  - gpr_test_util
  - gpr
  args:
  - --benchmark_min_time=0
  platforms:
  - mac
  - linux
  - posix
- name: channel_arguments_test
  gtest: true
  build: test
  language: c++
  src:
  - test/cpp/common/channel_arguments_test.cc
  deps:
  - grpc++
  - grpc
  - gpr
- name: channel_filter_test
  gtest: true
  build: test
  language: c++
  src:
  - test/cpp/common/channel_filter_test.cc
  deps:
  - grpc++
  - grpc
  - gpr
- name: cli_call_test
  gtest: true
  build: test
  language: c++
  src:
  - test/cpp/util/cli_call_test.cc
  deps:
  - grpc_cli_libs
  - grpc++_test_util
  - grpc_test_util
  - grpc++
  - grpc
  - gpr_test_util
  - gpr
- name: client_crash_test
  gtest: true
  cpu_cost: 0.1
  build: test
  language: c++
  src:
  - test/cpp/end2end/client_crash_test.cc
  deps:
  - grpc++_test_util
  - grpc_test_util
  - grpc++
  - grpc
  - gpr_test_util
  - gpr
  platforms:
  - mac
  - linux
  - posix
- name: client_crash_test_server
  build: test
  run: false
  language: c++
  src:
  - test/cpp/end2end/client_crash_test_server.cc
  deps:
  - grpc++_test_util
  - grpc_test_util
  - grpc++
  - grpc
  - gpr_test_util
  - gpr
- name: codegen_test_full
  gtest: true
  build: test
  language: c++
  src:
  - src/proto/grpc/testing/control.proto
  - src/proto/grpc/testing/messages.proto
  - src/proto/grpc/testing/payloads.proto
  - src/proto/grpc/testing/services.proto
  - src/proto/grpc/testing/stats.proto
  - test/cpp/codegen/codegen_test_full.cc
  deps:
  - grpc++
  - grpc
  - gpr
  filegroups:
  - grpc++_codegen_base
- name: codegen_test_minimal
  gtest: true
  build: test
  language: c++
  src:
  - src/proto/grpc/testing/control.proto
  - src/proto/grpc/testing/messages.proto
  - src/proto/grpc/testing/payloads.proto
  - src/proto/grpc/testing/services.proto
  - src/proto/grpc/testing/stats.proto
  - test/cpp/codegen/codegen_test_minimal.cc
  filegroups:
  - grpc++_codegen_base
  - grpc++_codegen_base_src
- name: credentials_test
  gtest: true
  build: test
  language: c++
  src:
  - test/cpp/client/credentials_test.cc
  deps:
  - grpc++
  - grpc
  - gpr
- name: cxx_byte_buffer_test
  gtest: true
  build: test
  language: c++
  src:
  - test/cpp/util/byte_buffer_test.cc
  deps:
  - grpc_test_util
  - grpc++
  - grpc
  - gpr_test_util
  - gpr
- name: cxx_slice_test
  gtest: true
  build: test
  language: c++
  src:
  - test/cpp/util/slice_test.cc
  deps:
  - grpc_test_util
  - grpc++
  - grpc
  - gpr_test_util
  - gpr
- name: cxx_string_ref_test
  gtest: true
  build: test
  language: c++
  src:
  - test/cpp/util/string_ref_test.cc
  deps:
  - grpc++
- name: cxx_time_test
  gtest: true
  build: test
  language: c++
  src:
  - test/cpp/util/time_test.cc
  deps:
  - grpc_test_util
  - grpc++
  - grpc
  - gpr_test_util
  - gpr
- name: end2end_test
  gtest: true
  cpu_cost: 0.5
  build: test
  language: c++
  src:
  - test/cpp/end2end/end2end_test.cc
  deps:
  - grpc++_test_util
  - grpc_test_util
  - grpc++
  - grpc
  - gpr_test_util
  - gpr
- name: filter_end2end_test
  gtest: true
  build: test
  language: c++
  src:
  - test/cpp/end2end/filter_end2end_test.cc
  deps:
  - grpc++_test_util
  - grpc_test_util
  - grpc++
  - grpc
  - gpr_test_util
  - gpr
- name: generic_end2end_test
  gtest: true
  build: test
  language: c++
  src:
  - test/cpp/end2end/generic_end2end_test.cc
  deps:
  - grpc++_test_util
  - grpc_test_util
  - grpc++
  - grpc
  - gpr_test_util
  - gpr
- name: golden_file_test
  gtest: true
  build: test
  language: c++
  src:
  - src/proto/grpc/testing/compiler_test.proto
  - test/cpp/codegen/golden_file_test.cc
  deps:
  - grpc++
  - grpc
  - gpr
- name: grpc_cli
  build: test
  run: false
  language: c++
  src:
  - test/cpp/util/grpc_cli.cc
  deps:
  - grpc_cli_libs
  - grpc++_proto_reflection_desc_db
  - grpc++
  - grpc
  - gpr
  - grpc++_test_config
- name: grpc_cpp_plugin
  build: protoc
  language: c++
  src:
  - src/compiler/cpp_plugin.cc
  deps:
  - grpc_plugin_support
  secure: false
  vs_config_type: Application
  vs_project_guid: '{7E51A25F-AC59-488F-906C-C60FAAE706AA}'
- name: grpc_csharp_plugin
  build: protoc
  language: c++
  src:
  - src/compiler/csharp_plugin.cc
  deps:
  - grpc_plugin_support
  secure: false
  vs_config_type: Application
  vs_project_guid: '{3C813052-A49A-4662-B90A-1ADBEC7EE453}'
- name: grpc_node_plugin
  build: protoc
  language: c++
  src:
  - src/compiler/node_plugin.cc
  deps:
  - grpc_plugin_support
  secure: false
  vs_config_type: Application
- name: grpc_objective_c_plugin
  build: protoc
  language: c++
  src:
  - src/compiler/objective_c_plugin.cc
  deps:
  - grpc_plugin_support
  secure: false
  vs_config_type: Application
  vs_project_guid: '{19564640-CEE6-4921-ABA5-676ED79A36F6}'
- name: grpc_php_plugin
  build: protoc
  language: c++
  src:
  - src/compiler/php_plugin.cc
  deps:
  - grpc_plugin_support
  secure: false
  vs_config_type: Application
- name: grpc_python_plugin
  build: protoc
  language: c++
  src:
  - src/compiler/python_plugin.cc
  deps:
  - grpc_plugin_support
  secure: false
  vs_config_type: Application
  vs_project_guid: '{DF52D501-A6CF-4E6F-BA38-6EBE2E8DAFB2}'
- name: grpc_ruby_plugin
  build: protoc
  language: c++
  src:
  - src/compiler/ruby_plugin.cc
  deps:
  - grpc_plugin_support
  secure: false
  vs_config_type: Application
  vs_project_guid: '{069E9D05-B78B-4751-9252-D21EBAE7DE8E}'
- name: grpc_tool_test
  gtest: true
  build: test
  language: c++
  src:
  - src/proto/grpc/testing/echo.proto
  - src/proto/grpc/testing/echo_messages.proto
  - test/cpp/util/grpc_tool_test.cc
  deps:
  - grpc_cli_libs
  - grpc++_proto_reflection_desc_db
  - grpc++_reflection
  - grpc++_test_util
  - grpc_test_util
  - grpc++
  - grpc
  - gpr_test_util
  - gpr
  filegroups:
  - grpc++_codegen_proto
- name: grpclb_api_test
  gtest: true
  build: test
  language: c++
  src:
  - src/proto/grpc/lb/v1/load_balancer.proto
  - test/cpp/grpclb/grpclb_api_test.cc
  deps:
  - grpc++_test_util
  - grpc_test_util
  - grpc++
  - grpc
- name: grpclb_test
  gtest: false
  build: test
  language: c++
  src:
  - src/proto/grpc/lb/v1/load_balancer.proto
  - test/cpp/grpclb/grpclb_test.cc
  deps:
  - grpc++_test_util
  - grpc_test_util
  - grpc++
  - grpc
  - gpr_test_util
  - gpr
- name: health_service_end2end_test
  gtest: true
  build: test
  language: c++
  src:
  - test/cpp/end2end/health_service_end2end_test.cc
  deps:
  - grpc++_test_util
  - grpc_test_util
  - grpc++
  - grpc
  - gpr_test_util
  - gpr
- name: http2_client
  build: test
  run: false
  language: c++
  src: []
  deps:
  - http2_client_main
  - grpc++_test_util
  - grpc_test_util
  - grpc++
  - grpc
  - grpc++_test_config
  platforms:
  - mac
  - linux
  - posix
- name: hybrid_end2end_test
  flaky: true
  build: test
  language: c++
  src:
  - test/cpp/end2end/hybrid_end2end_test.cc
  deps:
  - grpc++_test_util
  - grpc_test_util
  - grpc++
  - grpc
  - gpr_test_util
  - gpr
- name: interop_client
  build: test
  run: false
  language: c++
  src: []
  deps:
  - interop_client_main
  - interop_client_helper
  - grpc++_test_util
  - grpc_test_util
  - grpc++
  - grpc
  - gpr_test_util
  - gpr
  - grpc++_test_config
  platforms:
  - mac
  - linux
  - posix
- name: interop_server
  build: test
  run: false
  language: c++
  src: []
  deps:
  - interop_server_main
  - interop_server_helper
  - interop_server_lib
  - grpc++_test_util
  - grpc_test_util
  - grpc++
  - grpc
  - gpr_test_util
  - gpr
  - grpc++_test_config
  platforms:
  - mac
  - linux
  - posix
- name: interop_test
  cpu_cost: 0.1
  build: test
  language: c++
  src:
  - test/cpp/interop/interop_test.cc
  deps:
  - grpc_test_util
  - grpc
  - gpr_test_util
  - gpr
  - grpc++_test_config
  platforms:
  - mac
  - linux
  - posix
- name: json_run_localhost
  build: test
  run: false
  language: c++
  src:
  - test/cpp/qps/json_run_localhost.cc
  deps:
  - grpc++_test_util
  - grpc_test_util
  - grpc++
  - grpc
  - gpr_test_util
  - gpr
  - grpc++_test_config
  platforms:
  - mac
  - linux
  - posix
- name: metrics_client
  build: test
  run: false
  language: c++
  headers:
  - test/cpp/util/metrics_server.h
  src:
  - src/proto/grpc/testing/metrics.proto
  - test/cpp/interop/metrics_client.cc
  deps:
  - grpc++
  - grpc
  - gpr
  - grpc++_test_config
- name: mock_test
  gtest: true
  build: test
  language: c++
  src:
  - test/cpp/end2end/mock_test.cc
  deps:
  - grpc++_test_util
  - grpc_test_util
  - grpc++
  - grpc
  - gpr_test_util
  - gpr
- name: noop-benchmark
  build: test
  language: c++
  src:
  - test/cpp/microbenchmarks/noop-benchmark.cc
  deps:
  - benchmark
- name: proto_server_reflection_test
  gtest: true
  build: test
  language: c++
  src:
  - test/cpp/end2end/proto_server_reflection_test.cc
  deps:
  - grpc++_proto_reflection_desc_db
  - grpc++_reflection
  - grpc++_test_util
  - grpc_test_util
  - grpc++
  - grpc
  - gpr_test_util
  - gpr
- name: proto_utils_test
  gtest: true
  build: test
  language: c++
  src:
  - test/cpp/codegen/proto_utils_test.cc
  deps:
  - grpc++
  - grpc
  filegroups:
  - grpc++_codegen_base
  - grpc++_codegen_proto
- name: qps_interarrival_test
  build: test
  run: false
  language: c++
  src:
  - test/cpp/qps/qps_interarrival_test.cc
  deps:
  - qps
  - grpc++_test_util
  - grpc_test_util
  - grpc++
  - grpc
  - gpr_test_util
  - gpr
  platforms:
  - mac
  - linux
  - posix
- name: qps_json_driver
  build: test
  run: false
  language: c++
  src:
  - test/cpp/qps/qps_json_driver.cc
  deps:
  - qps
  - grpc++_test_util
  - grpc_test_util
  - grpc++
  - grpc
  - gpr_test_util
  - gpr
  - grpc++_test_config
- name: qps_openloop_test
  cpu_cost: 0.5
  build: test
  language: c++
  src:
  - test/cpp/qps/qps_openloop_test.cc
  deps:
  - qps
  - grpc++_test_util
  - grpc_test_util
  - grpc++
  - grpc
  - gpr_test_util
  - gpr
  - grpc++_test_config
  platforms:
  - mac
  - linux
  - posix
- name: qps_worker
  build: test
  run: false
  language: c++
  headers:
  - test/cpp/qps/client.h
  - test/cpp/qps/server.h
  src:
  - test/cpp/qps/worker.cc
  deps:
  - qps
  - grpc++_test_util
  - grpc_test_util
  - grpc++
  - grpc
  - gpr_test_util
  - gpr
  - grpc++_test_config
- name: reconnect_interop_client
  build: test
  run: false
  language: c++
  src:
  - src/proto/grpc/testing/empty.proto
  - src/proto/grpc/testing/messages.proto
  - src/proto/grpc/testing/test.proto
  - test/cpp/interop/reconnect_interop_client.cc
  deps:
  - grpc++_test_util
  - grpc_test_util
  - grpc++
  - grpc
  - gpr_test_util
  - gpr
  - grpc++_test_config
- name: reconnect_interop_server
  build: test
  run: false
  language: c++
  src:
  - src/proto/grpc/testing/empty.proto
  - src/proto/grpc/testing/messages.proto
  - src/proto/grpc/testing/test.proto
  - test/cpp/interop/reconnect_interop_server.cc
  deps:
  - reconnect_server
  - test_tcp_server
  - grpc++_test_util
  - grpc_test_util
  - grpc++
  - grpc
  - gpr_test_util
  - gpr
  - grpc++_test_config
- name: round_robin_end2end_test
  gtest: true
  build: test
  language: c++
  src:
  - test/cpp/end2end/round_robin_end2end_test.cc
  deps:
  - grpc++_test_util
  - grpc_test_util
  - grpc++
  - grpc
  - gpr_test_util
  - gpr
- name: secure_auth_context_test
  gtest: true
  build: test
  language: c++
  src:
  - test/cpp/common/secure_auth_context_test.cc
  deps:
  - grpc++_test_util
  - grpc_test_util
  - grpc++
  - grpc
  - gpr_test_util
  - gpr
- name: secure_sync_unary_ping_pong_test
  build: test
  language: c++
  src:
  - test/cpp/qps/secure_sync_unary_ping_pong_test.cc
  deps:
  - qps
  - grpc++_test_util
  - grpc_test_util
  - grpc++
  - grpc
  - gpr_test_util
  - gpr
  platforms:
  - mac
  - linux
  - posix
- name: server_builder_plugin_test
  gtest: true
  build: test
  language: c++
  src:
  - test/cpp/end2end/server_builder_plugin_test.cc
  deps:
  - grpc++_test_util
  - grpc_test_util
  - grpc++
  - grpc
  - gpr_test_util
  - gpr
- name: server_context_test_spouse_test
  gtest: true
  build: test
  language: c++
  src:
  - test/cpp/test/server_context_test_spouse_test.cc
  deps:
  - grpc_test_util
  - grpc++
  - grpc
  - gpr_test_util
  - gpr
  uses:
  - grpc++_test
- name: server_crash_test
  gtest: true
  cpu_cost: 0.1
  build: test
  language: c++
  src:
  - test/cpp/end2end/server_crash_test.cc
  deps:
  - grpc++_test_util
  - grpc_test_util
  - grpc++
  - grpc
  - gpr_test_util
  - gpr
  platforms:
  - mac
  - linux
  - posix
- name: server_crash_test_client
  build: test
  run: false
  language: c++
  src:
  - test/cpp/end2end/server_crash_test_client.cc
  deps:
  - grpc++_test_util
  - grpc_test_util
  - grpc++
  - grpc
  - gpr_test_util
  - gpr
- name: shutdown_test
  gtest: true
  build: test
  language: c++
  src:
  - test/cpp/end2end/shutdown_test.cc
  deps:
  - grpc++_test_util
  - grpc_test_util
  - grpc++
  - grpc
  - gpr_test_util
  - gpr
- name: status_test
  build: test
  language: c++
  src:
  - test/cpp/util/status_test.cc
  deps:
  - grpc_test_util
  - grpc++
  - grpc
  - gpr_test_util
  - gpr
- name: streaming_throughput_test
  gtest: true
  build: test
  language: c++
  src:
  - test/cpp/end2end/streaming_throughput_test.cc
  deps:
  - grpc++_test_util
  - grpc_test_util
  - grpc++
  - grpc
  - gpr_test_util
  - gpr
  platforms:
  - mac
  - linux
  - posix
- name: stress_test
  build: test
  run: false
  language: c++
  headers:
  - test/cpp/interop/client_helper.h
  - test/cpp/interop/interop_client.h
  - test/cpp/interop/stress_interop_client.h
  - test/cpp/util/create_test_channel.h
  - test/cpp/util/metrics_server.h
  src:
  - src/proto/grpc/testing/empty.proto
  - src/proto/grpc/testing/messages.proto
  - src/proto/grpc/testing/metrics.proto
  - src/proto/grpc/testing/test.proto
  - test/cpp/interop/interop_client.cc
  - test/cpp/interop/stress_interop_client.cc
  - test/cpp/interop/stress_test.cc
  - test/cpp/util/create_test_channel.cc
  - test/cpp/util/metrics_server.cc
  deps:
  - grpc++_test_util
  - grpc_test_util
  - grpc++
  - grpc
  - gpr_test_util
  - gpr
  - grpc++_test_config
- name: thread_manager_test
  build: test
  language: c++
  src:
  - test/cpp/thread_manager/thread_manager_test.cc
  deps:
  - grpc++
  - grpc
  - gpr
  - grpc++_test_config
- name: thread_stress_test
  gtest: true
  cpu_cost: 100
  build: test
  language: c++
  src:
  - test/cpp/end2end/thread_stress_test.cc
  deps:
  - grpc++_test_util
  - grpc_test_util
  - grpc++
  - grpc
  - gpr_test_util
  - gpr
- name: writes_per_rpc_test
  gtest: true
  cpu_cost: 0.5
  build: test
  language: c++
  src:
  - test/cpp/performance/writes_per_rpc_test.cc
  deps:
  - grpc++_test_util
  - grpc_test_util
  - grpc++
  - grpc
  - gpr_test_util
  - gpr
  platforms:
  - mac
  - linux
  - posix
- name: public_headers_must_be_c89
  build: test
  language: c89
  src:
  - test/core/surface/public_headers_must_be_c89.c
  deps:
  - grpc
  - gpr
vspackages:
- linkage: static
  name: grpc.dependencies.zlib
  props: false
  redist: true
  version: 1.2.8.10
- linkage: static
  name: grpc.dependencies.openssl
  props: true
  redist: true
  version: 1.0.204.1
- name: gflags
  props: false
  redist: false
  version: 2.1.2.1
- name: gtest
  props: false
  redist: false
  version: 1.7.0.1
configs:
  asan:
    CC: clang
    CPPFLAGS: -O0 -fsanitize-coverage=edge -fsanitize=address -fno-omit-frame-pointer
      -Wno-unused-command-line-argument -DGPR_NO_DIRECT_SYSCALLS
    CXX: clang++
    LD: clang
    LDFLAGS: -fsanitize=address
    LDXX: clang++
    compile_the_world: true
    test_environ:
      ASAN_OPTIONS: detect_leaks=1:color=always
      LSAN_OPTIONS: suppressions=tools/lsan_suppressions.txt:report_objects=1
  asan-noleaks:
    CC: clang
    CPPFLAGS: -O0 -fsanitize-coverage=edge -fsanitize=address -fno-omit-frame-pointer
      -Wno-unused-command-line-argument -DGPR_NO_DIRECT_SYSCALLS
    CXX: clang++
    LD: clang
    LDFLAGS: -fsanitize=address
    LDXX: clang++
    compile_the_world: true
    test_environ:
      ASAN_OPTIONS: detect_leaks=0:color=always
  asan-trace-cmp:
    CC: clang
    CPPFLAGS: -O0 -fsanitize-coverage=edge -fsanitize-coverage=trace-cmp -fsanitize=address
      -fno-omit-frame-pointer -Wno-unused-command-line-argument -DGPR_NO_DIRECT_SYSCALLS
    CXX: clang++
    LD: clang
    LDFLAGS: -fsanitize=address
    LDXX: clang++
    compile_the_world: true
    test_environ:
      ASAN_OPTIONS: detect_leaks=1:color=always
      LSAN_OPTIONS: suppressions=tools/lsan_suppressions.txt:report_objects=1
  basicprof:
    CPPFLAGS: -O2 -DGRPC_BASIC_PROFILER -DGRPC_TIMERS_RDTSC
    DEFINES: NDEBUG
  counters:
    CPPFLAGS: -O2 -DGPR_LOW_LEVEL_COUNTERS
    DEFINES: NDEBUG
  dbg:
    CPPFLAGS: -O0
    DEFINES: _DEBUG DEBUG
  gcov:
    CC: gcc
    CPPFLAGS: -O0 -fprofile-arcs -ftest-coverage -Wno-return-type
    CXX: g++
    DEFINES: _DEBUG DEBUG GPR_GCOV
    LD: gcc
    LDFLAGS: -fprofile-arcs -ftest-coverage -rdynamic
    LDXX: g++
  helgrind:
    CPPFLAGS: -O0
    DEFINES: _DEBUG DEBUG
    LDFLAGS: -rdynamic
    valgrind: --tool=helgrind
  memcheck:
    CPPFLAGS: -O0
    DEFINES: _DEBUG DEBUG
    LDFLAGS: -rdynamic
    valgrind: --tool=memcheck --leak-check=full
  msan:
    CC: clang
    CPPFLAGS: -O0 -fsanitize-coverage=edge -fsanitize=memory -fsanitize-memory-track-origins
      -fno-omit-frame-pointer -DGTEST_HAS_TR1_TUPLE=0 -DGTEST_USE_OWN_TR1_TUPLE=1
      -Wno-unused-command-line-argument -fPIE -pie -DGPR_NO_DIRECT_SYSCALLS
    CXX: clang++
    DEFINES: NDEBUG
    LD: clang
    LDFLAGS: -fsanitize=memory -DGTEST_HAS_TR1_TUPLE=0 -DGTEST_USE_OWN_TR1_TUPLE=1
      -fPIE -pie $(if $(JENKINS_BUILD),-Wl$(comma)-Ttext-segment=0x7e0000000000,)
    LDXX: clang++
    compile_the_world: true
  mutrace:
    CPPFLAGS: -O3 -fno-omit-frame-pointer
    DEFINES: NDEBUG
    LDFLAGS: -rdynamic
  opt:
    CPPFLAGS: -O2
    DEFINES: NDEBUG
  stapprof:
    CPPFLAGS: -O2 -DGRPC_STAP_PROFILER
    DEFINES: NDEBUG
  tsan:
    CC: clang
    CPPFLAGS: -O0 -fsanitize=thread -fno-omit-frame-pointer -Wno-unused-command-line-argument
      -DGPR_NO_DIRECT_SYSCALLS
    CXX: clang++
    DEFINES: GRPC_TSAN
    LD: clang
    LDFLAGS: -fsanitize=thread
    LDXX: clang++
    compile_the_world: true
    test_environ:
      TSAN_OPTIONS: suppressions=tools/tsan_suppressions.txt:halt_on_error=1:second_deadlock_stack=1
  ubsan:
    CC: clang
    CPPFLAGS: -O0 -fsanitize-coverage=edge -fsanitize=undefined,unsigned-integer-overflow
      -fno-omit-frame-pointer -Wno-unused-command-line-argument -Wvarargs
    CXX: clang++
    DEFINES: NDEBUG
    LD: clang
    LDFLAGS: -fsanitize=undefined,unsigned-integer-overflow
    LDXX: clang++
    compile_the_world: true
    test_environ:
      UBSAN_OPTIONS: halt_on_error=1:print_stacktrace=1
defaults:
  benchmark:
    CPPFLAGS: -Ithird_party/benchmark/include -DHAVE_POSIX_REGEX
  boringssl:
    CFLAGS: -Wno-sign-conversion -Wno-conversion -Wno-unused-value -Wno-unknown-pragmas
      -Wno-implicit-function-declaration -Wno-unused-variable -Wno-sign-compare $(NO_W_EXTRA_SEMI)
    CPPFLAGS: -Ithird_party/boringssl/include -fvisibility=hidden -DOPENSSL_NO_ASM
      -D_GNU_SOURCE -DWIN32_LEAN_AND_MEAN -D_HAS_EXCEPTIONS=0 -DNOMINMAX
  global:
    CPPFLAGS: -g -Wall -Wextra -Werror -Wno-long-long -Wno-unused-parameter -DOSATOMIC_USE_INLINED=1
    LDFLAGS: -g
  zlib:
    CFLAGS: -Wno-sign-conversion -Wno-conversion -Wno-unused-value -Wno-implicit-function-declaration
      $(W_NO_SHIFT_NEGATIVE_VALUE) -fvisibility=hidden
node_modules:
- deps:
  - grpc
  - gpr
  - boringssl
  - z
  headers:
  - src/node/ext/byte_buffer.h
  - src/node/ext/call.h
  - src/node/ext/call_credentials.h
  - src/node/ext/channel.h
  - src/node/ext/channel_credentials.h
  - src/node/ext/completion_queue.h
  - src/node/ext/server.h
  - src/node/ext/server_credentials.h
  - src/node/ext/slice.h
  - src/node/ext/timeval.h
  js:
  - src/node/index.js
  - src/node/src/client.js
  - src/node/src/common.js
  - src/node/src/credentials.js
  - src/node/src/grpc_extension.js
  - src/node/src/metadata.js
  - src/node/src/server.js
  name: grpc_node
  src:
  - src/node/ext/byte_buffer.cc
  - src/node/ext/call.cc
  - src/node/ext/call_credentials.cc
  - src/node/ext/channel.cc
  - src/node/ext/channel_credentials.cc
  - src/node/ext/completion_queue_threadpool.cc
  - src/node/ext/completion_queue_uv.cc
  - src/node/ext/node_grpc.cc
  - src/node/ext/server.cc
  - src/node/ext/server_credentials.cc
  - src/node/ext/slice.cc
  - src/node/ext/timeval.cc
openssl_fallback:
  base_uri: https://openssl.org/source/old/1.0.2/
  extraction_dir: openssl-1.0.2f
  tarball: openssl-1.0.2f.tar.gz
php_config_m4:
  deps:
  - grpc
  - gpr
  - boringssl
  headers:
  - src/php/ext/grpc/byte_buffer.h
  - src/php/ext/grpc/call.h
  - src/php/ext/grpc/call_credentials.h
  - src/php/ext/grpc/channel.h
  - src/php/ext/grpc/channel_credentials.h
  - src/php/ext/grpc/completion_queue.h
  - src/php/ext/grpc/php7_wrapper.h
  - src/php/ext/grpc/php_grpc.h
  - src/php/ext/grpc/server.h
  - src/php/ext/grpc/server_credentials.h
  - src/php/ext/grpc/timeval.h
  src:
  - src/php/ext/grpc/byte_buffer.c
  - src/php/ext/grpc/call.c
  - src/php/ext/grpc/call_credentials.c
  - src/php/ext/grpc/channel.c
  - src/php/ext/grpc/channel_credentials.c
  - src/php/ext/grpc/completion_queue.c
  - src/php/ext/grpc/php_grpc.c
  - src/php/ext/grpc/server.c
  - src/php/ext/grpc/server_credentials.c
  - src/php/ext/grpc/timeval.c
python_dependencies:
  deps:
  - grpc
  - gpr
  - boringssl
  - z
ruby_gem:
  deps:
  - grpc
  - gpr
  - boringssl
  - z<|MERGE_RESOLUTION|>--- conflicted
+++ resolved
@@ -2980,9 +2980,6 @@
   - mac
   - linux
   - posix
-<<<<<<< HEAD
-- name: bm_cq
-=======
 - name: bm_chttp2_hpack
   build: test
   language: c++
@@ -3003,7 +3000,25 @@
   - linux
   - posix
 - name: bm_closure
->>>>>>> b325a1dd
+  build: test
+  language: c++
+  src:
+  - test/cpp/microbenchmarks/bm_closure.cc
+  deps:
+  - benchmark
+  - grpc++_test_util
+  - grpc_test_util
+  - grpc++
+  - grpc
+  - gpr_test_util
+  - gpr
+  args:
+  - --benchmark_min_time=0
+  platforms:
+  - mac
+  - linux
+  - posix
+- name: bm_cq
   build: test
   language: c++
   src:
