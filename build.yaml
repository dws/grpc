--- conflicted
+++ resolved
@@ -2430,7 +2430,8 @@
   - grpc
   - gpr_test_util
   - gpr
-<<<<<<< HEAD
+  exclude_iomgrs:
+  - uv
 - name: resource_quota_test
   cpu_cost: 30
   build: test
@@ -2442,10 +2443,6 @@
   - grpc
   - gpr_test_util
   - gpr
-=======
-  exclude_iomgrs:
-  - uv
->>>>>>> d92b795b
 - name: secure_channel_create_test
   build: test
   language: c
