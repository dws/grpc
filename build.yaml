--- conflicted
+++ resolved
@@ -951,7 +951,8 @@
   deps:
   - grpc_test_util
   - grpc
-<<<<<<< HEAD
+  - gpr_test_util
+  - gpr
 - name: census_log_test
   build: test
   language: c
@@ -960,10 +961,8 @@
   deps:
   - grpc_test_util
   - grpc
-=======
-  - gpr_test_util
-  - gpr
->>>>>>> f79366a3
+  - gpr_test_util
+  - gpr
 - name: channel_create_test
   build: test
   language: c
