--- conflicted
+++ resolved
@@ -284,11 +284,7 @@
         ('v1.16.0', ReleaseInfo(testcases_file='php__v1.0.1')),
         ('v1.17.1', ReleaseInfo(testcases_file='php__v1.0.1')),
         ('v1.18.0', ReleaseInfo()),
-<<<<<<< HEAD
-        # v1.19 and v1.20 were deliberately ommitted here because of an issue.
-=======
         # v1.19 and v1.20 were deliberately omitted here because of an issue.
->>>>>>> aec511e0
         # See https://github.com/grpc/grpc/issues/18264
         ('v1.21.4', ReleaseInfo()),
     ]),
