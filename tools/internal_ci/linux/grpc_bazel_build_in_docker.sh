--- conflicted
+++ resolved
@@ -24,9 +24,5 @@
 && git submodule update --init --reference /var/local/jenkins/grpc/${name} \
 ${name}')
 cd /var/local/git/grpc
-<<<<<<< HEAD
-bazel build :all test/... examples/...
-=======
 
-bazel build :all //test/... //examples/...
->>>>>>> d109f4b4
+bazel build :all //test/... //examples/...