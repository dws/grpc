--- conflicted
+++ resolved
@@ -8113,7 +8113,6 @@
   {
     "deps": [
       "end2end_certs", 
-<<<<<<< HEAD
       "end2end_fixture_h2_ssl_proxy", 
       "end2end_test_disappearing_server", 
       "gpr", 
@@ -8131,499 +8130,441 @@
       "end2end_certs", 
       "end2end_fixture_h2_ssl_proxy", 
       "end2end_test_empty_batch", 
-=======
+      "gpr", 
+      "gpr_test_util", 
+      "grpc", 
+      "grpc_test_util"
+    ], 
+    "headers": [], 
+    "language": "c", 
+    "name": "h2_ssl_proxy_empty_batch_test", 
+    "src": []
+  }, 
+  {
+    "deps": [
+      "end2end_certs", 
+      "end2end_fixture_h2_ssl_proxy", 
+      "end2end_test_graceful_server_shutdown", 
+      "gpr", 
+      "gpr_test_util", 
+      "grpc", 
+      "grpc_test_util"
+    ], 
+    "headers": [], 
+    "language": "c", 
+    "name": "h2_ssl_proxy_graceful_server_shutdown_test", 
+    "src": []
+  }, 
+  {
+    "deps": [
+      "end2end_certs", 
+      "end2end_fixture_h2_ssl_proxy", 
+      "end2end_test_high_initial_seqno", 
+      "gpr", 
+      "gpr_test_util", 
+      "grpc", 
+      "grpc_test_util"
+    ], 
+    "headers": [], 
+    "language": "c", 
+    "name": "h2_ssl_proxy_high_initial_seqno_test", 
+    "src": []
+  }, 
+  {
+    "deps": [
+      "end2end_certs", 
+      "end2end_fixture_h2_ssl_proxy", 
+      "end2end_test_invoke_large_request", 
+      "gpr", 
+      "gpr_test_util", 
+      "grpc", 
+      "grpc_test_util"
+    ], 
+    "headers": [], 
+    "language": "c", 
+    "name": "h2_ssl_proxy_invoke_large_request_test", 
+    "src": []
+  }, 
+  {
+    "deps": [
+      "end2end_certs", 
+      "end2end_fixture_h2_ssl_proxy", 
+      "end2end_test_large_metadata", 
+      "gpr", 
+      "gpr_test_util", 
+      "grpc", 
+      "grpc_test_util"
+    ], 
+    "headers": [], 
+    "language": "c", 
+    "name": "h2_ssl_proxy_large_metadata_test", 
+    "src": []
+  }, 
+  {
+    "deps": [
+      "end2end_certs", 
+      "end2end_fixture_h2_ssl_proxy", 
+      "end2end_test_max_message_length", 
+      "gpr", 
+      "gpr_test_util", 
+      "grpc", 
+      "grpc_test_util"
+    ], 
+    "headers": [], 
+    "language": "c", 
+    "name": "h2_ssl_proxy_max_message_length_test", 
+    "src": []
+  }, 
+  {
+    "deps": [
+      "end2end_certs", 
+      "end2end_fixture_h2_ssl_proxy", 
+      "end2end_test_metadata", 
+      "gpr", 
+      "gpr_test_util", 
+      "grpc", 
+      "grpc_test_util"
+    ], 
+    "headers": [], 
+    "language": "c", 
+    "name": "h2_ssl_proxy_metadata_test", 
+    "src": []
+  }, 
+  {
+    "deps": [
+      "end2end_certs", 
+      "end2end_fixture_h2_ssl_proxy", 
+      "end2end_test_negative_deadline", 
+      "gpr", 
+      "gpr_test_util", 
+      "grpc", 
+      "grpc_test_util"
+    ], 
+    "headers": [], 
+    "language": "c", 
+    "name": "h2_ssl_proxy_negative_deadline_test", 
+    "src": []
+  }, 
+  {
+    "deps": [
+      "end2end_certs", 
+      "end2end_fixture_h2_ssl_proxy", 
+      "end2end_test_no_op", 
+      "gpr", 
+      "gpr_test_util", 
+      "grpc", 
+      "grpc_test_util"
+    ], 
+    "headers": [], 
+    "language": "c", 
+    "name": "h2_ssl_proxy_no_op_test", 
+    "src": []
+  }, 
+  {
+    "deps": [
+      "end2end_certs", 
+      "end2end_fixture_h2_ssl_proxy", 
+      "end2end_test_payload", 
+      "gpr", 
+      "gpr_test_util", 
+      "grpc", 
+      "grpc_test_util"
+    ], 
+    "headers": [], 
+    "language": "c", 
+    "name": "h2_ssl_proxy_payload_test", 
+    "src": []
+  }, 
+  {
+    "deps": [
+      "end2end_certs", 
+      "end2end_fixture_h2_ssl_proxy", 
+      "end2end_test_ping_pong_streaming", 
+      "gpr", 
+      "gpr_test_util", 
+      "grpc", 
+      "grpc_test_util"
+    ], 
+    "headers": [], 
+    "language": "c", 
+    "name": "h2_ssl_proxy_ping_pong_streaming_test", 
+    "src": []
+  }, 
+  {
+    "deps": [
+      "end2end_certs", 
+      "end2end_fixture_h2_ssl_proxy", 
+      "end2end_test_registered_call", 
+      "gpr", 
+      "gpr_test_util", 
+      "grpc", 
+      "grpc_test_util"
+    ], 
+    "headers": [], 
+    "language": "c", 
+    "name": "h2_ssl_proxy_registered_call_test", 
+    "src": []
+  }, 
+  {
+    "deps": [
+      "end2end_certs", 
+      "end2end_fixture_h2_ssl_proxy", 
+      "end2end_test_request_with_payload", 
+      "gpr", 
+      "gpr_test_util", 
+      "grpc", 
+      "grpc_test_util"
+    ], 
+    "headers": [], 
+    "language": "c", 
+    "name": "h2_ssl_proxy_request_with_payload_test", 
+    "src": []
+  }, 
+  {
+    "deps": [
+      "end2end_certs", 
+      "end2end_fixture_h2_ssl_proxy", 
+      "end2end_test_server_finishes_request", 
+      "gpr", 
+      "gpr_test_util", 
+      "grpc", 
+      "grpc_test_util"
+    ], 
+    "headers": [], 
+    "language": "c", 
+    "name": "h2_ssl_proxy_server_finishes_request_test", 
+    "src": []
+  }, 
+  {
+    "deps": [
+      "end2end_certs", 
+      "end2end_fixture_h2_ssl_proxy", 
+      "end2end_test_shutdown_finishes_calls", 
+      "gpr", 
+      "gpr_test_util", 
+      "grpc", 
+      "grpc_test_util"
+    ], 
+    "headers": [], 
+    "language": "c", 
+    "name": "h2_ssl_proxy_shutdown_finishes_calls_test", 
+    "src": []
+  }, 
+  {
+    "deps": [
+      "end2end_certs", 
+      "end2end_fixture_h2_ssl_proxy", 
+      "end2end_test_shutdown_finishes_tags", 
+      "gpr", 
+      "gpr_test_util", 
+      "grpc", 
+      "grpc_test_util"
+    ], 
+    "headers": [], 
+    "language": "c", 
+    "name": "h2_ssl_proxy_shutdown_finishes_tags_test", 
+    "src": []
+  }, 
+  {
+    "deps": [
+      "end2end_certs", 
+      "end2end_fixture_h2_ssl_proxy", 
+      "end2end_test_simple_delayed_request", 
+      "gpr", 
+      "gpr_test_util", 
+      "grpc", 
+      "grpc_test_util"
+    ], 
+    "headers": [], 
+    "language": "c", 
+    "name": "h2_ssl_proxy_simple_delayed_request_test", 
+    "src": []
+  }, 
+  {
+    "deps": [
+      "end2end_certs", 
+      "end2end_fixture_h2_ssl_proxy", 
+      "end2end_test_simple_request", 
+      "gpr", 
+      "gpr_test_util", 
+      "grpc", 
+      "grpc_test_util"
+    ], 
+    "headers": [], 
+    "language": "c", 
+    "name": "h2_ssl_proxy_simple_request_test", 
+    "src": []
+  }, 
+  {
+    "deps": [
+      "end2end_certs", 
+      "end2end_fixture_h2_ssl_proxy", 
+      "end2end_test_trailing_metadata", 
+      "gpr", 
+      "gpr_test_util", 
+      "grpc", 
+      "grpc_test_util"
+    ], 
+    "headers": [], 
+    "language": "c", 
+    "name": "h2_ssl_proxy_trailing_metadata_test", 
+    "src": []
+  }, 
+  {
+    "deps": [
+      "end2end_certs", 
+      "end2end_fixture_h2_uchannel", 
+      "end2end_test_bad_hostname", 
+      "gpr", 
+      "gpr_test_util", 
+      "grpc", 
+      "grpc_test_util"
+    ], 
+    "headers": [], 
+    "language": "c", 
+    "name": "h2_uchannel_bad_hostname_test", 
+    "src": []
+  }, 
+  {
+    "deps": [
+      "end2end_certs", 
+      "end2end_fixture_h2_uchannel", 
+      "end2end_test_binary_metadata", 
+      "gpr", 
+      "gpr_test_util", 
+      "grpc", 
+      "grpc_test_util"
+    ], 
+    "headers": [], 
+    "language": "c", 
+    "name": "h2_uchannel_binary_metadata_test", 
+    "src": []
+  }, 
+  {
+    "deps": [
+      "end2end_certs", 
+      "end2end_fixture_h2_uchannel", 
+      "end2end_test_call_creds", 
+      "gpr", 
+      "gpr_test_util", 
+      "grpc", 
+      "grpc_test_util"
+    ], 
+    "headers": [], 
+    "language": "c", 
+    "name": "h2_uchannel_call_creds_test", 
+    "src": []
+  }, 
+  {
+    "deps": [
+      "end2end_certs", 
+      "end2end_fixture_h2_uchannel", 
+      "end2end_test_cancel_after_accept", 
+      "gpr", 
+      "gpr_test_util", 
+      "grpc", 
+      "grpc_test_util"
+    ], 
+    "headers": [], 
+    "language": "c", 
+    "name": "h2_uchannel_cancel_after_accept_test", 
+    "src": []
+  }, 
+  {
+    "deps": [
+      "end2end_certs", 
+      "end2end_fixture_h2_uchannel", 
+      "end2end_test_cancel_after_client_done", 
+      "gpr", 
+      "gpr_test_util", 
+      "grpc", 
+      "grpc_test_util"
+    ], 
+    "headers": [], 
+    "language": "c", 
+    "name": "h2_uchannel_cancel_after_client_done_test", 
+    "src": []
+  }, 
+  {
+    "deps": [
+      "end2end_certs", 
+      "end2end_fixture_h2_uchannel", 
+      "end2end_test_cancel_after_invoke", 
+      "gpr", 
+      "gpr_test_util", 
+      "grpc", 
+      "grpc_test_util"
+    ], 
+    "headers": [], 
+    "language": "c", 
+    "name": "h2_uchannel_cancel_after_invoke_test", 
+    "src": []
+  }, 
+  {
+    "deps": [
+      "end2end_certs", 
+      "end2end_fixture_h2_uchannel", 
+      "end2end_test_cancel_before_invoke", 
+      "gpr", 
+      "gpr_test_util", 
+      "grpc", 
+      "grpc_test_util"
+    ], 
+    "headers": [], 
+    "language": "c", 
+    "name": "h2_uchannel_cancel_before_invoke_test", 
+    "src": []
+  }, 
+  {
+    "deps": [
+      "end2end_certs", 
+      "end2end_fixture_h2_uchannel", 
+      "end2end_test_cancel_in_a_vacuum", 
+      "gpr", 
+      "gpr_test_util", 
+      "grpc", 
+      "grpc_test_util"
+    ], 
+    "headers": [], 
+    "language": "c", 
+    "name": "h2_uchannel_cancel_in_a_vacuum_test", 
+    "src": []
+  }, 
+  {
+    "deps": [
+      "end2end_certs", 
+      "end2end_fixture_h2_uchannel", 
+      "end2end_test_cancel_with_status", 
+      "gpr", 
+      "gpr_test_util", 
+      "grpc", 
+      "grpc_test_util"
+    ], 
+    "headers": [], 
+    "language": "c", 
+    "name": "h2_uchannel_cancel_with_status_test", 
+    "src": []
+  }, 
+  {
+    "deps": [
+      "end2end_certs", 
       "end2end_fixture_h2_uchannel", 
       "end2end_test_compressed_payload", 
->>>>>>> 4b6974ca
-      "gpr", 
-      "gpr_test_util", 
-      "grpc", 
-      "grpc_test_util"
-    ], 
-    "headers": [], 
-    "language": "c", 
-    "name": "h2_ssl_proxy_empty_batch_test", 
-    "src": []
-  }, 
-  {
-    "deps": [
-      "end2end_certs", 
-<<<<<<< HEAD
-      "end2end_fixture_h2_ssl_proxy", 
-      "end2end_test_graceful_server_shutdown", 
-      "gpr", 
-      "gpr_test_util", 
-      "grpc", 
-      "grpc_test_util"
-    ], 
-    "headers": [], 
-    "language": "c", 
-    "name": "h2_ssl_proxy_graceful_server_shutdown_test", 
-    "src": []
-  }, 
-  {
-    "deps": [
-      "end2end_certs", 
-      "end2end_fixture_h2_ssl_proxy", 
-      "end2end_test_high_initial_seqno", 
-      "gpr", 
-      "gpr_test_util", 
-      "grpc", 
-      "grpc_test_util"
-    ], 
-    "headers": [], 
-    "language": "c", 
-    "name": "h2_ssl_proxy_high_initial_seqno_test", 
-    "src": []
-  }, 
-  {
-    "deps": [
-      "end2end_certs", 
-      "end2end_fixture_h2_ssl_proxy", 
-      "end2end_test_invoke_large_request", 
-=======
+      "gpr", 
+      "gpr_test_util", 
+      "grpc", 
+      "grpc_test_util"
+    ], 
+    "headers": [], 
+    "language": "c", 
+    "name": "h2_uchannel_compressed_payload_test", 
+    "src": []
+  }, 
+  {
+    "deps": [
+      "end2end_certs", 
       "end2end_fixture_h2_uchannel", 
       "end2end_test_empty_batch", 
->>>>>>> 4b6974ca
-      "gpr", 
-      "gpr_test_util", 
-      "grpc", 
-      "grpc_test_util"
-    ], 
-    "headers": [], 
-    "language": "c", 
-    "name": "h2_ssl_proxy_invoke_large_request_test", 
-    "src": []
-  }, 
-  {
-    "deps": [
-      "end2end_certs", 
-      "end2end_fixture_h2_ssl_proxy", 
-      "end2end_test_large_metadata", 
-      "gpr", 
-      "gpr_test_util", 
-      "grpc", 
-      "grpc_test_util"
-    ], 
-    "headers": [], 
-    "language": "c", 
-    "name": "h2_ssl_proxy_large_metadata_test", 
-    "src": []
-  }, 
-  {
-    "deps": [
-      "end2end_certs", 
-      "end2end_fixture_h2_ssl_proxy", 
-      "end2end_test_max_message_length", 
-      "gpr", 
-      "gpr_test_util", 
-      "grpc", 
-      "grpc_test_util"
-    ], 
-    "headers": [], 
-    "language": "c", 
-    "name": "h2_ssl_proxy_max_message_length_test", 
-    "src": []
-  }, 
-  {
-    "deps": [
-      "end2end_certs", 
-      "end2end_fixture_h2_ssl_proxy", 
-      "end2end_test_metadata", 
-      "gpr", 
-      "gpr_test_util", 
-      "grpc", 
-      "grpc_test_util"
-    ], 
-    "headers": [], 
-    "language": "c", 
-    "name": "h2_ssl_proxy_metadata_test", 
-    "src": []
-  }, 
-  {
-    "deps": [
-      "end2end_certs", 
-      "end2end_fixture_h2_ssl_proxy", 
-      "end2end_test_negative_deadline", 
-      "gpr", 
-      "gpr_test_util", 
-      "grpc", 
-      "grpc_test_util"
-    ], 
-    "headers": [], 
-    "language": "c", 
-    "name": "h2_ssl_proxy_negative_deadline_test", 
-    "src": []
-  }, 
-  {
-    "deps": [
-      "end2end_certs", 
-      "end2end_fixture_h2_ssl_proxy", 
-      "end2end_test_no_op", 
-      "gpr", 
-      "gpr_test_util", 
-      "grpc", 
-      "grpc_test_util"
-    ], 
-    "headers": [], 
-    "language": "c", 
-    "name": "h2_ssl_proxy_no_op_test", 
-    "src": []
-  }, 
-  {
-    "deps": [
-      "end2end_certs", 
-      "end2end_fixture_h2_ssl_proxy", 
-      "end2end_test_payload", 
-      "gpr", 
-      "gpr_test_util", 
-      "grpc", 
-      "grpc_test_util"
-    ], 
-    "headers": [], 
-    "language": "c", 
-    "name": "h2_ssl_proxy_payload_test", 
-    "src": []
-  }, 
-  {
-    "deps": [
-      "end2end_certs", 
-      "end2end_fixture_h2_ssl_proxy", 
-      "end2end_test_ping_pong_streaming", 
-      "gpr", 
-      "gpr_test_util", 
-      "grpc", 
-      "grpc_test_util"
-    ], 
-    "headers": [], 
-    "language": "c", 
-    "name": "h2_ssl_proxy_ping_pong_streaming_test", 
-    "src": []
-  }, 
-  {
-    "deps": [
-      "end2end_certs", 
-      "end2end_fixture_h2_ssl_proxy", 
-      "end2end_test_registered_call", 
-      "gpr", 
-      "gpr_test_util", 
-      "grpc", 
-      "grpc_test_util"
-    ], 
-    "headers": [], 
-    "language": "c", 
-    "name": "h2_ssl_proxy_registered_call_test", 
-    "src": []
-  }, 
-  {
-    "deps": [
-      "end2end_certs", 
-      "end2end_fixture_h2_ssl_proxy", 
-      "end2end_test_request_with_payload", 
-      "gpr", 
-      "gpr_test_util", 
-      "grpc", 
-      "grpc_test_util"
-    ], 
-    "headers": [], 
-    "language": "c", 
-    "name": "h2_ssl_proxy_request_with_payload_test", 
-    "src": []
-  }, 
-  {
-    "deps": [
-      "end2end_certs", 
-      "end2end_fixture_h2_ssl_proxy", 
-      "end2end_test_server_finishes_request", 
-      "gpr", 
-      "gpr_test_util", 
-      "grpc", 
-      "grpc_test_util"
-    ], 
-    "headers": [], 
-    "language": "c", 
-    "name": "h2_ssl_proxy_server_finishes_request_test", 
-    "src": []
-  }, 
-  {
-    "deps": [
-      "end2end_certs", 
-      "end2end_fixture_h2_ssl_proxy", 
-      "end2end_test_shutdown_finishes_calls", 
-      "gpr", 
-      "gpr_test_util", 
-      "grpc", 
-      "grpc_test_util"
-    ], 
-    "headers": [], 
-    "language": "c", 
-    "name": "h2_ssl_proxy_shutdown_finishes_calls_test", 
-    "src": []
-  }, 
-  {
-    "deps": [
-      "end2end_certs", 
-      "end2end_fixture_h2_ssl_proxy", 
-      "end2end_test_shutdown_finishes_tags", 
-      "gpr", 
-      "gpr_test_util", 
-      "grpc", 
-      "grpc_test_util"
-    ], 
-    "headers": [], 
-    "language": "c", 
-    "name": "h2_ssl_proxy_shutdown_finishes_tags_test", 
-    "src": []
-  }, 
-  {
-    "deps": [
-      "end2end_certs", 
-      "end2end_fixture_h2_ssl_proxy", 
-      "end2end_test_simple_delayed_request", 
-      "gpr", 
-      "gpr_test_util", 
-      "grpc", 
-      "grpc_test_util"
-    ], 
-    "headers": [], 
-    "language": "c", 
-    "name": "h2_ssl_proxy_simple_delayed_request_test", 
-    "src": []
-  }, 
-  {
-    "deps": [
-      "end2end_certs", 
-      "end2end_fixture_h2_ssl_proxy", 
-      "end2end_test_simple_request", 
-      "gpr", 
-      "gpr_test_util", 
-      "grpc", 
-      "grpc_test_util"
-    ], 
-    "headers": [], 
-    "language": "c", 
-    "name": "h2_ssl_proxy_simple_request_test", 
-    "src": []
-  }, 
-  {
-    "deps": [
-      "end2end_certs", 
-      "end2end_fixture_h2_ssl_proxy", 
-      "end2end_test_trailing_metadata", 
-      "gpr", 
-      "gpr_test_util", 
-      "grpc", 
-      "grpc_test_util"
-    ], 
-    "headers": [], 
-    "language": "c", 
-    "name": "h2_ssl_proxy_trailing_metadata_test", 
-    "src": []
-  }, 
-  {
-    "deps": [
-      "end2end_certs", 
-      "end2end_fixture_h2_uchannel", 
-      "end2end_test_bad_hostname", 
-      "gpr", 
-      "gpr_test_util", 
-      "grpc", 
-      "grpc_test_util"
-    ], 
-    "headers": [], 
-    "language": "c", 
-    "name": "h2_uchannel_bad_hostname_test", 
-    "src": []
-  }, 
-  {
-    "deps": [
-      "end2end_certs", 
-      "end2end_fixture_h2_uchannel", 
-      "end2end_test_binary_metadata", 
-      "gpr", 
-      "gpr_test_util", 
-      "grpc", 
-      "grpc_test_util"
-    ], 
-    "headers": [], 
-    "language": "c", 
-    "name": "h2_uchannel_binary_metadata_test", 
-    "src": []
-  }, 
-  {
-    "deps": [
-      "end2end_certs", 
-      "end2end_fixture_h2_uchannel", 
-      "end2end_test_call_creds", 
-      "gpr", 
-      "gpr_test_util", 
-      "grpc", 
-      "grpc_test_util"
-    ], 
-    "headers": [], 
-    "language": "c", 
-    "name": "h2_uchannel_call_creds_test", 
-    "src": []
-  }, 
-  {
-    "deps": [
-      "end2end_certs", 
-      "end2end_fixture_h2_uchannel", 
-<<<<<<< HEAD
-      "end2end_test_cancel_after_accept", 
-      "gpr", 
-      "gpr_test_util", 
-      "grpc", 
-      "grpc_test_util"
-    ], 
-    "headers": [], 
-    "language": "c", 
-    "name": "h2_uchannel_cancel_after_accept_test", 
-    "src": []
-  }, 
-  {
-    "deps": [
-      "end2end_certs", 
-      "end2end_fixture_h2_uchannel", 
-      "end2end_test_cancel_after_client_done", 
-=======
-      "end2end_test_simple_request", 
->>>>>>> 4b6974ca
-      "gpr", 
-      "gpr_test_util", 
-      "grpc", 
-      "grpc_test_util"
-    ], 
-    "headers": [], 
-    "language": "c", 
-    "name": "h2_uchannel_cancel_after_client_done_test", 
-    "src": []
-  }, 
-  {
-    "deps": [
-      "end2end_certs", 
-      "end2end_fixture_h2_uchannel", 
-      "end2end_test_cancel_after_invoke", 
-      "gpr", 
-      "gpr_test_util", 
-      "grpc", 
-      "grpc_test_util"
-    ], 
-    "headers": [], 
-    "language": "c", 
-    "name": "h2_uchannel_cancel_after_invoke_test", 
-    "src": []
-  }, 
-  {
-    "deps": [
-      "end2end_certs", 
-      "end2end_fixture_h2_uchannel", 
-      "end2end_test_cancel_before_invoke", 
-      "gpr", 
-      "gpr_test_util", 
-      "grpc", 
-      "grpc_test_util"
-    ], 
-    "headers": [], 
-    "language": "c", 
-    "name": "h2_uchannel_cancel_before_invoke_test", 
-    "src": []
-  }, 
-  {
-    "deps": [
-      "end2end_certs", 
-      "end2end_fixture_h2_uchannel", 
-      "end2end_test_cancel_in_a_vacuum", 
-      "gpr", 
-      "gpr_test_util", 
-      "grpc", 
-      "grpc_test_util"
-    ], 
-    "headers": [], 
-    "language": "c", 
-    "name": "h2_uchannel_cancel_in_a_vacuum_test", 
-    "src": []
-  }, 
-  {
-    "deps": [
-      "end2end_certs", 
-      "end2end_fixture_h2_uchannel", 
-      "end2end_test_cancel_with_status", 
-      "gpr", 
-      "gpr_test_util", 
-      "grpc", 
-      "grpc_test_util"
-    ], 
-    "headers": [], 
-    "language": "c", 
-    "name": "h2_uchannel_cancel_with_status_test", 
-    "src": []
-  }, 
-  {
-    "deps": [
-      "end2end_certs", 
-      "end2end_fixture_h2_uchannel", 
-      "end2end_test_channel_connectivity", 
-      "gpr", 
-      "gpr_test_util", 
-      "grpc", 
-      "grpc_test_util"
-    ], 
-    "headers": [], 
-    "language": "c", 
-    "name": "h2_uchannel_channel_connectivity_test", 
-    "src": []
-  }, 
-  {
-    "deps": [
-      "end2end_certs", 
-      "end2end_fixture_h2_uchannel", 
-      "end2end_test_compressed_payload", 
-      "gpr", 
-      "gpr_test_util", 
-      "grpc", 
-      "grpc_test_util"
-    ], 
-    "headers": [], 
-    "language": "c", 
-    "name": "h2_uchannel_compressed_payload_test", 
-    "src": []
-  }, 
-  {
-    "deps": [
-      "end2end_certs", 
-      "end2end_fixture_h2_uchannel", 
-      "end2end_test_default_host", 
-      "gpr", 
-      "gpr_test_util", 
-      "grpc", 
-      "grpc_test_util"
-    ], 
-    "headers": [], 
-    "language": "c", 
-    "name": "h2_uchannel_default_host_test", 
-    "src": []
-  }, 
-  {
-    "deps": [
-      "end2end_certs", 
-      "end2end_fixture_h2_uchannel", 
-      "end2end_test_disappearing_server", 
-      "gpr", 
-      "gpr_test_util", 
-      "grpc", 
-      "grpc_test_util"
-    ], 
-    "headers": [], 
-    "language": "c", 
-    "name": "h2_uchannel_disappearing_server_test", 
-    "src": []
-  }, 
-  {
-    "deps": [
-      "end2end_certs", 
-      "end2end_fixture_h2_uchannel", 
-      "end2end_test_empty_batch", 
       "gpr", 
       "gpr_test_util", 
       "grpc", 
@@ -8908,21 +8849,6 @@
     "deps": [
       "end2end_certs", 
       "end2end_fixture_h2_uchannel", 
-      "end2end_test_simple_delayed_request", 
-      "gpr", 
-      "gpr_test_util", 
-      "grpc", 
-      "grpc_test_util"
-    ], 
-    "headers": [], 
-    "language": "c", 
-    "name": "h2_uchannel_simple_delayed_request_test", 
-    "src": []
-  }, 
-  {
-    "deps": [
-      "end2end_certs", 
-      "end2end_fixture_h2_uchannel", 
       "end2end_test_simple_request", 
       "gpr", 
       "gpr_test_util", 
@@ -13635,28 +13561,6 @@
     "headers": [], 
     "language": "c", 
     "name": "h2_uchannel_cancel_with_status_nosec_test", 
-    "src": []
-  }, 
-  {
-    "deps": [
-      "end2end_nosec_fixture_h2_uchannel", 
-<<<<<<< HEAD
-      "end2end_nosec_test_channel_connectivity", 
-=======
-      "end2end_nosec_test_census_simple_request", 
->>>>>>> 4b6974ca
-      "gpr", 
-      "gpr_test_util", 
-      "grpc_test_util_unsecure", 
-      "grpc_unsecure"
-    ], 
-    "headers": [], 
-    "language": "c", 
-<<<<<<< HEAD
-    "name": "h2_uchannel_channel_connectivity_nosec_test", 
-=======
-    "name": "h2_uchannel_census_simple_request_nosec_test", 
->>>>>>> 4b6974ca
     "src": []
   }, 
   {
