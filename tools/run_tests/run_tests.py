--- conflicted
+++ resolved
@@ -168,7 +168,6 @@
               _MSBUILD_CONFIG[self.config.build_config],
               target['name'])
         else:
-<<<<<<< HEAD
           binary = 'bins/%s/%s' % (self.config.build_config, target['name'])
         if os.path.isfile(binary):
           if 'gtest' in target and target['gtest']:
@@ -200,20 +199,10 @@
             out.append(self.config.job_spec(cmdline, [binary],
                                             shortname=' '.join(cmdline) + shortname_ext,
                                             cpu_cost=target['cpu_cost'],
+                                            flaky=target.get('flaky', False),
                                             environ=env))
         elif self.args.regex == '.*' or self.platform == 'windows':
           print '\nWARNING: binary not found, skipping', binary
-=======
-          cmdline = [binary] + target['args']
-          out.append(self.config.job_spec(cmdline, [binary],
-                                          shortname=' '.join(cmdline),
-                                          cpu_cost=target['cpu_cost'],
-                                          flaky=target.get('flaky', False),
-                                          environ={'GRPC_DEFAULT_SSL_ROOTS_FILE_PATH':
-                                                   _ROOT + '/src/core/tsi/test_creds/ca.pem'}))
-      elif self.args.regex == '.*' or self.platform == 'windows':
-        print '\nWARNING: binary not found, skipping', binary
->>>>>>> 59743d69
     return sorted(out)
 
   def make_targets(self):
