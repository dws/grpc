"""Generates and compiles Python gRPC stubs from proto_library rules."""

load(
    "//bazel:protobuf.bzl",
    "get_include_directory",
    "get_plugin_args",
    "get_proto_root",
    "protos_from_context",
    "includes_from_deps",
    "get_proto_arguments",
    "declare_out_files",
    "get_out_dir",
)

_GENERATED_PROTO_FORMAT = "{}_pb2.py"
_GENERATED_GRPC_PROTO_FORMAT = "{}_pb2_grpc.py"

def _generate_py_impl(context):
    protos = protos_from_context(context)
    includes = includes_from_deps(context.attr.deps)
    proto_root = get_proto_root(context.label.workspace_root)
    out_files = declare_out_files(protos, context, _GENERATED_PROTO_FORMAT)

    tools = [context.executable._protoc]
    arguments = ([
        "--python_out={}".format(get_out_dir(protos, context)),
    ] + [
        "--proto_path={}".format(get_include_directory(i))
        for i in includes
    ] + [
        "--proto_path={}".format(context.genfiles_dir.path),
    ])
    arguments += get_proto_arguments(protos, context.genfiles_dir.path)

    context.actions.run(
        inputs = protos + includes,
        tools = tools,
        outputs = out_files,
        executable = context.executable._protoc,
        arguments = arguments,
        mnemonic = "ProtocInvocation",
    )
    return struct(files = depset(out_files))

_generate_pb2_src = rule(
    attrs = {
        "deps": attr.label_list(
            mandatory = True,
            allow_empty = False,
            providers = [ProtoInfo],
        ),
        "_protoc": attr.label(
            default = Label("//external:protocol_compiler"),
            providers = ["files_to_run"],
            executable = True,
            cfg = "host",
        ),
    },
    implementation = _generate_py_impl,
)

def py_proto_library(
        name,
        deps,
        **kwargs):
    """Generate python code for a protobuf.

    Args:
      name: The name of the target.
      deps: A list of proto_library dependencies. Must contain a single element.
    """
    codegen_target = "_{}_codegen".format(name)
    if len(deps) != 1:
        fail("Can only compile a single proto at a time.")


    _generate_pb2_src(
        name = codegen_target,
        deps = deps,
        **kwargs
    )

    native.py_library(
        name = name,
        srcs = [":{}".format(codegen_target)],
        deps = ["@com_google_protobuf//:protobuf_python"],
        **kwargs
    )

def _generate_pb2_grpc_src_impl(context):
    protos = protos_from_context(context)
    includes = includes_from_deps(context.attr.deps)
    proto_root = get_proto_root(context.label.workspace_root)
    out_files = declare_out_files(protos, context, _GENERATED_GRPC_PROTO_FORMAT)

    plugin_flags = ["grpc_2_0"] + context.attr.strip_prefixes

    arguments = []
    tools = [context.executable._protoc, context.executable._plugin]
    arguments += get_plugin_args(
        context.executable._plugin,
<<<<<<< HEAD
        [],
        get_out_dir(protos, context),
=======
        plugin_flags,
        context.genfiles_dir.path,
>>>>>>> f841c3ea
        False,
    )

    arguments += [
        "--proto_path={}".format(get_include_directory(i))
        for i in includes
    ]
    arguments += ["--proto_path={}".format(context.genfiles_dir.path)]
    arguments += get_proto_arguments(protos, context.genfiles_dir.path)

    context.actions.run(
        inputs = protos + includes,
        tools = tools,
        outputs = out_files,
        executable = context.executable._protoc,
        arguments = arguments,
        mnemonic = "ProtocInvocation",
    )
    return struct(files = depset(out_files))

_generate_pb2_grpc_src = rule(
    attrs = {
        "deps": attr.label_list(
            mandatory = True,
            allow_empty = False,
            providers = [ProtoInfo],
        ),
        "strip_prefixes": attr.string_list(),
        "_plugin": attr.label(
            executable = True,
            providers = ["files_to_run"],
            cfg = "host",
            default = Label("//src/compiler:grpc_python_plugin"),
        ),
        "_protoc": attr.label(
            executable = True,
            providers = ["files_to_run"],
            cfg = "host",
            default = Label("//external:protocol_compiler"),
        ),
    },
    implementation = _generate_pb2_grpc_src_impl,
)

def py_grpc_library(
    name,
    srcs,
    deps,
    strip_prefixes = [],
    **kwargs):
    """Generate python code for gRPC services defined in a protobuf.

    Args:
      name: The name of the target.
      srcs: (List of `labels`) a single proto_library target containing the
        schema of the service.
      deps: (List of `labels`) a single py_proto_library target for the
        proto_library in `srcs`.
      strip_prefixes: (List of `strings`) If provided, this prefix will be
        stripped from the beginning of foo_pb2 modules imported by the
        generated stubs. This is useful in combination with the `imports`
        attribute of the `py_library` rule.
      **kwargs: Additional arguments to be supplied to the invocation of
        py_library.
    """
    codegen_grpc_target = "_{}_grpc_codegen".format(name)
    if len(srcs) != 1:
        fail("Can only compile a single proto at a time.")

    if len(deps) != 1:
        fail("Deps must have length 1.")

    _generate_pb2_grpc_src(
        name = codegen_grpc_target,
        deps = srcs,
        strip_prefixes = strip_prefixes,
        **kwargs
    )

    native.py_library(
        name = name,
        srcs = [
            ":{}".format(codegen_grpc_target),
        ],
        deps = [Label("//src/python/grpcio/grpc:grpcio")] + deps,
        **kwargs
    )


def py2and3_test(name,
                 py_test = native.py_test,
                 **kwargs):
    """Runs a Python test under both Python 2 and Python 3.

    Args:
      name: The name of the test.
      py_test: The rule to use for each test.
      **kwargs: Keyword arguments passed directly to the underlying py_test
        rule.
    """
    if "python_version" in kwargs:
        fail("Cannot specify 'python_version' in py2and3_test.")

    names = [name + suffix for suffix in (".python2", ".python3")]
    python_versions = ["PY2", "PY3"]
    for case_name, python_version in zip(names, python_versions):
        py_test(
            name = case_name,
            python_version = python_version,
            **kwargs
        )

    suite_kwargs = {}
    if "visibility" in kwargs:
        suite_kwargs["visibility"] = kwargs["visibility"]

    native.test_suite(
        name = name,
        tests = names,
        **suite_kwargs
    )<|MERGE_RESOLUTION|>--- conflicted
+++ resolved
@@ -99,13 +99,8 @@
     tools = [context.executable._protoc, context.executable._plugin]
     arguments += get_plugin_args(
         context.executable._plugin,
-<<<<<<< HEAD
-        [],
+        plugin_flags,
         get_out_dir(protos, context),
-=======
-        plugin_flags,
-        context.genfiles_dir.path,
->>>>>>> f841c3ea
         False,
     )
 
