--- conflicted
+++ resolved
@@ -53,49 +53,25 @@
 static void finish_connection() {
   gpr_mu_lock(g_mu);
   g_connections_complete++;
-<<<<<<< HEAD
   grpc_core::ExecCtx _local_exec_ctx;
   GPR_ASSERT(
-      GRPC_LOG_IF_ERROR("pollset_kick", grpc_pollset_kick(g_pollset, NULL)));
+      GRPC_LOG_IF_ERROR("pollset_kick", grpc_pollset_kick(g_pollset, nullptr)));
 
   gpr_mu_unlock(g_mu);
 }
 
 static void must_succeed(void* arg, grpc_error* error) {
-  GPR_ASSERT(g_connecting != NULL);
+  GPR_ASSERT(g_connecting != nullptr);
   GPR_ASSERT(error == GRPC_ERROR_NONE);
   grpc_endpoint_shutdown(g_connecting, GRPC_ERROR_CREATE_FROM_STATIC_STRING(
                                            "must_succeed called"));
   grpc_endpoint_destroy(g_connecting);
-  g_connecting = NULL;
-  finish_connection();
-}
-
-static void must_fail(void* arg, grpc_error* error) {
-  GPR_ASSERT(g_connecting == NULL);
-=======
-  grpc_exec_ctx exec_ctx = GRPC_EXEC_CTX_INIT;
-  GPR_ASSERT(GRPC_LOG_IF_ERROR(
-      "pollset_kick", grpc_pollset_kick(&exec_ctx, g_pollset, nullptr)));
-  grpc_exec_ctx_finish(&exec_ctx);
-  gpr_mu_unlock(g_mu);
-}
-
-static void must_succeed(grpc_exec_ctx* exec_ctx, void* arg,
-                         grpc_error* error) {
-  GPR_ASSERT(g_connecting != nullptr);
-  GPR_ASSERT(error == GRPC_ERROR_NONE);
-  grpc_endpoint_shutdown(
-      exec_ctx, g_connecting,
-      GRPC_ERROR_CREATE_FROM_STATIC_STRING("must_succeed called"));
-  grpc_endpoint_destroy(exec_ctx, g_connecting);
   g_connecting = nullptr;
   finish_connection();
 }
 
-static void must_fail(grpc_exec_ctx* exec_ctx, void* arg, grpc_error* error) {
+static void must_fail(void* arg, grpc_error* error) {
   GPR_ASSERT(g_connecting == nullptr);
->>>>>>> 82c8f945
   GPR_ASSERT(error != GRPC_ERROR_NONE);
   finish_connection();
 }
@@ -129,15 +105,9 @@
   /* connect to it */
   GPR_ASSERT(getsockname(svr_fd, (struct sockaddr*)addr,
                          (socklen_t*)&resolved_addr.len) == 0);
-<<<<<<< HEAD
-  GRPC_CLOSURE_INIT(&done, must_succeed, NULL, grpc_schedule_on_exec_ctx);
-  grpc_tcp_client_connect(&done, &g_connecting, g_pollset_set, NULL,
+  GRPC_CLOSURE_INIT(&done, must_succeed, nullptr, grpc_schedule_on_exec_ctx);
+  grpc_tcp_client_connect(&done, &g_connecting, g_pollset_set, nullptr,
                           &resolved_addr, GRPC_MILLIS_INF_FUTURE);
-=======
-  GRPC_CLOSURE_INIT(&done, must_succeed, nullptr, grpc_schedule_on_exec_ctx);
-  grpc_tcp_client_connect(&exec_ctx, &done, &g_connecting, g_pollset_set,
-                          nullptr, &resolved_addr, GRPC_MILLIS_INF_FUTURE);
->>>>>>> 82c8f945
 
   /* await the connection */
   do {
@@ -182,15 +152,9 @@
   gpr_mu_unlock(g_mu);
 
   /* connect to a broken address */
-<<<<<<< HEAD
-  GRPC_CLOSURE_INIT(&done, must_fail, NULL, grpc_schedule_on_exec_ctx);
-  grpc_tcp_client_connect(&done, &g_connecting, g_pollset_set, NULL,
+  GRPC_CLOSURE_INIT(&done, must_fail, nullptr, grpc_schedule_on_exec_ctx);
+  grpc_tcp_client_connect(&done, &g_connecting, g_pollset_set, nullptr,
                           &resolved_addr, GRPC_MILLIS_INF_FUTURE);
-=======
-  GRPC_CLOSURE_INIT(&done, must_fail, nullptr, grpc_schedule_on_exec_ctx);
-  grpc_tcp_client_connect(&exec_ctx, &done, &g_connecting, g_pollset_set,
-                          nullptr, &resolved_addr, GRPC_MILLIS_INF_FUTURE);
->>>>>>> 82c8f945
 
   gpr_mu_lock(g_mu);
 
