--- conflicted
+++ resolved
@@ -631,13 +631,8 @@
     GPR_ASSERT(num_allocs == start_allocs + 1);
   }
 
-<<<<<<< HEAD
   grpc_slice_buffer_destroy(&buffer);
-  destroy_user(&usr);
-=======
-  gpr_slice_buffer_destroy(&buffer);
-  destroy_user(usr);
->>>>>>> 150fbe1e
+  destroy_user(usr);
   grpc_resource_quota_unref(q);
 }
 
@@ -672,17 +667,7 @@
   }
 
   grpc_resource_quota_unref(q);
-<<<<<<< HEAD
   grpc_slice_buffer_destroy(&buffer);
-  GPR_ASSERT(done);
-  {
-    grpc_exec_ctx exec_ctx = GRPC_EXEC_CTX_INIT;
-    grpc_resource_user_destroy(&exec_ctx, &usr);
-    grpc_exec_ctx_finish(&exec_ctx);
-  }
-=======
-  gpr_slice_buffer_destroy(&buffer);
->>>>>>> 150fbe1e
 }
 
 int main(int argc, char **argv) {
