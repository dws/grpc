/*
 *
 * Copyright 2015, Google Inc.
 * All rights reserved.
 *
 * Redistribution and use in source and binary forms, with or without
 * modification, are permitted provided that the following conditions are
 * met:
 *
 *     * Redistributions of source code must retain the above copyright
 * notice, this list of conditions and the following disclaimer.
 *     * Redistributions in binary form must reproduce the above
 * copyright notice, this list of conditions and the following disclaimer
 * in the documentation and/or other materials provided with the
 * distribution.
 *     * Neither the name of Google Inc. nor the names of its
 * contributors may be used to endorse or promote products derived from
 * this software without specific prior written permission.
 *
 * THIS SOFTWARE IS PROVIDED BY THE COPYRIGHT HOLDERS AND CONTRIBUTORS
 * "AS IS" AND ANY EXPRESS OR IMPLIED WARRANTIES, INCLUDING, BUT NOT
 * LIMITED TO, THE IMPLIED WARRANTIES OF MERCHANTABILITY AND FITNESS FOR
 * A PARTICULAR PURPOSE ARE DISCLAIMED. IN NO EVENT SHALL THE COPYRIGHT
 * OWNER OR CONTRIBUTORS BE LIABLE FOR ANY DIRECT, INDIRECT, INCIDENTAL,
 * SPECIAL, EXEMPLARY, OR CONSEQUENTIAL DAMAGES (INCLUDING, BUT NOT
 * LIMITED TO, PROCUREMENT OF SUBSTITUTE GOODS OR SERVICES; LOSS OF USE,
 * DATA, OR PROFITS; OR BUSINESS INTERRUPTION) HOWEVER CAUSED AND ON ANY
 * THEORY OF LIABILITY, WHETHER IN CONTRACT, STRICT LIABILITY, OR TORT
 * (INCLUDING NEGLIGENCE OR OTHERWISE) ARISING IN ANY WAY OUT OF THE USE
 * OF THIS SOFTWARE, EVEN IF ADVISED OF THE POSSIBILITY OF SUCH DAMAGE.
 *
 */

#include "test/core/end2end/end2end_tests.h"

#include <stdio.h>
#include <string.h>

#include <grpc/byte_buffer.h>
#include <grpc/support/alloc.h>
#include <grpc/support/log.h>
#include <grpc/support/time.h>
#include <grpc/support/useful.h>
#include "test/core/end2end/cq_verifier.h"

enum { TIMEOUT = 200000 };

static void *tag(gpr_intptr t) { return (void *)t; }

static grpc_end2end_test_fixture begin_test(grpc_end2end_test_config config,
                                            const char *test_name,
                                            grpc_channel_args *client_args,
                                            grpc_channel_args *server_args) {
  grpc_end2end_test_fixture f;
  gpr_log(GPR_INFO, "%s/%s", test_name, config.name);
  f = config.create_fixture(client_args, server_args);
  config.init_client(&f, client_args);
  config.init_server(&f, server_args);
  return f;
}

static gpr_timespec n_seconds_time(int n) {
  return GRPC_TIMEOUT_SECONDS_TO_DEADLINE(n);
}

static gpr_timespec five_seconds_time(void) { return n_seconds_time(5); }

static void drain_cq(grpc_completion_queue *cq) {
  grpc_event ev;
  do {
    ev = grpc_completion_queue_next(cq, five_seconds_time());
  } while (ev.type != GRPC_QUEUE_SHUTDOWN);
}

static void shutdown_server(grpc_end2end_test_fixture *f) {
  if (!f->server) return;
  grpc_server_shutdown(f->server);
  grpc_server_destroy(f->server);
  f->server = NULL;
}

static void shutdown_client(grpc_end2end_test_fixture *f) {
  if (!f->client) return;
  grpc_channel_destroy(f->client);
  f->client = NULL;
}

static void end_test(grpc_end2end_test_fixture *f) {
  shutdown_server(f);
  shutdown_client(f);

  grpc_completion_queue_shutdown(f->cq);
  drain_cq(f->cq);
  grpc_completion_queue_destroy(f->cq);
}

static void simple_request_body(grpc_end2end_test_fixture f) {
  grpc_call *c;
  grpc_call *s;
  gpr_timespec deadline = five_seconds_time();
  cq_verifier *cqv = cq_verifier_create(f.cq);
  grpc_op ops[6];
  grpc_op *op;
  grpc_metadata_array initial_metadata_recv;
  grpc_metadata_array trailing_metadata_recv;
  grpc_metadata_array request_metadata_recv;
  grpc_call_details call_details;
  grpc_status_code status;
  char *details = NULL;
  size_t details_capacity = 0;
  int was_cancelled = 2;

  c = grpc_channel_create_call(f.client, f.cq, "/foo",
                               "foo.test.google.fr:1234", deadline);
  GPR_ASSERT(c);

  grpc_metadata_array_init(&initial_metadata_recv);
  grpc_metadata_array_init(&trailing_metadata_recv);
  grpc_metadata_array_init(&request_metadata_recv);
  grpc_call_details_init(&call_details);

  op = ops;
  op->op = GRPC_OP_SEND_INITIAL_METADATA;
  op->data.send_initial_metadata.count = 0;
  op++;
  op->op = GRPC_OP_SEND_CLOSE_FROM_CLIENT;
  op++;
  op->op = GRPC_OP_RECV_INITIAL_METADATA;
  op->data.recv_initial_metadata = &initial_metadata_recv;
  op++;
  op->op = GRPC_OP_RECV_STATUS_ON_CLIENT;
  op->data.recv_status_on_client.trailing_metadata = &trailing_metadata_recv;
  op->data.recv_status_on_client.status = &status;
  op->data.recv_status_on_client.status_details = &details;
  op->data.recv_status_on_client.status_details_capacity = &details_capacity;
  op++;
  GPR_ASSERT(GRPC_CALL_OK == grpc_call_start_batch(c, ops, op - ops, tag(1)));

  GPR_ASSERT(GRPC_CALL_OK ==
             grpc_server_request_call(f.server, &s, &call_details,
                                      &request_metadata_recv, f.cq,
                                      f.cq, tag(101)));
  cq_expect_completion(cqv, tag(101), 1);
  cq_verify(cqv);

  op = ops;
  op->op = GRPC_OP_SEND_INITIAL_METADATA;
  op->data.send_initial_metadata.count = 0;
  op++;
  op->op = GRPC_OP_SEND_STATUS_FROM_SERVER;
  op->data.send_status_from_server.trailing_metadata_count = 0;
  op->data.send_status_from_server.status = GRPC_STATUS_UNIMPLEMENTED;
  op->data.send_status_from_server.status_details = "xyz";
  op++;
  op->op = GRPC_OP_RECV_CLOSE_ON_SERVER;
  op->data.recv_close_on_server.cancelled = &was_cancelled;
  op++;
  GPR_ASSERT(GRPC_CALL_OK == grpc_call_start_batch(s, ops, op - ops, tag(102)));

  cq_expect_completion(cqv, tag(102), 1);
  cq_expect_completion(cqv, tag(1), 1);
  cq_verify(cqv);

  GPR_ASSERT(status == GRPC_STATUS_UNIMPLEMENTED);
  GPR_ASSERT(0 == strcmp(details, "xyz"));
  GPR_ASSERT(0 == strcmp(call_details.method, "/foo"));
  GPR_ASSERT(0 == strcmp(call_details.host, "foo.test.google.fr:1234"));
  GPR_ASSERT(was_cancelled == 0);

  gpr_free(details);
  grpc_metadata_array_destroy(&initial_metadata_recv);
  grpc_metadata_array_destroy(&trailing_metadata_recv);
  grpc_metadata_array_destroy(&request_metadata_recv);
  grpc_call_details_destroy(&call_details);

  grpc_call_destroy(c);
  grpc_call_destroy(s);

  cq_verifier_destroy(cqv);
}

static void test_max_concurrent_streams(grpc_end2end_test_config config) {
  grpc_end2end_test_fixture f;
  grpc_arg server_arg;
  grpc_channel_args server_args;
  grpc_call *c1;
  grpc_call *c2;
  grpc_call *s1;
  grpc_call *s2;
  int live_call;
  gpr_timespec deadline;
  cq_verifier *cqv;
  grpc_event ev;
  grpc_call_details call_details;
  grpc_metadata_array request_metadata_recv;
  grpc_metadata_array initial_metadata_recv1;
  grpc_metadata_array trailing_metadata_recv1;
  grpc_metadata_array initial_metadata_recv2;
  grpc_metadata_array trailing_metadata_recv2;
  grpc_status_code status1;
  char *details1 = NULL;
  size_t details_capacity1 = 0;
  grpc_status_code status2;
  char *details2 = NULL;
  size_t details_capacity2 = 0;
  grpc_op ops[6];
  grpc_op *op;
  int was_cancelled;
  int got_client_start;
  int got_server_start;

  server_arg.key = GRPC_ARG_MAX_CONCURRENT_STREAMS;
  server_arg.type = GRPC_ARG_INTEGER;
  server_arg.value.integer = 1;

  server_args.num_args = 1;
  server_args.args = &server_arg;

<<<<<<< HEAD
  f = begin_test(config, __FUNCTION__, NULL, &server_args);
  cqv = cq_verifier_create(f.cq);
=======
  f = begin_test(config, "test_max_concurrent_streams", NULL, &server_args);
  v_client = cq_verifier_create(f.client_cq);
  v_server = cq_verifier_create(f.server_cq);
>>>>>>> 031dea1d

  grpc_metadata_array_init(&request_metadata_recv);
  grpc_metadata_array_init(&initial_metadata_recv1);
  grpc_metadata_array_init(&trailing_metadata_recv1);
  grpc_metadata_array_init(&initial_metadata_recv2);
  grpc_metadata_array_init(&trailing_metadata_recv2);
  grpc_call_details_init(&call_details);

  /* perform a ping-pong to ensure that settings have had a chance to round
     trip */
  simple_request_body(f);
  /* perform another one to make sure that the one stream case still works */
  simple_request_body(f);

  /* start two requests - ensuring that the second is not accepted until
     the first completes */
  deadline = n_seconds_time(1000);
  c1 = grpc_channel_create_call(f.client, f.cq, "/alpha",
                                "foo.test.google.fr:1234", deadline);
  GPR_ASSERT(c1);
  c2 = grpc_channel_create_call(f.client, f.cq, "/beta",
                                "foo.test.google.fr:1234", deadline);
  GPR_ASSERT(c2);

  GPR_ASSERT(GRPC_CALL_OK ==
             grpc_server_request_call(f.server, &s1, &call_details,
                                      &request_metadata_recv, f.cq,
                                      f.cq, tag(101)));

  op = ops;
  op->op = GRPC_OP_SEND_INITIAL_METADATA;
  op->data.send_initial_metadata.count = 0;
  op++;
  op->op = GRPC_OP_SEND_CLOSE_FROM_CLIENT;
  op++;
  GPR_ASSERT(GRPC_CALL_OK ==
             grpc_call_start_batch(c1, ops, op - ops, tag(301)));

  op = ops;
  op->op = GRPC_OP_RECV_STATUS_ON_CLIENT;
  op->data.recv_status_on_client.trailing_metadata = &trailing_metadata_recv1;
  op->data.recv_status_on_client.status = &status1;
  op->data.recv_status_on_client.status_details = &details1;
  op->data.recv_status_on_client.status_details_capacity = &details_capacity1;
  op++;
  op->op = GRPC_OP_RECV_INITIAL_METADATA;
  op->data.recv_initial_metadata = &initial_metadata_recv1;
  op++;
  GPR_ASSERT(GRPC_CALL_OK ==
             grpc_call_start_batch(c1, ops, op - ops, tag(302)));

  op = ops;
  op->op = GRPC_OP_SEND_INITIAL_METADATA;
  op->data.send_initial_metadata.count = 0;
  op++;
  op->op = GRPC_OP_SEND_CLOSE_FROM_CLIENT;
  op++;
  GPR_ASSERT(GRPC_CALL_OK ==
             grpc_call_start_batch(c2, ops, op - ops, tag(401)));

  op = ops;
  op->op = GRPC_OP_RECV_STATUS_ON_CLIENT;
  op->data.recv_status_on_client.trailing_metadata = &trailing_metadata_recv2;
  op->data.recv_status_on_client.status = &status2;
  op->data.recv_status_on_client.status_details = &details2;
  op->data.recv_status_on_client.status_details_capacity = &details_capacity2;
  op++;
  op->op = GRPC_OP_RECV_INITIAL_METADATA;
  op->data.recv_initial_metadata = &initial_metadata_recv1;
  op++;
  GPR_ASSERT(GRPC_CALL_OK ==
             grpc_call_start_batch(c2, ops, op - ops, tag(402)));

  got_client_start = 0;
  got_server_start = 0;
  live_call = -1;
  while (!got_client_start || !got_server_start) {
    ev = grpc_completion_queue_next(f.cq,
                                    GRPC_TIMEOUT_SECONDS_TO_DEADLINE(3));
    GPR_ASSERT(ev.type == GRPC_OP_COMPLETE);
    GPR_ASSERT(ev.success);
    if (ev.tag == tag(101)) {
      GPR_ASSERT(!got_server_start);
      got_server_start = 1;
    } else {
      GPR_ASSERT(!got_client_start);
      GPR_ASSERT(ev.tag == tag(301) || ev.tag == tag(401));
      /* The /alpha or /beta calls started above could be invoked (but NOT both);
       * check this here */
      /* We'll get tag 303 or 403, we want 300, 400 */
      live_call = ((int)(gpr_intptr)ev.tag) - 1;
      got_client_start = 1;
    }
  }
  GPR_ASSERT(live_call == 300 || live_call == 400);

  op = ops;
  op->op = GRPC_OP_SEND_INITIAL_METADATA;
  op->data.send_initial_metadata.count = 0;
  op++;
  op->op = GRPC_OP_RECV_CLOSE_ON_SERVER;
  op->data.recv_close_on_server.cancelled = &was_cancelled;
  op++;
  op->op = GRPC_OP_SEND_STATUS_FROM_SERVER;
  op->data.send_status_from_server.trailing_metadata_count = 0;
  op->data.send_status_from_server.status = GRPC_STATUS_UNIMPLEMENTED;
  op->data.send_status_from_server.status_details = "xyz";
  op++;
  GPR_ASSERT(GRPC_CALL_OK ==
             grpc_call_start_batch(s1, ops, op - ops, tag(102)));

  cq_expect_completion(cqv, tag(102), 1);
  cq_expect_completion(cqv, tag(live_call + 2), 1);
  /* first request is finished, we should be able to start the second */
  live_call = (live_call == 300) ? 400 : 300;
  cq_expect_completion(cqv, tag(live_call + 1), 1);
  cq_verify(cqv);

  GPR_ASSERT(GRPC_CALL_OK ==
             grpc_server_request_call(f.server, &s2, &call_details,
                                      &request_metadata_recv, f.cq,
                                      f.cq, tag(201)));
  cq_expect_completion(cqv, tag(201), 1);
  cq_verify(cqv);

  op = ops;
  op->op = GRPC_OP_SEND_INITIAL_METADATA;
  op->data.send_initial_metadata.count = 0;
  op++;
  op->op = GRPC_OP_RECV_CLOSE_ON_SERVER;
  op->data.recv_close_on_server.cancelled = &was_cancelled;
  op++;
  op->op = GRPC_OP_SEND_STATUS_FROM_SERVER;
  op->data.send_status_from_server.trailing_metadata_count = 0;
  op->data.send_status_from_server.status = GRPC_STATUS_UNIMPLEMENTED;
  op->data.send_status_from_server.status_details = "xyz";
  op++;
  GPR_ASSERT(GRPC_CALL_OK ==
             grpc_call_start_batch(s2, ops, op - ops, tag(202)));

  cq_expect_completion(cqv, tag(live_call + 2), 1);
  cq_expect_completion(cqv, tag(202), 1);
  cq_verify(cqv);

  cq_verifier_destroy(cqv);

  grpc_call_destroy(c1);
  grpc_call_destroy(s1);
  grpc_call_destroy(c2);
  grpc_call_destroy(s2);

  gpr_free(details1);
  gpr_free(details2);
  grpc_metadata_array_destroy(&initial_metadata_recv1);
  grpc_metadata_array_destroy(&trailing_metadata_recv1);
  grpc_metadata_array_destroy(&initial_metadata_recv2);
  grpc_metadata_array_destroy(&trailing_metadata_recv2);
  grpc_metadata_array_destroy(&request_metadata_recv);
  grpc_call_details_destroy(&call_details);

  end_test(&f);
  config.tear_down_data(&f);
}

void grpc_end2end_tests(grpc_end2end_test_config config) {
  test_max_concurrent_streams(config);
}<|MERGE_RESOLUTION|>--- conflicted
+++ resolved
@@ -216,14 +216,8 @@
   server_args.num_args = 1;
   server_args.args = &server_arg;
 
-<<<<<<< HEAD
-  f = begin_test(config, __FUNCTION__, NULL, &server_args);
+  f = begin_test(config, "test_max_concurrent_streams", NULL, &server_args);
   cqv = cq_verifier_create(f.cq);
-=======
-  f = begin_test(config, "test_max_concurrent_streams", NULL, &server_args);
-  v_client = cq_verifier_create(f.client_cq);
-  v_server = cq_verifier_create(f.server_cq);
->>>>>>> 031dea1d
 
   grpc_metadata_array_init(&request_metadata_recv);
   grpc_metadata_array_init(&initial_metadata_recv1);
