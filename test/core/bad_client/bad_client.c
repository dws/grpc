/*
 *
 * Copyright 2015, Google Inc.
 * All rights reserved.
 *
 * Redistribution and use in source and binary forms, with or without
 * modification, are permitted provided that the following conditions are
 * met:
 *
 *     * Redistributions of source code must retain the above copyright
 * notice, this list of conditions and the following disclaimer.
 *     * Redistributions in binary form must reproduce the above
 * copyright notice, this list of conditions and the following disclaimer
 * in the documentation and/or other materials provided with the
 * distribution.
 *     * Neither the name of Google Inc. nor the names of its
 * contributors may be used to endorse or promote products derived from
 * this software without specific prior written permission.
 *
 * THIS SOFTWARE IS PROVIDED BY THE COPYRIGHT HOLDERS AND CONTRIBUTORS
 * "AS IS" AND ANY EXPRESS OR IMPLIED WARRANTIES, INCLUDING, BUT NOT
 * LIMITED TO, THE IMPLIED WARRANTIES OF MERCHANTABILITY AND FITNESS FOR
 * A PARTICULAR PURPOSE ARE DISCLAIMED. IN NO EVENT SHALL THE COPYRIGHT
 * OWNER OR CONTRIBUTORS BE LIABLE FOR ANY DIRECT, INDIRECT, INCIDENTAL,
 * SPECIAL, EXEMPLARY, OR CONSEQUENTIAL DAMAGES (INCLUDING, BUT NOT
 * LIMITED TO, PROCUREMENT OF SUBSTITUTE GOODS OR SERVICES; LOSS OF USE,
 * DATA, OR PROFITS; OR BUSINESS INTERRUPTION) HOWEVER CAUSED AND ON ANY
 * THEORY OF LIABILITY, WHETHER IN CONTRACT, STRICT LIABILITY, OR TORT
 * (INCLUDING NEGLIGENCE OR OTHERWISE) ARISING IN ANY WAY OUT OF THE USE
 * OF THIS SOFTWARE, EVEN IF ADVISED OF THE POSSIBILITY OF SUCH DAMAGE.
 *
 */

#include "test/core/bad_client/bad_client.h"

#include <grpc/support/alloc.h>
#include <grpc/support/string_util.h>
#include <grpc/support/sync.h>
#include <grpc/support/thd.h>
#include <stdio.h>
#include "src/core/ext/transport/chttp2/transport/chttp2_transport.h"
#include "src/core/lib/channel/channel_stack.h"
#include "src/core/lib/channel/http_server_filter.h"
#include "src/core/lib/iomgr/endpoint_pair.h"
#include "src/core/lib/support/murmur_hash.h"
#include "src/core/lib/support/string.h"
#include "src/core/lib/surface/completion_queue.h"
#include "src/core/lib/surface/server.h"

typedef struct {
  grpc_server *server;
  grpc_completion_queue *cq;
  grpc_bad_client_server_side_validator validator;
  void *registered_method;
  gpr_event done_thd;
  gpr_event done_write;
} thd_args;

static void thd_func(void *arg) {
  thd_args *a = arg;
  a->validator(a->server, a->cq, a->registered_method);
  gpr_event_set(&a->done_thd, (void *)1);
}

static void done_write(grpc_exec_ctx *exec_ctx, void *arg, grpc_error *error) {
  thd_args *a = arg;
  gpr_event_set(&a->done_write, (void *)1);
}

static void server_setup_transport(void *ts, grpc_transport *transport) {
  thd_args *a = ts;
  grpc_exec_ctx exec_ctx = GRPC_EXEC_CTX_INIT;
  grpc_server_setup_transport(&exec_ctx, a->server, transport, NULL,
                              grpc_server_get_channel_args(a->server));
  grpc_exec_ctx_finish(&exec_ctx);
}

typedef struct {
  grpc_bad_client_client_stream_validator validator;
  gpr_slice_buffer incoming;
  gpr_event read_done;
} read_args;

static void read_done(grpc_exec_ctx *exec_ctx, void *arg, grpc_error *error) {
  read_args *a = arg;
  a->validator(&a->incoming);
  gpr_event_set(&a->read_done, (void *)1);
}

void grpc_run_bad_client_test(
    grpc_bad_client_server_side_validator server_validator,
    grpc_bad_client_client_stream_validator client_validator,
    const char *client_payload, size_t client_payload_length, uint32_t flags) {
  grpc_endpoint_pair sfd;
  thd_args a;
  gpr_thd_id id;
  char *hex;
  grpc_transport *transport;
  gpr_slice slice =
      gpr_slice_from_copied_buffer(client_payload, client_payload_length);
  gpr_slice_buffer outgoing;
  grpc_closure done_write_closure;
  grpc_exec_ctx exec_ctx = GRPC_EXEC_CTX_INIT;

  hex = gpr_dump(client_payload, client_payload_length,
                 GPR_DUMP_HEX | GPR_DUMP_ASCII);

  /* Add a debug log */
  gpr_log(GPR_INFO, "TEST: %s", hex);

  gpr_free(hex);

  /* Init grpc */
  grpc_init();

  /* Create endpoints */
<<<<<<< HEAD
  grpc_resource_quota *resource_quota = grpc_resource_quota_create("bad_client_test");
=======
  grpc_resource_quota *resource_quota =
      grpc_resource_quota_create("bad_client_test");
>>>>>>> 91d0093e
  sfd = grpc_iomgr_create_endpoint_pair("fixture", resource_quota, 65536);
  grpc_resource_quota_internal_unref(&exec_ctx, resource_quota);

  /* Create server, completion events */
  a.server = grpc_server_create(NULL, NULL);
  a.cq = grpc_completion_queue_create(NULL);
  gpr_event_init(&a.done_thd);
  gpr_event_init(&a.done_write);
  a.validator = server_validator;
  grpc_server_register_completion_queue(a.server, a.cq, NULL);
  a.registered_method =
      grpc_server_register_method(a.server, GRPC_BAD_CLIENT_REGISTERED_METHOD,
                                  GRPC_BAD_CLIENT_REGISTERED_HOST,
                                  GRPC_SRM_PAYLOAD_READ_INITIAL_BYTE_BUFFER, 0);
  grpc_server_start(a.server);
  transport = grpc_create_chttp2_transport(&exec_ctx, NULL, sfd.server, 0);
  server_setup_transport(&a, transport);
  grpc_chttp2_transport_start_reading(&exec_ctx, transport, NULL);
  grpc_exec_ctx_finish(&exec_ctx);

  /* Bind everything into the same pollset */
  grpc_endpoint_add_to_pollset(&exec_ctx, sfd.client, grpc_cq_pollset(a.cq));
  grpc_endpoint_add_to_pollset(&exec_ctx, sfd.server, grpc_cq_pollset(a.cq));

  /* Check a ground truth */
  GPR_ASSERT(grpc_server_has_open_connections(a.server));

  /* Start validator */
  gpr_thd_new(&id, thd_func, &a, NULL);

  gpr_slice_buffer_init(&outgoing);
  gpr_slice_buffer_add(&outgoing, slice);
  grpc_closure_init(&done_write_closure, done_write, &a);

  /* Write data */
  grpc_endpoint_write(&exec_ctx, sfd.client, &outgoing, &done_write_closure);
  grpc_exec_ctx_finish(&exec_ctx);

  /* Await completion */
  GPR_ASSERT(
      gpr_event_wait(&a.done_write, GRPC_TIMEOUT_SECONDS_TO_DEADLINE(5)));

  if (flags & GRPC_BAD_CLIENT_DISCONNECT) {
    grpc_endpoint_shutdown(&exec_ctx, sfd.client);
    grpc_endpoint_destroy(&exec_ctx, sfd.client);
    grpc_exec_ctx_finish(&exec_ctx);
    sfd.client = NULL;
  }

  GPR_ASSERT(gpr_event_wait(&a.done_thd, GRPC_TIMEOUT_SECONDS_TO_DEADLINE(5)));

  if (sfd.client != NULL) {
    // Validate client stream, if requested.
    if (client_validator != NULL) {
      read_args args;
      args.validator = client_validator;
      gpr_slice_buffer_init(&args.incoming);
      gpr_event_init(&args.read_done);
      grpc_closure read_done_closure;
      grpc_closure_init(&read_done_closure, read_done, &args);
      grpc_endpoint_read(&exec_ctx, sfd.client, &args.incoming,
                         &read_done_closure);
      grpc_exec_ctx_finish(&exec_ctx);
      GPR_ASSERT(
          gpr_event_wait(&args.read_done, GRPC_TIMEOUT_SECONDS_TO_DEADLINE(5)));
      gpr_slice_buffer_destroy(&args.incoming);
    }
    // Shutdown.
    grpc_endpoint_shutdown(&exec_ctx, sfd.client);
    grpc_endpoint_destroy(&exec_ctx, sfd.client);
    grpc_exec_ctx_finish(&exec_ctx);
  }
  grpc_server_shutdown_and_notify(a.server, a.cq, NULL);
  GPR_ASSERT(grpc_completion_queue_pluck(
                 a.cq, NULL, GRPC_TIMEOUT_SECONDS_TO_DEADLINE(1), NULL)
                 .type == GRPC_OP_COMPLETE);
  grpc_server_destroy(a.server);
  grpc_completion_queue_destroy(a.cq);
  gpr_slice_buffer_destroy(&outgoing);

  grpc_exec_ctx_finish(&exec_ctx);
  grpc_shutdown();
}<|MERGE_RESOLUTION|>--- conflicted
+++ resolved
@@ -114,12 +114,8 @@
   grpc_init();
 
   /* Create endpoints */
-<<<<<<< HEAD
-  grpc_resource_quota *resource_quota = grpc_resource_quota_create("bad_client_test");
-=======
   grpc_resource_quota *resource_quota =
       grpc_resource_quota_create("bad_client_test");
->>>>>>> 91d0093e
   sfd = grpc_iomgr_create_endpoint_pair("fixture", resource_quota, 65536);
   grpc_resource_quota_internal_unref(&exec_ctx, resource_quota);
 
