/*
 *
 * Copyright 2015 gRPC authors.
 *
 * Licensed under the Apache License, Version 2.0 (the "License");
 * you may not use this file except in compliance with the License.
 * You may obtain a copy of the License at
 *
 *     http://www.apache.org/licenses/LICENSE-2.0
 *
 * Unless required by applicable law or agreed to in writing, software
 * distributed under the License is distributed on an "AS IS" BASIS,
 * WITHOUT WARRANTIES OR CONDITIONS OF ANY KIND, either express or implied.
 * See the License for the specific language governing permissions and
 * limitations under the License.
 *
 */

#include <string.h>

#include <grpc/support/alloc.h>
#include <grpc/support/log.h>
#include <grpc/support/string_util.h>

#include "src/core/ext/filters/client_channel/resolver_registry.h"
#include "src/core/lib/channel/channel_args.h"
#include "src/core/lib/iomgr/work_serializer.h"

#include "test/core/util/test_config.h"

static std::shared_ptr<grpc_core::WorkSerializer>* g_work_serializer;

class ResultHandler : public grpc_core::Resolver::ResultHandler {
 public:
  void ReturnResult(grpc_core::Resolver::Result /*result*/) override {}

  void ReturnError(grpc_error* error) override { GRPC_ERROR_UNREF(error); }
};

static void test_succeeds(grpc_core::ResolverFactory* factory,
                          const char* string) {
  gpr_log(GPR_DEBUG, "test: '%s' should be valid for '%s'", string,
          factory->scheme());
  grpc_core::ExecCtx exec_ctx;
  grpc_uri* uri = grpc_uri_parse(string, 0);
  GPR_ASSERT(uri);
  grpc_core::ResolverArgs args;
  args.uri = uri;
<<<<<<< HEAD
  args.work_serializer = *g_work_serializer;
  args.result_handler = grpc_core::MakeUnique<ResultHandler>();
=======
  args.combiner = g_combiner;
  args.result_handler = absl::make_unique<ResultHandler>();
>>>>>>> 0b689cb6
  grpc_core::OrphanablePtr<grpc_core::Resolver> resolver =
      factory->CreateResolver(std::move(args));
  GPR_ASSERT(resolver != nullptr);
  grpc_uri_destroy(uri);
  resolver->StartLocked();
  /* Flush ExecCtx to avoid stack-use-after-scope on on_res_arg which is
   * accessed in the closure on_resolution_cb */
  grpc_core::ExecCtx::Get()->Flush();
}

static void test_fails(grpc_core::ResolverFactory* factory,
                       const char* string) {
  gpr_log(GPR_DEBUG, "test: '%s' should be invalid for '%s'", string,
          factory->scheme());
  grpc_core::ExecCtx exec_ctx;
  grpc_uri* uri = grpc_uri_parse(string, 0);
  GPR_ASSERT(uri);
  grpc_core::ResolverArgs args;
  args.uri = uri;
<<<<<<< HEAD
  args.work_serializer = *g_work_serializer;
  args.result_handler = grpc_core::MakeUnique<ResultHandler>();
=======
  args.combiner = g_combiner;
  args.result_handler = absl::make_unique<ResultHandler>();
>>>>>>> 0b689cb6
  grpc_core::OrphanablePtr<grpc_core::Resolver> resolver =
      factory->CreateResolver(std::move(args));
  GPR_ASSERT(resolver == nullptr);
  grpc_uri_destroy(uri);
}

int main(int argc, char** argv) {
  grpc::testing::TestEnvironment env(argc, argv);
  grpc_init();

  auto work_serializer = std::make_shared<grpc_core::WorkSerializer>();
  g_work_serializer = &work_serializer;

  grpc_core::ResolverFactory* ipv4 =
      grpc_core::ResolverRegistry::LookupResolverFactory("ipv4");
  grpc_core::ResolverFactory* ipv6 =
      grpc_core::ResolverRegistry::LookupResolverFactory("ipv6");

  test_fails(ipv4, "ipv4:10.2.1.1");
  test_succeeds(ipv4, "ipv4:10.2.1.1:1234");
  test_succeeds(ipv4, "ipv4:10.2.1.1:1234,127.0.0.1:4321");
  test_fails(ipv4, "ipv4:10.2.1.1:123456");
  test_fails(ipv4, "ipv4:www.google.com");
  test_fails(ipv4, "ipv4:[");
  test_fails(ipv4, "ipv4://8.8.8.8/8.8.8.8:8888");

  test_fails(ipv6, "ipv6:[");
  test_fails(ipv6, "ipv6:[::]");
  test_succeeds(ipv6, "ipv6:[::]:1234");
  test_fails(ipv6, "ipv6:[::]:123456");
  test_fails(ipv6, "ipv6:www.google.com");

  grpc_shutdown();

  return 0;
}<|MERGE_RESOLUTION|>--- conflicted
+++ resolved
@@ -46,13 +46,8 @@
   GPR_ASSERT(uri);
   grpc_core::ResolverArgs args;
   args.uri = uri;
-<<<<<<< HEAD
   args.work_serializer = *g_work_serializer;
-  args.result_handler = grpc_core::MakeUnique<ResultHandler>();
-=======
-  args.combiner = g_combiner;
   args.result_handler = absl::make_unique<ResultHandler>();
->>>>>>> 0b689cb6
   grpc_core::OrphanablePtr<grpc_core::Resolver> resolver =
       factory->CreateResolver(std::move(args));
   GPR_ASSERT(resolver != nullptr);
@@ -72,13 +67,8 @@
   GPR_ASSERT(uri);
   grpc_core::ResolverArgs args;
   args.uri = uri;
-<<<<<<< HEAD
   args.work_serializer = *g_work_serializer;
-  args.result_handler = grpc_core::MakeUnique<ResultHandler>();
-=======
-  args.combiner = g_combiner;
   args.result_handler = absl::make_unique<ResultHandler>();
->>>>>>> 0b689cb6
   grpc_core::OrphanablePtr<grpc_core::Resolver> resolver =
       factory->CreateResolver(std::move(args));
   GPR_ASSERT(resolver == nullptr);
