/*
 *
 * Copyright 2015 gRPC authors.
 *
 * Licensed under the Apache License, Version 2.0 (the "License");
 * you may not use this file except in compliance with the License.
 * You may obtain a copy of the License at
 *
 *     http://www.apache.org/licenses/LICENSE-2.0
 *
 * Unless required by applicable law or agreed to in writing, software
 * distributed under the License is distributed on an "AS IS" BASIS,
 * WITHOUT WARRANTIES OR CONDITIONS OF ANY KIND, either express or implied.
 * See the License for the specific language governing permissions and
 * limitations under the License.
 *
 */

#include <grpcpp/security/credentials.h>
#include <grpcpp/security/tls_credentials_options.h>
#include <grpcpp/server_builder.h>

#include <memory>

#include <gmock/gmock.h>
#include <grpc/grpc.h>
#include <gtest/gtest.h>

#include "src/core/lib/gpr/env.h"
#include "src/core/lib/gpr/tmpfile.h"
#include "src/core/lib/security/credentials/tls/grpc_tls_credentials_options.h"
#include "src/cpp/client/secure_credentials.h"
#include "src/cpp/common/tls_credentials_options_util.h"

namespace {

typedef class ::grpc_impl::experimental::TlsKeyMaterialsConfig
    TlsKeyMaterialsConfig;
typedef class ::grpc_impl::experimental::TlsCredentialReloadArg
    TlsCredentialReloadArg;
typedef struct ::grpc_impl::experimental::TlsCredentialReloadInterface
    TlsCredentialReloadInterface;
typedef class ::grpc_impl::experimental::TlsServerAuthorizationCheckArg
    TlsServerAuthorizationCheckArg;
typedef struct ::grpc_impl::experimental::TlsServerAuthorizationCheckInterface
    TlsServerAuthorizationCheckInterface;

static void tls_credential_reload_callback(
    grpc_tls_credential_reload_arg* arg) {
  GPR_ASSERT(arg != nullptr);
  arg->status = GRPC_SSL_CERTIFICATE_CONFIG_RELOAD_UNCHANGED;
}

class TestTlsCredentialReload : public TlsCredentialReloadInterface {
  int Schedule(TlsCredentialReloadArg* arg) override {
    GPR_ASSERT(arg != nullptr);
    struct TlsKeyMaterialsConfig::PemKeyCertPair pair3 = {"private_key3",
                                                          "cert_chain3"};
    arg->set_pem_root_certs("new_pem_root_certs");
    arg->add_pem_key_cert_pair(pair3);
    arg->set_status(GRPC_SSL_CERTIFICATE_CONFIG_RELOAD_NEW);
    return 0;
  }

  void Cancel(TlsCredentialReloadArg* arg) override {
    GPR_ASSERT(arg != nullptr);
    arg->set_status(GRPC_SSL_CERTIFICATE_CONFIG_RELOAD_FAIL);
    arg->set_error_details("cancelled");
  }
};

static void tls_server_authorization_check_callback(
    grpc_tls_server_authorization_check_arg* arg) {
  GPR_ASSERT(arg != nullptr);
  grpc::string cb_user_data = "cb_user_data";
  arg->cb_user_data = static_cast<void*>(gpr_strdup(cb_user_data.c_str()));
  arg->success = 1;
  arg->target_name = gpr_strdup("callback_target_name");
  arg->peer_cert = gpr_strdup("callback_peer_cert");
  arg->status = GRPC_STATUS_OK;
  arg->error_details = gpr_strdup("callback_error_details");
}

class TestTlsServerAuthorizationCheck
    : public TlsServerAuthorizationCheckInterface {
  int Schedule(TlsServerAuthorizationCheckArg* arg) override {
    GPR_ASSERT(arg != nullptr);
    grpc::string cb_user_data = "cb_user_data";
    arg->set_cb_user_data(static_cast<void*>(gpr_strdup(cb_user_data.c_str())));
    arg->set_success(1);
    arg->set_target_name("sync_target_name");
    arg->set_peer_cert("sync_peer_cert");
    arg->set_status(GRPC_STATUS_OK);
    arg->set_error_details("sync_error_details");
    return 1;
  }

  void Cancel(TlsServerAuthorizationCheckArg* arg) override {
    GPR_ASSERT(arg != nullptr);
    arg->set_status(GRPC_STATUS_PERMISSION_DENIED);
    arg->set_error_details("cancelled");
  }
};

}  // namespace

namespace grpc {
namespace testing {

class CredentialsTest : public ::testing::Test {
 protected:
};

TEST_F(CredentialsTest, InvalidGoogleRefreshToken) {
  std::shared_ptr<CallCredentials> bad1 = GoogleRefreshTokenCredentials("");
  EXPECT_EQ(static_cast<CallCredentials*>(nullptr), bad1.get());
}

TEST_F(CredentialsTest, DefaultCredentials) {
  auto creds = GoogleDefaultCredentials();
}

TEST_F(CredentialsTest, StsCredentialsOptionsCppToCore) {
  grpc::experimental::StsCredentialsOptions options;
  options.token_exchange_service_uri = "https://foo.com/exchange";
  options.resource = "resource";
  options.audience = "audience";
  options.scope = "scope";
  // options.requested_token_type explicitly not set.
  options.subject_token_path = "/foo/bar";
  options.subject_token_type = "nice_token_type";
  options.actor_token_path = "/foo/baz";
  options.actor_token_type = "even_nicer_token_type";
  grpc_sts_credentials_options core_opts =
      grpc_impl::experimental::StsCredentialsCppToCoreOptions(options);
  EXPECT_EQ(options.token_exchange_service_uri,
            core_opts.token_exchange_service_uri);
  EXPECT_EQ(options.resource, core_opts.resource);
  EXPECT_EQ(options.audience, core_opts.audience);
  EXPECT_EQ(options.scope, core_opts.scope);
  EXPECT_EQ(options.requested_token_type, core_opts.requested_token_type);
  EXPECT_EQ(options.subject_token_path, core_opts.subject_token_path);
  EXPECT_EQ(options.subject_token_type, core_opts.subject_token_type);
  EXPECT_EQ(options.actor_token_path, core_opts.actor_token_path);
  EXPECT_EQ(options.actor_token_type, core_opts.actor_token_type);
}

TEST_F(CredentialsTest, StsCredentialsOptionsJson) {
  const char valid_json[] = R"(
  {
    "token_exchange_service_uri": "https://foo/exchange",
    "resource": "resource",
    "audience": "audience",
    "scope": "scope",
    "requested_token_type": "requested_token_type",
    "subject_token_path": "subject_token_path",
    "subject_token_type": "subject_token_type",
    "actor_token_path": "actor_token_path",
    "actor_token_type": "actor_token_type"
  })";
  grpc::experimental::StsCredentialsOptions options;
  EXPECT_TRUE(
      grpc::experimental::StsCredentialsOptionsFromJson(valid_json, &options)
          .ok());
  EXPECT_EQ(options.token_exchange_service_uri, "https://foo/exchange");
  EXPECT_EQ(options.resource, "resource");
  EXPECT_EQ(options.audience, "audience");
  EXPECT_EQ(options.scope, "scope");
  EXPECT_EQ(options.requested_token_type, "requested_token_type");
  EXPECT_EQ(options.subject_token_path, "subject_token_path");
  EXPECT_EQ(options.subject_token_type, "subject_token_type");
  EXPECT_EQ(options.actor_token_path, "actor_token_path");
  EXPECT_EQ(options.actor_token_type, "actor_token_type");

  const char minimum_valid_json[] = R"(
  {
    "token_exchange_service_uri": "https://foo/exchange",
    "subject_token_path": "subject_token_path",
    "subject_token_type": "subject_token_type"
  })";
  EXPECT_TRUE(grpc::experimental::StsCredentialsOptionsFromJson(
                  minimum_valid_json, &options)
                  .ok());
  EXPECT_EQ(options.token_exchange_service_uri, "https://foo/exchange");
  EXPECT_EQ(options.resource, "");
  EXPECT_EQ(options.audience, "");
  EXPECT_EQ(options.scope, "");
  EXPECT_EQ(options.requested_token_type, "");
  EXPECT_EQ(options.subject_token_path, "subject_token_path");
  EXPECT_EQ(options.subject_token_type, "subject_token_type");
  EXPECT_EQ(options.actor_token_path, "");
  EXPECT_EQ(options.actor_token_type, "");

  const char invalid_json[] = R"(
  I'm not a valid JSON.
  )";
  EXPECT_EQ(
      grpc::StatusCode::INVALID_ARGUMENT,
      grpc::experimental::StsCredentialsOptionsFromJson(invalid_json, &options)
          .error_code());

  const char invalid_json_missing_subject_token_type[] = R"(
  {
    "token_exchange_service_uri": "https://foo/exchange",
    "subject_token_path": "subject_token_path"
  })";
  auto status = grpc::experimental::StsCredentialsOptionsFromJson(
      invalid_json_missing_subject_token_type, &options);
  EXPECT_EQ(grpc::StatusCode::INVALID_ARGUMENT, status.error_code());
  EXPECT_THAT(status.error_message(),
              ::testing::HasSubstr("subject_token_type"));

  const char invalid_json_missing_subject_token_path[] = R"(
  {
    "token_exchange_service_uri": "https://foo/exchange",
    "subject_token_type": "subject_token_type"
  })";
  status = grpc::experimental::StsCredentialsOptionsFromJson(
      invalid_json_missing_subject_token_path, &options);
  EXPECT_EQ(grpc::StatusCode::INVALID_ARGUMENT, status.error_code());
  EXPECT_THAT(status.error_message(),
              ::testing::HasSubstr("subject_token_path"));

  const char invalid_json_missing_token_exchange_uri[] = R"(
  {
    "subject_token_path": "subject_token_path",
    "subject_token_type": "subject_token_type"
  })";
  status = grpc::experimental::StsCredentialsOptionsFromJson(
      invalid_json_missing_token_exchange_uri, &options);
  EXPECT_EQ(grpc::StatusCode::INVALID_ARGUMENT, status.error_code());
  EXPECT_THAT(status.error_message(),
              ::testing::HasSubstr("token_exchange_service_uri"));
}

TEST_F(CredentialsTest, StsCredentialsOptionsFromEnv) {
  // Unset env and check expected failure.
  gpr_unsetenv("STS_CREDENTIALS");
  grpc::experimental::StsCredentialsOptions options;
  auto status = grpc::experimental::StsCredentialsOptionsFromEnv(&options);
  EXPECT_EQ(grpc::StatusCode::NOT_FOUND, status.error_code());

  // Set env and check for success.
  const char valid_json[] = R"(
  {
    "token_exchange_service_uri": "https://foo/exchange",
    "subject_token_path": "subject_token_path",
    "subject_token_type": "subject_token_type"
  })";
  char* creds_file_name;
  FILE* creds_file = gpr_tmpfile("sts_creds_options", &creds_file_name);
  ASSERT_NE(creds_file_name, nullptr);
  ASSERT_NE(creds_file, nullptr);
  ASSERT_EQ(sizeof(valid_json),
            fwrite(valid_json, 1, sizeof(valid_json), creds_file));
  fclose(creds_file);
  gpr_setenv("STS_CREDENTIALS", creds_file_name);
  gpr_free(creds_file_name);
  status = grpc::experimental::StsCredentialsOptionsFromEnv(&options);
  EXPECT_TRUE(status.ok());
  EXPECT_EQ(options.token_exchange_service_uri, "https://foo/exchange");
  EXPECT_EQ(options.resource, "");
  EXPECT_EQ(options.audience, "");
  EXPECT_EQ(options.scope, "");
  EXPECT_EQ(options.requested_token_type, "");
  EXPECT_EQ(options.subject_token_path, "subject_token_path");
  EXPECT_EQ(options.subject_token_type, "subject_token_type");
  EXPECT_EQ(options.actor_token_path, "");
  EXPECT_EQ(options.actor_token_type, "");

  // Cleanup.
  gpr_unsetenv("STS_CREDENTIALS");
}

typedef class ::grpc_impl::experimental::TlsKeyMaterialsConfig
    TlsKeyMaterialsConfig;

TEST_F(CredentialsTest, TlsKeyMaterialsConfigCppToC) {
  std::shared_ptr<TlsKeyMaterialsConfig> config(new TlsKeyMaterialsConfig());
  struct TlsKeyMaterialsConfig::PemKeyCertPair pair = {"private_key",
                                                       "cert_chain"};
  std::vector<TlsKeyMaterialsConfig::PemKeyCertPair> pair_list = {pair};
  config->set_key_materials("pem_root_certs", pair_list);
  grpc_tls_key_materials_config* c_config =
      ConvertToCKeyMaterialsConfig(config);
  EXPECT_STREQ("pem_root_certs", c_config->pem_root_certs());
  EXPECT_EQ(1, static_cast<int>(c_config->pem_key_cert_pair_list().size()));
  EXPECT_STREQ(pair.private_key.c_str(),
               c_config->pem_key_cert_pair_list()[0].private_key());
  EXPECT_STREQ(pair.cert_chain.c_str(),
               c_config->pem_key_cert_pair_list()[0].cert_chain());
  delete c_config;
}

TEST_F(CredentialsTest, TlsKeyMaterialsModifiers) {
  std::shared_ptr<TlsKeyMaterialsConfig> config(new TlsKeyMaterialsConfig());
  struct TlsKeyMaterialsConfig::PemKeyCertPair pair = {"private_key",
                                                       "cert_chain"};
  config->add_pem_key_cert_pair(pair);
  config->set_pem_root_certs("pem_root_certs");
  EXPECT_STREQ(config->pem_root_certs().c_str(), "pem_root_certs");
  std::vector<TlsKeyMaterialsConfig::PemKeyCertPair> list =
      config->pem_key_cert_pair_list();
  EXPECT_EQ(static_cast<int>(list.size()), 1);
  EXPECT_STREQ(list[0].private_key.c_str(), "private_key");
  EXPECT_STREQ(list[0].cert_chain.c_str(), "cert_chain");
}

typedef class ::grpc_impl::experimental::TlsCredentialReloadArg
    TlsCredentialReloadArg;
typedef class ::grpc_impl::experimental::TlsCredentialReloadConfig
    TlsCredentialReloadConfig;

TEST_F(CredentialsTest, TlsCredentialReloadArgCallback) {
  grpc_tls_credential_reload_arg* c_arg = new grpc_tls_credential_reload_arg;
  c_arg->cb = tls_credential_reload_callback;
  c_arg->context = nullptr;
  TlsCredentialReloadArg* arg = new TlsCredentialReloadArg(c_arg);
  arg->set_status(GRPC_SSL_CERTIFICATE_CONFIG_RELOAD_NEW);
  arg->OnCredentialReloadDoneCallback();
  EXPECT_EQ(arg->status(), GRPC_SSL_CERTIFICATE_CONFIG_RELOAD_UNCHANGED);

  // Cleanup.
  delete arg;
  delete c_arg;
}

TEST_F(CredentialsTest, TlsCredentialReloadConfigSchedule) {
  std::shared_ptr<TestTlsCredentialReload> test_credential_reload(
      new TestTlsCredentialReload());
  std::shared_ptr<TlsCredentialReloadConfig> config(
      new TlsCredentialReloadConfig(test_credential_reload));
  grpc_tls_credential_reload_arg* c_arg = new grpc_tls_credential_reload_arg();
  c_arg->context = nullptr;
  TlsCredentialReloadArg* arg = new TlsCredentialReloadArg(c_arg);
  std::shared_ptr<TlsKeyMaterialsConfig> key_materials_config(
      new TlsKeyMaterialsConfig());
  struct TlsKeyMaterialsConfig::PemKeyCertPair pair1 = {"private_key1",
                                                        "cert_chain1"};
  struct TlsKeyMaterialsConfig::PemKeyCertPair pair2 = {"private_key2",
                                                        "cert_chain2"};
  std::vector<TlsKeyMaterialsConfig::PemKeyCertPair> pair_list = {pair1, pair2};
  key_materials_config->set_key_materials("pem_root_certs", pair_list);
  arg->set_key_materials_config(key_materials_config);
  arg->set_status(GRPC_SSL_CERTIFICATE_CONFIG_RELOAD_NEW);
  arg->set_error_details("error_details");
  const char* error_details_before_schedule = c_arg->error_details;

  int schedule_output = config->Schedule(arg);
  EXPECT_EQ(schedule_output, 0);
  EXPECT_STREQ(c_arg->key_materials_config->pem_root_certs(),
               "new_pem_root_certs");
  grpc_tls_key_materials_config::PemKeyCertPairList c_pair_list =
      c_arg->key_materials_config->pem_key_cert_pair_list();
  EXPECT_TRUE(!arg->is_pem_key_cert_pair_list_empty());
  EXPECT_EQ(static_cast<int>(c_pair_list.size()), 3);
  EXPECT_STREQ(c_pair_list[0].private_key(), "private_key1");
  EXPECT_STREQ(c_pair_list[0].cert_chain(), "cert_chain1");
  EXPECT_STREQ(c_pair_list[1].private_key(), "private_key2");
  EXPECT_STREQ(c_pair_list[1].cert_chain(), "cert_chain2");
  EXPECT_STREQ(c_pair_list[2].private_key(), "private_key3");
  EXPECT_STREQ(c_pair_list[2].cert_chain(), "cert_chain3");
  EXPECT_EQ(arg->status(), GRPC_SSL_CERTIFICATE_CONFIG_RELOAD_NEW);
  EXPECT_STREQ(arg->error_details().c_str(), "error_details");

  // Cleanup.
  gpr_free(const_cast<char*>(error_details_before_schedule));
  delete c_arg->key_materials_config;
  if (c_arg->destroy_context != nullptr) {
    c_arg->destroy_context(c_arg->context);
  }
  delete c_arg;
  delete config->c_config();
}

TEST_F(CredentialsTest, TlsCredentialReloadConfigCppToC) {
  std::shared_ptr<TestTlsCredentialReload> test_credential_reload(
      new TestTlsCredentialReload());
  TlsCredentialReloadConfig config(test_credential_reload);
  grpc_tls_credential_reload_arg c_arg;
  c_arg.context = nullptr;
  c_arg.cb_user_data = static_cast<void*>(nullptr);
  grpc_tls_key_materials_config c_key_materials;
  grpc::string test_private_key = "private_key";
  grpc::string test_cert_chain = "cert_chain";
  grpc_ssl_pem_key_cert_pair* ssl_pair =
      (grpc_ssl_pem_key_cert_pair*)gpr_malloc(
          sizeof(grpc_ssl_pem_key_cert_pair));
  ssl_pair->private_key = gpr_strdup(test_private_key.c_str());
  ssl_pair->cert_chain = gpr_strdup(test_cert_chain.c_str());
  ::grpc_core::PemKeyCertPair pem_key_cert_pair =
      ::grpc_core::PemKeyCertPair(ssl_pair);
  ::grpc_core::InlinedVector<::grpc_core::PemKeyCertPair, 1>
      pem_key_cert_pair_list;
  pem_key_cert_pair_list.push_back(pem_key_cert_pair);
  grpc::string test_pem_root_certs = "pem_root_certs";
  c_key_materials.set_key_materials(
      ::grpc_core::UniquePtr<char>(gpr_strdup(test_pem_root_certs.c_str())),
      pem_key_cert_pair_list);
  c_arg.key_materials_config = &c_key_materials;
  c_arg.status = GRPC_SSL_CERTIFICATE_CONFIG_RELOAD_UNCHANGED;
  grpc::string test_error_details = "error_details";
  c_arg.error_details = test_error_details.c_str();

  grpc_tls_credential_reload_config* c_config = config.c_config();
  c_arg.config = c_config;
  int c_schedule_output = c_config->Schedule(&c_arg);
  EXPECT_EQ(c_schedule_output, 0);
  EXPECT_EQ(c_arg.cb_user_data, nullptr);
  EXPECT_STREQ(c_arg.key_materials_config->pem_root_certs(),
               "new_pem_root_certs");
  ::grpc_core::InlinedVector<::grpc_core::PemKeyCertPair, 1> pair_list =
      c_arg.key_materials_config->pem_key_cert_pair_list();
  EXPECT_EQ(static_cast<int>(pair_list.size()), 2);
  EXPECT_STREQ(pair_list[0].private_key(), "private_key");
  EXPECT_STREQ(pair_list[0].cert_chain(), "cert_chain");
  EXPECT_STREQ(pair_list[1].private_key(), "private_key3");
  EXPECT_STREQ(pair_list[1].cert_chain(), "cert_chain3");
  EXPECT_EQ(c_arg.status, GRPC_SSL_CERTIFICATE_CONFIG_RELOAD_NEW);
  EXPECT_STREQ(c_arg.error_details, test_error_details.c_str());

  // Cleanup.
  c_arg.destroy_context(c_arg.context);
  delete config.c_config();
}

typedef class ::grpc_impl::experimental::TlsServerAuthorizationCheckArg
    TlsServerAuthorizationCheckArg;
typedef class ::grpc_impl::experimental::TlsServerAuthorizationCheckConfig
    TlsServerAuthorizationCheckConfig;

TEST_F(CredentialsTest, TlsServerAuthorizationCheckArgCallback) {
  grpc_tls_server_authorization_check_arg* c_arg =
      new grpc_tls_server_authorization_check_arg;
  c_arg->cb = tls_server_authorization_check_callback;
  c_arg->context = nullptr;
  TlsServerAuthorizationCheckArg* arg =
      new TlsServerAuthorizationCheckArg(c_arg);
  arg->set_cb_user_data(nullptr);
  arg->set_success(0);
  arg->set_target_name("target_name");
  arg->set_peer_cert("peer_cert");
  arg->set_status(GRPC_STATUS_UNAUTHENTICATED);
  arg->set_error_details("error_details");
  const char* target_name_before_callback = c_arg->target_name;
  const char* peer_cert_before_callback = c_arg->peer_cert;
  const char* error_details_before_callback = c_arg->error_details;

  arg->OnServerAuthorizationCheckDoneCallback();
  EXPECT_STREQ(static_cast<char*>(arg->cb_user_data()), "cb_user_data");
  gpr_free(arg->cb_user_data());
  EXPECT_EQ(arg->success(), 1);
  EXPECT_STREQ(arg->target_name().c_str(), "callback_target_name");
  EXPECT_STREQ(arg->peer_cert().c_str(), "callback_peer_cert");
  EXPECT_EQ(arg->status(), GRPC_STATUS_OK);
  EXPECT_STREQ(arg->error_details().c_str(), "callback_error_details");

  // Cleanup.
  gpr_free(const_cast<char*>(target_name_before_callback));
  gpr_free(const_cast<char*>(peer_cert_before_callback));
  gpr_free(const_cast<char*>(error_details_before_callback));
  gpr_free(const_cast<char*>(c_arg->target_name));
  gpr_free(const_cast<char*>(c_arg->peer_cert));
  gpr_free(const_cast<char*>(c_arg->error_details));
  delete arg;
  delete c_arg;
}

TEST_F(CredentialsTest, TlsServerAuthorizationCheckConfigSchedule) {
  std::shared_ptr<TestTlsServerAuthorizationCheck>
      test_server_authorization_check(new TestTlsServerAuthorizationCheck());
  TlsServerAuthorizationCheckConfig config(test_server_authorization_check);
  grpc_tls_server_authorization_check_arg* c_arg =
      new grpc_tls_server_authorization_check_arg();
  c_arg->context = nullptr;
  TlsServerAuthorizationCheckArg* arg =
      new TlsServerAuthorizationCheckArg(c_arg);
  arg->set_cb_user_data(nullptr);
  arg->set_success(0);
  arg->set_target_name("target_name");
  arg->set_peer_cert("peer_cert");
  arg->set_status(GRPC_STATUS_PERMISSION_DENIED);
  arg->set_error_details("error_details");
  const char* target_name_before_schedule = c_arg->target_name;
  const char* peer_cert_before_schedule = c_arg->peer_cert;
  const char* error_details_before_schedule = c_arg->error_details;

  int schedule_output = config.Schedule(arg);
  EXPECT_EQ(schedule_output, 1);
  EXPECT_STREQ(static_cast<char*>(arg->cb_user_data()), "cb_user_data");
  EXPECT_EQ(arg->success(), 1);
  EXPECT_STREQ(arg->target_name().c_str(), "sync_target_name");
  EXPECT_STREQ(arg->peer_cert().c_str(), "sync_peer_cert");
  EXPECT_EQ(arg->status(), GRPC_STATUS_OK);
  EXPECT_STREQ(arg->error_details().c_str(), "sync_error_details");

  // Cleanup.
  gpr_free(arg->cb_user_data());
  gpr_free(const_cast<char*>(target_name_before_schedule));
  gpr_free(const_cast<char*>(peer_cert_before_schedule));
  gpr_free(const_cast<char*>(error_details_before_schedule));
  gpr_free(const_cast<char*>(c_arg->target_name));
  gpr_free(const_cast<char*>(c_arg->peer_cert));
  gpr_free(const_cast<char*>(c_arg->error_details));
  if (c_arg->destroy_context != nullptr) {
    c_arg->destroy_context(c_arg->context);
  }
  delete c_arg;
  delete config.c_config();
}

TEST_F(CredentialsTest, TlsServerAuthorizationCheckConfigCppToC) {
  std::shared_ptr<TestTlsServerAuthorizationCheck>
      test_server_authorization_check(new TestTlsServerAuthorizationCheck());
  TlsServerAuthorizationCheckConfig config(test_server_authorization_check);
  grpc_tls_server_authorization_check_arg c_arg;
  c_arg.cb = tls_server_authorization_check_callback;
  c_arg.cb_user_data = nullptr;
  c_arg.success = 0;
  c_arg.target_name = "target_name";
  c_arg.peer_cert = "peer_cert";
  c_arg.status = GRPC_STATUS_UNAUTHENTICATED;
  c_arg.error_details = "error_details";
  c_arg.config = config.c_config();
  c_arg.context = nullptr;
  int c_schedule_output = (c_arg.config)->Schedule(&c_arg);
  EXPECT_EQ(c_schedule_output, 1);
  EXPECT_STREQ(static_cast<char*>(c_arg.cb_user_data), "cb_user_data");
  EXPECT_EQ(c_arg.success, 1);
  EXPECT_STREQ(c_arg.target_name, "sync_target_name");
  EXPECT_STREQ(c_arg.peer_cert, "sync_peer_cert");
  EXPECT_EQ(c_arg.status, GRPC_STATUS_OK);
  EXPECT_STREQ(c_arg.error_details, "sync_error_details");

  // Cleanup.
  gpr_free(c_arg.cb_user_data);
  c_arg.destroy_context(c_arg.context);
  gpr_free(const_cast<char*>(c_arg.error_details));
  gpr_free(const_cast<char*>(c_arg.target_name));
  gpr_free(const_cast<char*>(c_arg.peer_cert));
  delete config.c_config();
}

typedef class ::grpc_impl::experimental::TlsCredentialsOptions
    TlsCredentialsOptions;

TEST_F(CredentialsTest, TlsCredentialsOptionsCppToC) {
  std::shared_ptr<TlsKeyMaterialsConfig> key_materials_config(
      new TlsKeyMaterialsConfig());
  struct TlsKeyMaterialsConfig::PemKeyCertPair pair = {"private_key",
                                                       "cert_chain"};
  std::vector<TlsKeyMaterialsConfig::PemKeyCertPair> pair_list = {pair};
  key_materials_config->set_key_materials("pem_root_certs", pair_list);

  std::shared_ptr<TestTlsCredentialReload> test_credential_reload(
      new TestTlsCredentialReload());
  std::shared_ptr<TlsCredentialReloadConfig> credential_reload_config(
      new TlsCredentialReloadConfig(test_credential_reload));

  std::shared_ptr<TestTlsServerAuthorizationCheck>
      test_server_authorization_check(new TestTlsServerAuthorizationCheck());
  std::shared_ptr<TlsServerAuthorizationCheckConfig>
      server_authorization_check_config(new TlsServerAuthorizationCheckConfig(
          test_server_authorization_check));

  TlsCredentialsOptions options = TlsCredentialsOptions(
      GRPC_SSL_REQUEST_CLIENT_CERTIFICATE_AND_VERIFY,
      GRPC_TLS_SERVER_VERIFICATION, key_materials_config,
      credential_reload_config, server_authorization_check_config);
  grpc_tls_credentials_options* c_options = options.c_credentials_options();
  EXPECT_EQ(c_options->cert_request_type(),
            GRPC_SSL_REQUEST_CLIENT_CERTIFICATE_AND_VERIFY);
  grpc_tls_key_materials_config* c_key_materials_config =
      c_options->key_materials_config();
  grpc_tls_credential_reload_config* c_credential_reload_config =
      c_options->credential_reload_config();
  grpc_tls_credential_reload_arg c_credential_reload_arg;
  c_credential_reload_arg.cb_user_data = nullptr;
  c_credential_reload_arg.key_materials_config =
      c_options->key_materials_config();
  c_credential_reload_arg.status = GRPC_SSL_CERTIFICATE_CONFIG_RELOAD_UNCHANGED;
  grpc::string test_error_details = "error_details";
  c_credential_reload_arg.error_details = test_error_details.c_str();
  c_credential_reload_arg.context = nullptr;
  grpc_tls_server_authorization_check_config*
      c_server_authorization_check_config =
          c_options->server_authorization_check_config();
  grpc_tls_server_authorization_check_arg c_server_authorization_check_arg;
  c_server_authorization_check_arg.cb = tls_server_authorization_check_callback;
  c_server_authorization_check_arg.cb_user_data = nullptr;
  c_server_authorization_check_arg.success = 0;
  c_server_authorization_check_arg.target_name = "target_name";
  c_server_authorization_check_arg.peer_cert = "peer_cert";
  c_server_authorization_check_arg.status = GRPC_STATUS_UNAUTHENTICATED;
  c_server_authorization_check_arg.error_details = "error_details";
  c_server_authorization_check_arg.context = nullptr;
  EXPECT_STREQ(c_key_materials_config->pem_root_certs(), "pem_root_certs");
  EXPECT_EQ(
      static_cast<int>(c_key_materials_config->pem_key_cert_pair_list().size()),
      1);
  EXPECT_STREQ(
      c_key_materials_config->pem_key_cert_pair_list()[0].private_key(),
      "private_key");
  EXPECT_STREQ(c_key_materials_config->pem_key_cert_pair_list()[0].cert_chain(),
               "cert_chain");

  GPR_ASSERT(c_credential_reload_config != nullptr);
  int c_credential_reload_schedule_output =
      c_credential_reload_config->Schedule(&c_credential_reload_arg);
  EXPECT_EQ(c_credential_reload_schedule_output, 0);
  EXPECT_EQ(c_credential_reload_arg.cb_user_data, nullptr);
  EXPECT_STREQ(c_credential_reload_arg.key_materials_config->pem_root_certs(),
               "new_pem_root_certs");
  ::grpc_core::InlinedVector<::grpc_core::PemKeyCertPair, 1> c_pair_list =
      c_credential_reload_arg.key_materials_config->pem_key_cert_pair_list();
  EXPECT_EQ(static_cast<int>(c_pair_list.size()), 2);
  EXPECT_STREQ(c_pair_list[0].private_key(), "private_key");
  EXPECT_STREQ(c_pair_list[0].cert_chain(), "cert_chain");
  EXPECT_STREQ(c_pair_list[1].private_key(), "private_key3");
  EXPECT_STREQ(c_pair_list[1].cert_chain(), "cert_chain3");
  EXPECT_EQ(c_credential_reload_arg.status,
            GRPC_SSL_CERTIFICATE_CONFIG_RELOAD_NEW);
  EXPECT_STREQ(c_credential_reload_arg.error_details,
               test_error_details.c_str());

  int c_server_authorization_check_schedule_output =
      c_server_authorization_check_config->Schedule(
          &c_server_authorization_check_arg);
  EXPECT_EQ(c_server_authorization_check_schedule_output, 1);
  EXPECT_STREQ(
      static_cast<char*>(c_server_authorization_check_arg.cb_user_data),
      "cb_user_data");
  EXPECT_EQ(c_server_authorization_check_arg.success, 1);
  EXPECT_STREQ(c_server_authorization_check_arg.target_name,
               "sync_target_name");
  EXPECT_STREQ(c_server_authorization_check_arg.peer_cert, "sync_peer_cert");
  EXPECT_EQ(c_server_authorization_check_arg.status, GRPC_STATUS_OK);
  EXPECT_STREQ(c_server_authorization_check_arg.error_details,
               "sync_error_details");

  // Cleanup.
  c_credential_reload_arg.destroy_context(c_credential_reload_arg.context);
  c_server_authorization_check_arg.destroy_context(
      c_server_authorization_check_arg.context);
  gpr_free(c_server_authorization_check_arg.cb_user_data);
  gpr_free(const_cast<char*>(c_server_authorization_check_arg.target_name));
  gpr_free(const_cast<char*>(c_server_authorization_check_arg.peer_cert));
  gpr_free(const_cast<char*>(c_server_authorization_check_arg.error_details));
  delete c_options;
}

// This test demonstrates how the SPIFFE credentials will be used.
TEST_F(CredentialsTest, LoadTlsChannelCredentials) {
  std::shared_ptr<TestTlsCredentialReload> test_credential_reload(
      new TestTlsCredentialReload());
  std::shared_ptr<TlsCredentialReloadConfig> credential_reload_config(
      new TlsCredentialReloadConfig(test_credential_reload));

  std::shared_ptr<TestTlsServerAuthorizationCheck>
      test_server_authorization_check(new TestTlsServerAuthorizationCheck());
  std::shared_ptr<TlsServerAuthorizationCheckConfig>
      server_authorization_check_config(new TlsServerAuthorizationCheckConfig(
          test_server_authorization_check));

  TlsCredentialsOptions options = TlsCredentialsOptions(
      GRPC_SSL_REQUEST_CLIENT_CERTIFICATE_AND_VERIFY,
      GRPC_TLS_SERVER_VERIFICATION, nullptr, credential_reload_config,
      server_authorization_check_config);
  std::shared_ptr<grpc_impl::ChannelCredentials> channel_credentials =
      grpc::experimental::TlsCredentials(options);
<<<<<<< HEAD
  GPR_ASSERT(channel_credentials.get() != nullptr);
}

// This test demonstrates how the TLS credentials will be used to create
// server credentials.
TEST_F(CredentialsTest, LoadTlsServerCredentials) {
  std::shared_ptr<TestTlsCredentialReload> test_credential_reload(
      new TestTlsCredentialReload());
  std::shared_ptr<TlsCredentialReloadConfig> credential_reload_config(
      new TlsCredentialReloadConfig(test_credential_reload));

  TlsCredentialsOptions options = TlsCredentialsOptions(
      GRPC_SSL_REQUEST_CLIENT_CERTIFICATE_AND_VERIFY,
      GRPC_TLS_SERVER_VERIFICATION, nullptr, credential_reload_config, nullptr);
  // It is necessary to instantiate a |ServerBuilder| object so that the C-core
  // is properly initialized.
  ::grpc::ServerBuilder builder;
  (void)builder;
  std::shared_ptr<::grpc_impl::ServerCredentials> server_credentials =
      grpc::experimental::TlsServerCredentials(options);
  GPR_ASSERT(server_credentials.get() != nullptr);
=======
  GPR_ASSERT(channel_credentials != nullptr);
>>>>>>> e83426b7
}

TEST_F(CredentialsTest, TlsCredentialReloadConfigErrorMessages) {
  std::shared_ptr<TlsCredentialReloadConfig> config(
      new TlsCredentialReloadConfig(nullptr));
  grpc_tls_credential_reload_arg* c_arg = new grpc_tls_credential_reload_arg;
  c_arg->context = nullptr;
  TlsCredentialReloadArg* arg = new TlsCredentialReloadArg(c_arg);
  int schedule_output = config->Schedule(arg);

  EXPECT_EQ(schedule_output, 1);
  EXPECT_EQ(arg->status(), GRPC_SSL_CERTIFICATE_CONFIG_RELOAD_FAIL);
  EXPECT_STREQ(arg->error_details().c_str(),
               "the interface of the credential reload config is nullptr");
  gpr_free(const_cast<char*>(c_arg->error_details));

  arg->set_status(GRPC_SSL_CERTIFICATE_CONFIG_RELOAD_UNCHANGED);
  config->Cancel(arg);
  EXPECT_EQ(arg->status(), GRPC_SSL_CERTIFICATE_CONFIG_RELOAD_FAIL);
  EXPECT_STREQ(arg->error_details().c_str(),
               "the interface of the credential reload config is nullptr");

  // Cleanup.
  gpr_free(const_cast<char*>(c_arg->error_details));
  if (c_arg->destroy_context != nullptr) {
    c_arg->destroy_context(c_arg->context);
  }
  delete c_arg;
  delete config->c_config();
}

TEST_F(CredentialsTest, TlsServerAuthorizationCheckConfigErrorMessages) {
  std::shared_ptr<TlsServerAuthorizationCheckConfig> config(
      new TlsServerAuthorizationCheckConfig(nullptr));
  grpc_tls_server_authorization_check_arg* c_arg =
      new grpc_tls_server_authorization_check_arg;
  c_arg->context = nullptr;
  TlsServerAuthorizationCheckArg* arg =
      new TlsServerAuthorizationCheckArg(c_arg);
  int schedule_output = config->Schedule(arg);

  EXPECT_EQ(schedule_output, 1);
  EXPECT_EQ(arg->status(), GRPC_STATUS_NOT_FOUND);
  EXPECT_STREQ(
      arg->error_details().c_str(),
      "the interface of the server authorization check config is nullptr");
  gpr_free(const_cast<char*>(c_arg->error_details));

  arg->set_status(GRPC_STATUS_OK);
  config->Cancel(arg);
  EXPECT_EQ(arg->status(), GRPC_STATUS_NOT_FOUND);
  EXPECT_STREQ(
      arg->error_details().c_str(),
      "the interface of the server authorization check config is nullptr");

  // Cleanup.
  gpr_free(const_cast<char*>(c_arg->error_details));
  if (c_arg->destroy_context != nullptr) {
    c_arg->destroy_context(c_arg->context);
  }
  delete c_arg;
  delete config->c_config();
}

}  // namespace testing
}  // namespace grpc

int main(int argc, char** argv) {
  ::testing::InitGoogleTest(&argc, argv);
  int ret = RUN_ALL_TESTS();
  return ret;
}<|MERGE_RESOLUTION|>--- conflicted
+++ resolved
@@ -668,7 +668,6 @@
       server_authorization_check_config);
   std::shared_ptr<grpc_impl::ChannelCredentials> channel_credentials =
       grpc::experimental::TlsCredentials(options);
-<<<<<<< HEAD
   GPR_ASSERT(channel_credentials.get() != nullptr);
 }
 
@@ -690,9 +689,6 @@
   std::shared_ptr<::grpc_impl::ServerCredentials> server_credentials =
       grpc::experimental::TlsServerCredentials(options);
   GPR_ASSERT(server_credentials.get() != nullptr);
-=======
-  GPR_ASSERT(channel_credentials != nullptr);
->>>>>>> e83426b7
 }
 
 TEST_F(CredentialsTest, TlsCredentialReloadConfigErrorMessages) {
