/*
 *
 * Copyright 2018 gRPC authors.
 *
 * Licensed under the Apache License, Version 2.0 (the "License");
 * you may not use this file except in compliance with the License.
 * You may obtain a copy of the License at
 *
 *     http://www.apache.org/licenses/LICENSE-2.0
 *
 * Unless required by applicable law or agreed to in writing, software
 * distributed under the License is distributed on an "AS IS" BASIS,
 * WITHOUT WARRANTIES OR CONDITIONS OF ANY KIND, either express or implied.
 * See the License for the specific language governing permissions and
 * limitations under the License.
 *
 */

#ifndef GRPCPP_IMPL_CODEGEN_INTERCEPTOR_H
#define GRPCPP_IMPL_CODEGEN_INTERCEPTOR_H

#include <grpc/impl/codegen/grpc_types.h>
#include <grpcpp/impl/codegen/byte_buffer.h>
#include <grpcpp/impl/codegen/config.h>
#include <grpcpp/impl/codegen/core_codegen_interface.h>
#include <grpcpp/impl/codegen/metadata_map.h>

namespace grpc {

class ChannelInterface;
class Status;

namespace experimental {

/// An enumeration of different possible points at which the \a Intercept
/// method of the \a Interceptor interface may be called. Any given call
/// to \a Intercept will include one or more of these hook points, and
/// each hook point makes certain types of information available to the
/// interceptor.
/// In these enumeration names, PRE_SEND means that an interception has taken
/// place between the time the application provided a certain type of data
/// (e.g., initial metadata, status) and the time that that data goes to the
/// other side. POST_SEND means that the data has been committed for going to
/// the other side (even if it has not yet been received at the other side).
/// PRE_RECV means an interception between the time that a certain
/// operation has been requested and it is available. POST_RECV means that a
/// result is available but has not yet been passed back to the application.
enum class InterceptionHookPoints {
  /// The first three in this list are for clients and servers
  PRE_SEND_INITIAL_METADATA,
  PRE_SEND_MESSAGE,
  POST_SEND_MESSAGE,
  PRE_SEND_STATUS,  // server only
  PRE_SEND_CLOSE,   // client only: WritesDone for stream; after write in unary
  /// The following three are for hijacked clients only and can only be
  /// registered by the global interceptor
  PRE_RECV_INITIAL_METADATA,
  PRE_RECV_MESSAGE,
  PRE_RECV_STATUS,
  /// The following two are for all clients and servers
  POST_RECV_INITIAL_METADATA,
  POST_RECV_MESSAGE,
  POST_RECV_STATUS,  // client only
  POST_RECV_CLOSE,   // server only
  /// This is a special hook point available to both clients and servers when
  /// TryCancel() is performed.
  ///  - No other hook points will be present along with this.
  ///  - It is illegal for an interceptor to block/delay this operation.
  ///  - ALL interceptors see this hook point irrespective of whether the
  ///    RPC was hijacked or not.
  PRE_SEND_CANCEL,
  NUM_INTERCEPTION_HOOKS
};

/// Class that is passed as an argument to the \a Intercept method
/// of the application's \a Interceptor interface implementation. It has five
/// purposes:
///   1. Indicate which hook points are present at a specific interception
///   2. Allow an interceptor to inform the library that an RPC should
///      continue to the next stage of its processing (which may be another
///      interceptor or the main path of the library)
///   3. Allow an interceptor to hijack the processing of the RPC (only for
///      client-side RPCs with PRE_SEND_INITIAL_METADATA) so that it does not
///      proceed with normal processing beyond that stage
///   4. Access the relevant fields of an RPC at each interception point
///   5. Set some fields of an RPC at each interception point, when possible
class InterceptorBatchMethods {
 public:
  virtual ~InterceptorBatchMethods(){};
  /// Determine whether the current batch has an interception hook point
  /// of type \a type
  virtual bool QueryInterceptionHookPoint(InterceptionHookPoints type) = 0;
  /// Signal that the interceptor is done intercepting the current batch of the
  /// RPC. Every interceptor must either call Proceed or Hijack on each
  /// interception. In most cases, only Proceed will be used. Explicit use of
  /// Proceed is what enables interceptors to delay the processing of RPCs
  /// while they perform other work.
  /// Proceed is a no-op if the batch contains PRE_SEND_CANCEL. Simply returning
  /// from the Intercept method does the job of continuing the RPC in this case.
  /// This is because PRE_SEND_CANCEL is always in a separate batch and is not
  /// allowed to be delayed.
  virtual void Proceed() = 0;
  /// Indicate that the interceptor has hijacked the RPC (only valid if the
  /// batch contains send_initial_metadata on the client side). Later
  /// interceptors in the interceptor list will not be called. Later batches
  /// on the same RPC will go through interception, but only up to the point
  /// of the hijacking interceptor.
  virtual void Hijack() = 0;

  /// Returns a modifable ByteBuffer holding the serialized form of the message
  /// that is going to be sent. Valid for PRE_SEND_MESSAGE interceptions.
  /// A return value of nullptr indicates that this ByteBuffer is not valid.
  virtual ByteBuffer* GetSerializedSendMessage() = 0;

  /// Returns a non-modifiable pointer to the original non-serialized form of
  /// the message. Valid for PRE_SEND_MESSAGE interceptions. A return value of
  /// nullptr indicates that this field is not valid. Also note that this is
  /// only supported for sync and callback APIs at the present moment.
  virtual const void* GetSendMessage() = 0;

<<<<<<< HEAD
  virtual void ModifySendMessage(const void* message) = 0;
=======
  /// Checks whether the SEND MESSAGE op succeeded. Valid for POST_SEND_MESSAGE
  /// interceptions.
  virtual bool GetSendMessageStatus() = 0;
>>>>>>> 46bd2f7a

  /// Returns a modifiable multimap of the initial metadata to be sent. Valid
  /// for PRE_SEND_INITIAL_METADATA interceptions. A value of nullptr indicates
  /// that this field is not valid.
  virtual std::multimap<grpc::string, grpc::string>*
  GetSendInitialMetadata() = 0;

  /// Returns the status to be sent. Valid for PRE_SEND_STATUS interceptions.
  virtual Status GetSendStatus() = 0;

  /// Overwrites the status with \a status. Valid for PRE_SEND_STATUS
  /// interceptions.
  virtual void ModifySendStatus(const Status& status) = 0;

  /// Returns a modifiable multimap of the trailing metadata to be sent. Valid
  /// for PRE_SEND_STATUS interceptions. A value of nullptr indicates
  /// that this field is not valid.
  virtual std::multimap<grpc::string, grpc::string>*
  GetSendTrailingMetadata() = 0;

  /// Returns a pointer to the modifiable received message. Note that the
  /// message is already deserialized but the type is not set; the interceptor
  /// should static_cast to the appropriate type before using it. This is valid
  /// for POST_RECV_MESSAGE interceptions; nullptr for not valid
  virtual void* GetRecvMessage() = 0;

  /// Returns a modifiable multimap of the received initial metadata.
  /// Valid for POST_RECV_INITIAL_METADATA interceptions; nullptr if not valid
  virtual std::multimap<grpc::string_ref, grpc::string_ref>*
  GetRecvInitialMetadata() = 0;

  /// Returns a modifiable view of the received status on POST_RECV_STATUS
  /// interceptions; nullptr if not valid.
  virtual Status* GetRecvStatus() = 0;

  /// Returns a modifiable multimap of the received trailing metadata on
  /// POST_RECV_STATUS interceptions; nullptr if not valid
  virtual std::multimap<grpc::string_ref, grpc::string_ref>*
  GetRecvTrailingMetadata() = 0;

  /// Gets an intercepted channel. When a call is started on this interceptor,
  /// only interceptors after the current interceptor are created from the
  /// factory objects registered with the channel. This allows calls to be
  /// started from interceptors without infinite regress through the interceptor
  /// list.
  virtual std::unique_ptr<ChannelInterface> GetInterceptedChannel() = 0;

  /// On a hijacked RPC, an interceptor can decide to fail a PRE_RECV_MESSAGE
  /// op. This would be a signal to the reader that there will be no more
  /// messages, or the stream has failed or been cancelled.
  virtual void FailHijackedRecvMessage() = 0;

  /// On a hijacked RPC/ to-be hijacked RPC, this can be called to fail a SEND
  /// MESSAGE op
  virtual void FailHijackedSendMessage() = 0;
};

/// Interface for an interceptor. Interceptor authors must create a class
/// that derives from this parent class.
class Interceptor {
 public:
  virtual ~Interceptor() {}

  /// The one public method of an Interceptor interface. Override this to
  /// trigger the desired actions at the hook points described above.
  virtual void Intercept(InterceptorBatchMethods* methods) = 0;
};

}  // namespace experimental
}  // namespace grpc

#endif  // GRPCPP_IMPL_CODEGEN_INTERCEPTOR_H<|MERGE_RESOLUTION|>--- conflicted
+++ resolved
@@ -118,13 +118,11 @@
   /// only supported for sync and callback APIs at the present moment.
   virtual const void* GetSendMessage() = 0;
 
-<<<<<<< HEAD
   virtual void ModifySendMessage(const void* message) = 0;
-=======
+
   /// Checks whether the SEND MESSAGE op succeeded. Valid for POST_SEND_MESSAGE
   /// interceptions.
   virtual bool GetSendMessageStatus() = 0;
->>>>>>> 46bd2f7a
 
   /// Returns a modifiable multimap of the initial metadata to be sent. Valid
   /// for PRE_SEND_INITIAL_METADATA interceptions. A value of nullptr indicates
