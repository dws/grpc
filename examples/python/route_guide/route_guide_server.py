# Copyright 2015 gRPC authors.
#
# Licensed under the Apache License, Version 2.0 (the "License");
# you may not use this file except in compliance with the License.
# You may obtain a copy of the License at
#
#     http://www.apache.org/licenses/LICENSE-2.0
#
# Unless required by applicable law or agreed to in writing, software
# distributed under the License is distributed on an "AS IS" BASIS,
# WITHOUT WARRANTIES OR CONDITIONS OF ANY KIND, either express or implied.
# See the License for the specific language governing permissions and
# limitations under the License.
"""The Python implementation of the gRPC route guide server."""

from concurrent import futures
import time
import math
import logging

import grpc

protos, services = grpc.protos_and_services(
    "protos/route_guide.proto", include_paths=["../.."])
import route_guide_resources


def get_feature(feature_db, point):
    """Returns Feature at given location or None."""
    for feature in feature_db:
        if feature.location == point:
            return feature
    return None


def get_distance(start, end):
    """Distance between two points."""
    coord_factor = 10000000.0
    lat_1 = start.latitude / coord_factor
    lat_2 = end.latitude / coord_factor
    lon_1 = start.longitude / coord_factor
    lon_2 = end.longitude / coord_factor
    lat_rad_1 = math.radians(lat_1)
    lat_rad_2 = math.radians(lat_2)
    delta_lat_rad = math.radians(lat_2 - lat_1)
    delta_lon_rad = math.radians(lon_2 - lon_1)

    # Formula is based on http://mathforum.org/library/drmath/view/51879.html
    a = (pow(math.sin(delta_lat_rad / 2), 2) +
         (math.cos(lat_rad_1) * math.cos(lat_rad_2) *
          pow(math.sin(delta_lon_rad / 2), 2)))
    c = 2 * math.atan2(math.sqrt(a), math.sqrt(1 - a))
    R = 6371000
    # metres
    return R * c


class RouteGuideServicer(services.RouteGuideServicer):
    """Provides methods that implement functionality of route guide server."""

    def __init__(self):
        self.db = route_guide_resources.read_route_guide_database()

    def GetFeature(self, request, context):
        feature = get_feature(self.db, request)
        if feature is None:
            return protos.Feature(name="", location=request)
        else:
            return feature

    def ListFeatures(self, request, context):
        left = min(request.lo.longitude, request.hi.longitude)
        right = max(request.lo.longitude, request.hi.longitude)
        top = max(request.lo.latitude, request.hi.latitude)
        bottom = min(request.lo.latitude, request.hi.latitude)
        for feature in self.db:
            if (feature.location.longitude >= left and
                    feature.location.longitude <= right and
                    feature.location.latitude >= bottom and
                    feature.location.latitude <= top):
                yield feature

    def RecordRoute(self, request_iterator, context):
        point_count = 0
        feature_count = 0
        distance = 0.0
        prev_point = None

        start_time = time.time()
        for point in request_iterator:
            point_count += 1
            if get_feature(self.db, point):
                feature_count += 1
            if prev_point:
                distance += get_distance(prev_point, point)
            prev_point = point

        elapsed_time = time.time() - start_time
<<<<<<< HEAD
        return protos.RouteSummary(
            point_count=point_count,
            feature_count=feature_count,
            distance=int(distance),
            elapsed_time=int(elapsed_time))
=======
        return route_guide_pb2.RouteSummary(point_count=point_count,
                                            feature_count=feature_count,
                                            distance=int(distance),
                                            elapsed_time=int(elapsed_time))
>>>>>>> 80f0c331

    def RouteChat(self, request_iterator, context):
        prev_notes = []
        for new_note in request_iterator:
            for prev_note in prev_notes:
                if prev_note.location == new_note.location:
                    yield prev_note
            prev_notes.append(new_note)


def serve():
    server = grpc.server(futures.ThreadPoolExecutor(max_workers=10))
    services.add_RouteGuideServicer_to_server(RouteGuideServicer(), server)
    server.add_insecure_port('[::]:50051')
    server.start()
    server.wait_for_termination()


if __name__ == '__main__':
    logging.basicConfig()
    serve()<|MERGE_RESOLUTION|>--- conflicted
+++ resolved
@@ -96,18 +96,11 @@
             prev_point = point
 
         elapsed_time = time.time() - start_time
-<<<<<<< HEAD
         return protos.RouteSummary(
             point_count=point_count,
             feature_count=feature_count,
             distance=int(distance),
             elapsed_time=int(elapsed_time))
-=======
-        return route_guide_pb2.RouteSummary(point_count=point_count,
-                                            feature_count=feature_count,
-                                            distance=int(distance),
-                                            elapsed_time=int(elapsed_time))
->>>>>>> 80f0c331
 
     def RouteChat(self, request_iterator, context):
         prev_notes = []
