--- conflicted
+++ resolved
@@ -488,15 +488,9 @@
     <ClInclude Include="..\..\src\core\surface\event_string.h">
       <Filter>src\core\surface</Filter>
     </ClInclude>
-<<<<<<< HEAD
-=======
     <ClInclude Include="..\..\src\core\surface\init.h">
       <Filter>src\core\surface</Filter>
     </ClInclude>
-    <ClInclude Include="..\..\src\core\surface\lame_client.h">
-      <Filter>src\core\surface</Filter>
-    </ClInclude>
->>>>>>> 0cfc638d
     <ClInclude Include="..\..\src\core\surface\server.h">
       <Filter>src\core\surface</Filter>
     </ClInclude>
