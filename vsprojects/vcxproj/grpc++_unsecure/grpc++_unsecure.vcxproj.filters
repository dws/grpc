--- conflicted
+++ resolved
@@ -392,13 +392,11 @@
     <ClInclude Include="$(SolutionDir)\..\src\cpp\client\create_channel_internal.h">
       <Filter>src\cpp\client</Filter>
     </ClInclude>
-<<<<<<< HEAD
+    <ClInclude Include="$(SolutionDir)\..\src\cpp\common\channel_filter.h">
+      <Filter>src\cpp\common</Filter>
+    </ClInclude>
     <ClInclude Include="$(SolutionDir)\..\src\cpp\rpcmanager\grpc_rpc_manager.h">
       <Filter>src\cpp\rpcmanager</Filter>
-=======
-    <ClInclude Include="$(SolutionDir)\..\src\cpp\common\channel_filter.h">
-      <Filter>src\cpp\common</Filter>
->>>>>>> daf46996
     </ClInclude>
     <ClInclude Include="$(SolutionDir)\..\src\cpp\server\dynamic_thread_pool.h">
       <Filter>src\cpp\server</Filter>
