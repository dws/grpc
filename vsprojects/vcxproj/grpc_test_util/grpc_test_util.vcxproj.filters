<?xml version="1.0" encoding="utf-8"?>
<Project ToolsVersion="4.0" xmlns="http://schemas.microsoft.com/developer/msbuild/2003">
  <ItemGroup>
    <ClCompile Include="$(SolutionDir)\..\test\core\end2end\data\client_certs.c">
      <Filter>test\core\end2end\data</Filter>
    </ClCompile>
    <ClCompile Include="$(SolutionDir)\..\test\core\end2end\data\server1_cert.c">
      <Filter>test\core\end2end\data</Filter>
    </ClCompile>
    <ClCompile Include="$(SolutionDir)\..\test\core\end2end\data\server1_key.c">
      <Filter>test\core\end2end\data</Filter>
    </ClCompile>
    <ClCompile Include="$(SolutionDir)\..\test\core\end2end\data\test_root_cert.c">
      <Filter>test\core\end2end\data</Filter>
    </ClCompile>
    <ClCompile Include="$(SolutionDir)\..\test\core\security\oauth2_utils.c">
      <Filter>test\core\security</Filter>
    </ClCompile>
    <ClCompile Include="$(SolutionDir)\..\test\core\end2end\cq_verifier.c">
      <Filter>test\core\end2end</Filter>
    </ClCompile>
    <ClCompile Include="$(SolutionDir)\..\test\core\end2end\fake_resolver.c">
      <Filter>test\core\end2end</Filter>
    </ClCompile>
    <ClCompile Include="$(SolutionDir)\..\test\core\end2end\fixtures\http_proxy.c">
      <Filter>test\core\end2end\fixtures</Filter>
    </ClCompile>
    <ClCompile Include="$(SolutionDir)\..\test\core\end2end\fixtures\proxy.c">
      <Filter>test\core\end2end\fixtures</Filter>
    </ClCompile>
    <ClCompile Include="$(SolutionDir)\..\test\core\iomgr\endpoint_tests.c">
      <Filter>test\core\iomgr</Filter>
    </ClCompile>
    <ClCompile Include="$(SolutionDir)\..\test\core\util\grpc_profiler.c">
      <Filter>test\core\util</Filter>
    </ClCompile>
    <ClCompile Include="$(SolutionDir)\..\test\core\util\memory_counters.c">
      <Filter>test\core\util</Filter>
    </ClCompile>
    <ClCompile Include="$(SolutionDir)\..\test\core\util\mock_endpoint.c">
      <Filter>test\core\util</Filter>
    </ClCompile>
    <ClCompile Include="$(SolutionDir)\..\test\core\util\parse_hexstring.c">
      <Filter>test\core\util</Filter>
    </ClCompile>
    <ClCompile Include="$(SolutionDir)\..\test\core\util\passthru_endpoint.c">
      <Filter>test\core\util</Filter>
    </ClCompile>
    <ClCompile Include="$(SolutionDir)\..\test\core\util\port_posix.c">
      <Filter>test\core\util</Filter>
    </ClCompile>
    <ClCompile Include="$(SolutionDir)\..\test\core\util\port_server_client.c">
      <Filter>test\core\util</Filter>
    </ClCompile>
    <ClCompile Include="$(SolutionDir)\..\test\core\util\port_uv.c">
      <Filter>test\core\util</Filter>
    </ClCompile>
    <ClCompile Include="$(SolutionDir)\..\test\core\util\port_windows.c">
      <Filter>test\core\util</Filter>
    </ClCompile>
    <ClCompile Include="$(SolutionDir)\..\test\core\util\slice_splitter.c">
      <Filter>test\core\util</Filter>
    </ClCompile>
    <ClCompile Include="$(SolutionDir)\..\src\core\lib\channel\channel_args.c">
      <Filter>src\core\lib\channel</Filter>
    </ClCompile>
    <ClCompile Include="$(SolutionDir)\..\src\core\lib\channel\channel_stack.c">
      <Filter>src\core\lib\channel</Filter>
    </ClCompile>
    <ClCompile Include="$(SolutionDir)\..\src\core\lib\channel\channel_stack_builder.c">
      <Filter>src\core\lib\channel</Filter>
    </ClCompile>
    <ClCompile Include="$(SolutionDir)\..\src\core\lib\channel\compress_filter.c">
      <Filter>src\core\lib\channel</Filter>
    </ClCompile>
    <ClCompile Include="$(SolutionDir)\..\src\core\lib\channel\connected_channel.c">
      <Filter>src\core\lib\channel</Filter>
    </ClCompile>
    <ClCompile Include="$(SolutionDir)\..\src\core\lib\channel\deadline_filter.c">
      <Filter>src\core\lib\channel</Filter>
    </ClCompile>
    <ClCompile Include="$(SolutionDir)\..\src\core\lib\channel\handshaker.c">
      <Filter>src\core\lib\channel</Filter>
    </ClCompile>
    <ClCompile Include="$(SolutionDir)\..\src\core\lib\channel\handshaker_factory.c">
      <Filter>src\core\lib\channel</Filter>
    </ClCompile>
    <ClCompile Include="$(SolutionDir)\..\src\core\lib\channel\handshaker_registry.c">
      <Filter>src\core\lib\channel</Filter>
    </ClCompile>
    <ClCompile Include="$(SolutionDir)\..\src\core\lib\channel\http_client_filter.c">
      <Filter>src\core\lib\channel</Filter>
    </ClCompile>
    <ClCompile Include="$(SolutionDir)\..\src\core\lib\channel\http_server_filter.c">
      <Filter>src\core\lib\channel</Filter>
    </ClCompile>
    <ClCompile Include="$(SolutionDir)\..\src\core\lib\channel\message_size_filter.c">
      <Filter>src\core\lib\channel</Filter>
    </ClCompile>
    <ClCompile Include="$(SolutionDir)\..\src\core\lib\compression\compression.c">
      <Filter>src\core\lib\compression</Filter>
    </ClCompile>
    <ClCompile Include="$(SolutionDir)\..\src\core\lib\compression\message_compress.c">
      <Filter>src\core\lib\compression</Filter>
    </ClCompile>
    <ClCompile Include="$(SolutionDir)\..\src\core\lib\debug\trace.c">
      <Filter>src\core\lib\debug</Filter>
    </ClCompile>
    <ClCompile Include="$(SolutionDir)\..\src\core\lib\http\format_request.c">
      <Filter>src\core\lib\http</Filter>
    </ClCompile>
    <ClCompile Include="$(SolutionDir)\..\src\core\lib\http\httpcli.c">
      <Filter>src\core\lib\http</Filter>
    </ClCompile>
    <ClCompile Include="$(SolutionDir)\..\src\core\lib\http\parser.c">
      <Filter>src\core\lib\http</Filter>
    </ClCompile>
    <ClCompile Include="$(SolutionDir)\..\src\core\lib\iomgr\closure.c">
      <Filter>src\core\lib\iomgr</Filter>
    </ClCompile>
    <ClCompile Include="$(SolutionDir)\..\src\core\lib\iomgr\combiner.c">
      <Filter>src\core\lib\iomgr</Filter>
    </ClCompile>
    <ClCompile Include="$(SolutionDir)\..\src\core\lib\iomgr\endpoint.c">
      <Filter>src\core\lib\iomgr</Filter>
    </ClCompile>
    <ClCompile Include="$(SolutionDir)\..\src\core\lib\iomgr\endpoint_pair_posix.c">
      <Filter>src\core\lib\iomgr</Filter>
    </ClCompile>
    <ClCompile Include="$(SolutionDir)\..\src\core\lib\iomgr\endpoint_pair_uv.c">
      <Filter>src\core\lib\iomgr</Filter>
    </ClCompile>
    <ClCompile Include="$(SolutionDir)\..\src\core\lib\iomgr\endpoint_pair_windows.c">
      <Filter>src\core\lib\iomgr</Filter>
    </ClCompile>
    <ClCompile Include="$(SolutionDir)\..\src\core\lib\iomgr\error.c">
      <Filter>src\core\lib\iomgr</Filter>
    </ClCompile>
    <ClCompile Include="$(SolutionDir)\..\src\core\lib\iomgr\ev_epoll_linux.c">
      <Filter>src\core\lib\iomgr</Filter>
    </ClCompile>
    <ClCompile Include="$(SolutionDir)\..\src\core\lib\iomgr\ev_poll_posix.c">
      <Filter>src\core\lib\iomgr</Filter>
    </ClCompile>
    <ClCompile Include="$(SolutionDir)\..\src\core\lib\iomgr\ev_posix.c">
      <Filter>src\core\lib\iomgr</Filter>
    </ClCompile>
    <ClCompile Include="$(SolutionDir)\..\src\core\lib\iomgr\exec_ctx.c">
      <Filter>src\core\lib\iomgr</Filter>
    </ClCompile>
    <ClCompile Include="$(SolutionDir)\..\src\core\lib\iomgr\executor.c">
      <Filter>src\core\lib\iomgr</Filter>
    </ClCompile>
    <ClCompile Include="$(SolutionDir)\..\src\core\lib\iomgr\iocp_windows.c">
      <Filter>src\core\lib\iomgr</Filter>
    </ClCompile>
    <ClCompile Include="$(SolutionDir)\..\src\core\lib\iomgr\iomgr.c">
      <Filter>src\core\lib\iomgr</Filter>
    </ClCompile>
    <ClCompile Include="$(SolutionDir)\..\src\core\lib\iomgr\iomgr_posix.c">
      <Filter>src\core\lib\iomgr</Filter>
    </ClCompile>
    <ClCompile Include="$(SolutionDir)\..\src\core\lib\iomgr\iomgr_uv.c">
      <Filter>src\core\lib\iomgr</Filter>
    </ClCompile>
    <ClCompile Include="$(SolutionDir)\..\src\core\lib\iomgr\iomgr_windows.c">
      <Filter>src\core\lib\iomgr</Filter>
    </ClCompile>
    <ClCompile Include="$(SolutionDir)\..\src\core\lib\iomgr\load_file.c">
      <Filter>src\core\lib\iomgr</Filter>
    </ClCompile>
    <ClCompile Include="$(SolutionDir)\..\src\core\lib\iomgr\network_status_tracker.c">
      <Filter>src\core\lib\iomgr</Filter>
    </ClCompile>
    <ClCompile Include="$(SolutionDir)\..\src\core\lib\iomgr\polling_entity.c">
      <Filter>src\core\lib\iomgr</Filter>
    </ClCompile>
    <ClCompile Include="$(SolutionDir)\..\src\core\lib\iomgr\pollset_set_uv.c">
      <Filter>src\core\lib\iomgr</Filter>
    </ClCompile>
    <ClCompile Include="$(SolutionDir)\..\src\core\lib\iomgr\pollset_set_windows.c">
      <Filter>src\core\lib\iomgr</Filter>
    </ClCompile>
    <ClCompile Include="$(SolutionDir)\..\src\core\lib\iomgr\pollset_uv.c">
      <Filter>src\core\lib\iomgr</Filter>
    </ClCompile>
    <ClCompile Include="$(SolutionDir)\..\src\core\lib\iomgr\pollset_windows.c">
      <Filter>src\core\lib\iomgr</Filter>
    </ClCompile>
    <ClCompile Include="$(SolutionDir)\..\src\core\lib\iomgr\resolve_address_posix.c">
      <Filter>src\core\lib\iomgr</Filter>
    </ClCompile>
    <ClCompile Include="$(SolutionDir)\..\src\core\lib\iomgr\resolve_address_uv.c">
      <Filter>src\core\lib\iomgr</Filter>
    </ClCompile>
    <ClCompile Include="$(SolutionDir)\..\src\core\lib\iomgr\resolve_address_windows.c">
      <Filter>src\core\lib\iomgr</Filter>
    </ClCompile>
    <ClCompile Include="$(SolutionDir)\..\src\core\lib\iomgr\resource_quota.c">
      <Filter>src\core\lib\iomgr</Filter>
    </ClCompile>
    <ClCompile Include="$(SolutionDir)\..\src\core\lib\iomgr\sockaddr_utils.c">
      <Filter>src\core\lib\iomgr</Filter>
    </ClCompile>
    <ClCompile Include="$(SolutionDir)\..\src\core\lib\iomgr\socket_mutator.c">
      <Filter>src\core\lib\iomgr</Filter>
    </ClCompile>
    <ClCompile Include="$(SolutionDir)\..\src\core\lib\iomgr\socket_utils_common_posix.c">
      <Filter>src\core\lib\iomgr</Filter>
    </ClCompile>
    <ClCompile Include="$(SolutionDir)\..\src\core\lib\iomgr\socket_utils_linux.c">
      <Filter>src\core\lib\iomgr</Filter>
    </ClCompile>
    <ClCompile Include="$(SolutionDir)\..\src\core\lib\iomgr\socket_utils_posix.c">
      <Filter>src\core\lib\iomgr</Filter>
    </ClCompile>
    <ClCompile Include="$(SolutionDir)\..\src\core\lib\iomgr\socket_utils_uv.c">
      <Filter>src\core\lib\iomgr</Filter>
    </ClCompile>
    <ClCompile Include="$(SolutionDir)\..\src\core\lib\iomgr\socket_utils_windows.c">
      <Filter>src\core\lib\iomgr</Filter>
    </ClCompile>
    <ClCompile Include="$(SolutionDir)\..\src\core\lib\iomgr\socket_windows.c">
      <Filter>src\core\lib\iomgr</Filter>
    </ClCompile>
    <ClCompile Include="$(SolutionDir)\..\src\core\lib\iomgr\tcp_client_posix.c">
      <Filter>src\core\lib\iomgr</Filter>
    </ClCompile>
    <ClCompile Include="$(SolutionDir)\..\src\core\lib\iomgr\tcp_client_uv.c">
      <Filter>src\core\lib\iomgr</Filter>
    </ClCompile>
    <ClCompile Include="$(SolutionDir)\..\src\core\lib\iomgr\tcp_client_windows.c">
      <Filter>src\core\lib\iomgr</Filter>
    </ClCompile>
    <ClCompile Include="$(SolutionDir)\..\src\core\lib\iomgr\tcp_posix.c">
      <Filter>src\core\lib\iomgr</Filter>
    </ClCompile>
    <ClCompile Include="$(SolutionDir)\..\src\core\lib\iomgr\tcp_server_posix.c">
      <Filter>src\core\lib\iomgr</Filter>
    </ClCompile>
    <ClCompile Include="$(SolutionDir)\..\src\core\lib\iomgr\tcp_server_uv.c">
      <Filter>src\core\lib\iomgr</Filter>
    </ClCompile>
    <ClCompile Include="$(SolutionDir)\..\src\core\lib\iomgr\tcp_server_windows.c">
      <Filter>src\core\lib\iomgr</Filter>
    </ClCompile>
    <ClCompile Include="$(SolutionDir)\..\src\core\lib\iomgr\tcp_uv.c">
      <Filter>src\core\lib\iomgr</Filter>
    </ClCompile>
    <ClCompile Include="$(SolutionDir)\..\src\core\lib\iomgr\tcp_windows.c">
      <Filter>src\core\lib\iomgr</Filter>
    </ClCompile>
    <ClCompile Include="$(SolutionDir)\..\src\core\lib\iomgr\time_averaged_stats.c">
      <Filter>src\core\lib\iomgr</Filter>
    </ClCompile>
    <ClCompile Include="$(SolutionDir)\..\src\core\lib\iomgr\timer_generic.c">
      <Filter>src\core\lib\iomgr</Filter>
    </ClCompile>
    <ClCompile Include="$(SolutionDir)\..\src\core\lib\iomgr\timer_heap.c">
      <Filter>src\core\lib\iomgr</Filter>
    </ClCompile>
    <ClCompile Include="$(SolutionDir)\..\src\core\lib\iomgr\timer_uv.c">
      <Filter>src\core\lib\iomgr</Filter>
    </ClCompile>
    <ClCompile Include="$(SolutionDir)\..\src\core\lib\iomgr\udp_server.c">
      <Filter>src\core\lib\iomgr</Filter>
    </ClCompile>
    <ClCompile Include="$(SolutionDir)\..\src\core\lib\iomgr\unix_sockets_posix.c">
      <Filter>src\core\lib\iomgr</Filter>
    </ClCompile>
    <ClCompile Include="$(SolutionDir)\..\src\core\lib\iomgr\unix_sockets_posix_noop.c">
      <Filter>src\core\lib\iomgr</Filter>
    </ClCompile>
    <ClCompile Include="$(SolutionDir)\..\src\core\lib\iomgr\wakeup_fd_cv.c">
      <Filter>src\core\lib\iomgr</Filter>
    </ClCompile>
    <ClCompile Include="$(SolutionDir)\..\src\core\lib\iomgr\wakeup_fd_eventfd.c">
      <Filter>src\core\lib\iomgr</Filter>
    </ClCompile>
    <ClCompile Include="$(SolutionDir)\..\src\core\lib\iomgr\wakeup_fd_nospecial.c">
      <Filter>src\core\lib\iomgr</Filter>
    </ClCompile>
    <ClCompile Include="$(SolutionDir)\..\src\core\lib\iomgr\wakeup_fd_pipe.c">
      <Filter>src\core\lib\iomgr</Filter>
    </ClCompile>
    <ClCompile Include="$(SolutionDir)\..\src\core\lib\iomgr\wakeup_fd_posix.c">
      <Filter>src\core\lib\iomgr</Filter>
    </ClCompile>
    <ClCompile Include="$(SolutionDir)\..\src\core\lib\iomgr\workqueue_uv.c">
      <Filter>src\core\lib\iomgr</Filter>
    </ClCompile>
    <ClCompile Include="$(SolutionDir)\..\src\core\lib\iomgr\workqueue_windows.c">
      <Filter>src\core\lib\iomgr</Filter>
    </ClCompile>
    <ClCompile Include="$(SolutionDir)\..\src\core\lib\json\json.c">
      <Filter>src\core\lib\json</Filter>
    </ClCompile>
    <ClCompile Include="$(SolutionDir)\..\src\core\lib\json\json_reader.c">
      <Filter>src\core\lib\json</Filter>
    </ClCompile>
    <ClCompile Include="$(SolutionDir)\..\src\core\lib\json\json_string.c">
      <Filter>src\core\lib\json</Filter>
    </ClCompile>
    <ClCompile Include="$(SolutionDir)\..\src\core\lib\json\json_writer.c">
      <Filter>src\core\lib\json</Filter>
    </ClCompile>
    <ClCompile Include="$(SolutionDir)\..\src\core\lib\slice\percent_encoding.c">
      <Filter>src\core\lib\slice</Filter>
    </ClCompile>
    <ClCompile Include="$(SolutionDir)\..\src\core\lib\slice\slice.c">
      <Filter>src\core\lib\slice</Filter>
    </ClCompile>
    <ClCompile Include="$(SolutionDir)\..\src\core\lib\slice\slice_buffer.c">
      <Filter>src\core\lib\slice</Filter>
    </ClCompile>
    <ClCompile Include="$(SolutionDir)\..\src\core\lib\slice\slice_string_helpers.c">
      <Filter>src\core\lib\slice</Filter>
    </ClCompile>
    <ClCompile Include="$(SolutionDir)\..\src\core\lib\surface\alarm.c">
      <Filter>src\core\lib\surface</Filter>
    </ClCompile>
    <ClCompile Include="$(SolutionDir)\..\src\core\lib\surface\api_trace.c">
      <Filter>src\core\lib\surface</Filter>
    </ClCompile>
    <ClCompile Include="$(SolutionDir)\..\src\core\lib\surface\byte_buffer.c">
      <Filter>src\core\lib\surface</Filter>
    </ClCompile>
    <ClCompile Include="$(SolutionDir)\..\src\core\lib\surface\byte_buffer_reader.c">
      <Filter>src\core\lib\surface</Filter>
    </ClCompile>
    <ClCompile Include="$(SolutionDir)\..\src\core\lib\surface\call.c">
      <Filter>src\core\lib\surface</Filter>
    </ClCompile>
    <ClCompile Include="$(SolutionDir)\..\src\core\lib\surface\call_details.c">
      <Filter>src\core\lib\surface</Filter>
    </ClCompile>
    <ClCompile Include="$(SolutionDir)\..\src\core\lib\surface\call_log_batch.c">
      <Filter>src\core\lib\surface</Filter>
    </ClCompile>
    <ClCompile Include="$(SolutionDir)\..\src\core\lib\surface\channel.c">
      <Filter>src\core\lib\surface</Filter>
    </ClCompile>
    <ClCompile Include="$(SolutionDir)\..\src\core\lib\surface\channel_init.c">
      <Filter>src\core\lib\surface</Filter>
    </ClCompile>
    <ClCompile Include="$(SolutionDir)\..\src\core\lib\surface\channel_ping.c">
      <Filter>src\core\lib\surface</Filter>
    </ClCompile>
    <ClCompile Include="$(SolutionDir)\..\src\core\lib\surface\channel_stack_type.c">
      <Filter>src\core\lib\surface</Filter>
    </ClCompile>
    <ClCompile Include="$(SolutionDir)\..\src\core\lib\surface\completion_queue.c">
      <Filter>src\core\lib\surface</Filter>
    </ClCompile>
    <ClCompile Include="$(SolutionDir)\..\src\core\lib\surface\event_string.c">
      <Filter>src\core\lib\surface</Filter>
    </ClCompile>
    <ClCompile Include="$(SolutionDir)\..\src\core\lib\surface\lame_client.c">
      <Filter>src\core\lib\surface</Filter>
    </ClCompile>
    <ClCompile Include="$(SolutionDir)\..\src\core\lib\surface\metadata_array.c">
      <Filter>src\core\lib\surface</Filter>
    </ClCompile>
    <ClCompile Include="$(SolutionDir)\..\src\core\lib\surface\server.c">
      <Filter>src\core\lib\surface</Filter>
    </ClCompile>
    <ClCompile Include="$(SolutionDir)\..\src\core\lib\surface\validate_metadata.c">
      <Filter>src\core\lib\surface</Filter>
    </ClCompile>
    <ClCompile Include="$(SolutionDir)\..\src\core\lib\surface\version.c">
      <Filter>src\core\lib\surface</Filter>
    </ClCompile>
    <ClCompile Include="$(SolutionDir)\..\src\core\lib\transport\bdp_estimator.c">
      <Filter>src\core\lib\transport</Filter>
    </ClCompile>
    <ClCompile Include="$(SolutionDir)\..\src\core\lib\transport\byte_stream.c">
      <Filter>src\core\lib\transport</Filter>
    </ClCompile>
    <ClCompile Include="$(SolutionDir)\..\src\core\lib\transport\connectivity_state.c">
      <Filter>src\core\lib\transport</Filter>
    </ClCompile>
    <ClCompile Include="$(SolutionDir)\..\src\core\lib\transport\mdstr_hash_table.c">
      <Filter>src\core\lib\transport</Filter>
    </ClCompile>
    <ClCompile Include="$(SolutionDir)\..\src\core\lib\transport\metadata.c">
      <Filter>src\core\lib\transport</Filter>
    </ClCompile>
    <ClCompile Include="$(SolutionDir)\..\src\core\lib\transport\metadata_batch.c">
      <Filter>src\core\lib\transport</Filter>
    </ClCompile>
    <ClCompile Include="$(SolutionDir)\..\src\core\lib\transport\pid_controller.c">
      <Filter>src\core\lib\transport</Filter>
    </ClCompile>
    <ClCompile Include="$(SolutionDir)\..\src\core\lib\transport\service_config.c">
      <Filter>src\core\lib\transport</Filter>
    </ClCompile>
    <ClCompile Include="$(SolutionDir)\..\src\core\lib\transport\static_metadata.c">
      <Filter>src\core\lib\transport</Filter>
    </ClCompile>
    <ClCompile Include="$(SolutionDir)\..\src\core\lib\transport\timeout_encoding.c">
      <Filter>src\core\lib\transport</Filter>
    </ClCompile>
    <ClCompile Include="$(SolutionDir)\..\src\core\lib\transport\transport.c">
      <Filter>src\core\lib\transport</Filter>
    </ClCompile>
    <ClCompile Include="$(SolutionDir)\..\src\core\lib\transport\transport_op_string.c">
      <Filter>src\core\lib\transport</Filter>
    </ClCompile>
  </ItemGroup>
  <ItemGroup>
    <ClInclude Include="$(SolutionDir)\..\include\grpc\byte_buffer.h">
      <Filter>include\grpc</Filter>
    </ClInclude>
    <ClInclude Include="$(SolutionDir)\..\include\grpc\byte_buffer_reader.h">
      <Filter>include\grpc</Filter>
    </ClInclude>
    <ClInclude Include="$(SolutionDir)\..\include\grpc\compression.h">
      <Filter>include\grpc</Filter>
    </ClInclude>
    <ClInclude Include="$(SolutionDir)\..\include\grpc\grpc.h">
      <Filter>include\grpc</Filter>
    </ClInclude>
    <ClInclude Include="$(SolutionDir)\..\include\grpc\grpc_posix.h">
      <Filter>include\grpc</Filter>
    </ClInclude>
    <ClInclude Include="$(SolutionDir)\..\include\grpc\grpc_security_constants.h">
      <Filter>include\grpc</Filter>
    </ClInclude>
    <ClInclude Include="$(SolutionDir)\..\include\grpc\slice.h">
      <Filter>include\grpc</Filter>
    </ClInclude>
    <ClInclude Include="$(SolutionDir)\..\include\grpc\slice_buffer.h">
      <Filter>include\grpc</Filter>
    </ClInclude>
    <ClInclude Include="$(SolutionDir)\..\include\grpc\status.h">
      <Filter>include\grpc</Filter>
    </ClInclude>
    <ClInclude Include="$(SolutionDir)\..\include\grpc\impl\codegen\byte_buffer_reader.h">
      <Filter>include\grpc\impl\codegen</Filter>
    </ClInclude>
    <ClInclude Include="$(SolutionDir)\..\include\grpc\impl\codegen\compression_types.h">
      <Filter>include\grpc\impl\codegen</Filter>
    </ClInclude>
    <ClInclude Include="$(SolutionDir)\..\include\grpc\impl\codegen\connectivity_state.h">
      <Filter>include\grpc\impl\codegen</Filter>
    </ClInclude>
    <ClInclude Include="$(SolutionDir)\..\include\grpc\impl\codegen\exec_ctx_fwd.h">
      <Filter>include\grpc\impl\codegen</Filter>
    </ClInclude>
    <ClInclude Include="$(SolutionDir)\..\include\grpc\impl\codegen\grpc_types.h">
      <Filter>include\grpc\impl\codegen</Filter>
    </ClInclude>
    <ClInclude Include="$(SolutionDir)\..\include\grpc\impl\codegen\propagation_bits.h">
      <Filter>include\grpc\impl\codegen</Filter>
    </ClInclude>
    <ClInclude Include="$(SolutionDir)\..\include\grpc\impl\codegen\status.h">
      <Filter>include\grpc\impl\codegen</Filter>
    </ClInclude>
    <ClInclude Include="$(SolutionDir)\..\include\grpc\impl\codegen\atm.h">
      <Filter>include\grpc\impl\codegen</Filter>
    </ClInclude>
    <ClInclude Include="$(SolutionDir)\..\include\grpc\impl\codegen\atm_gcc_atomic.h">
      <Filter>include\grpc\impl\codegen</Filter>
    </ClInclude>
    <ClInclude Include="$(SolutionDir)\..\include\grpc\impl\codegen\atm_gcc_sync.h">
      <Filter>include\grpc\impl\codegen</Filter>
    </ClInclude>
    <ClInclude Include="$(SolutionDir)\..\include\grpc\impl\codegen\atm_windows.h">
      <Filter>include\grpc\impl\codegen</Filter>
    </ClInclude>
    <ClInclude Include="$(SolutionDir)\..\include\grpc\impl\codegen\gpr_slice.h">
      <Filter>include\grpc\impl\codegen</Filter>
    </ClInclude>
    <ClInclude Include="$(SolutionDir)\..\include\grpc\impl\codegen\gpr_types.h">
      <Filter>include\grpc\impl\codegen</Filter>
    </ClInclude>
    <ClInclude Include="$(SolutionDir)\..\include\grpc\impl\codegen\port_platform.h">
      <Filter>include\grpc\impl\codegen</Filter>
    </ClInclude>
    <ClInclude Include="$(SolutionDir)\..\include\grpc\impl\codegen\slice.h">
      <Filter>include\grpc\impl\codegen</Filter>
    </ClInclude>
    <ClInclude Include="$(SolutionDir)\..\include\grpc\impl\codegen\sync.h">
      <Filter>include\grpc\impl\codegen</Filter>
    </ClInclude>
    <ClInclude Include="$(SolutionDir)\..\include\grpc\impl\codegen\sync_generic.h">
      <Filter>include\grpc\impl\codegen</Filter>
    </ClInclude>
    <ClInclude Include="$(SolutionDir)\..\include\grpc\impl\codegen\sync_posix.h">
      <Filter>include\grpc\impl\codegen</Filter>
    </ClInclude>
    <ClInclude Include="$(SolutionDir)\..\include\grpc\impl\codegen\sync_windows.h">
      <Filter>include\grpc\impl\codegen</Filter>
    </ClInclude>
  </ItemGroup>
  <ItemGroup>
    <ClInclude Include="$(SolutionDir)\..\test\core\end2end\data\ssl_test_data.h">
      <Filter>test\core\end2end\data</Filter>
    </ClInclude>
    <ClInclude Include="$(SolutionDir)\..\test\core\security\oauth2_utils.h">
      <Filter>test\core\security</Filter>
    </ClInclude>
    <ClInclude Include="$(SolutionDir)\..\test\core\end2end\cq_verifier.h">
      <Filter>test\core\end2end</Filter>
    </ClInclude>
    <ClInclude Include="$(SolutionDir)\..\test\core\end2end\fake_resolver.h">
      <Filter>test\core\end2end</Filter>
    </ClInclude>
    <ClInclude Include="$(SolutionDir)\..\test\core\end2end\fixtures\http_proxy.h">
      <Filter>test\core\end2end\fixtures</Filter>
    </ClInclude>
    <ClInclude Include="$(SolutionDir)\..\test\core\end2end\fixtures\proxy.h">
      <Filter>test\core\end2end\fixtures</Filter>
    </ClInclude>
    <ClInclude Include="$(SolutionDir)\..\test\core\iomgr\endpoint_tests.h">
      <Filter>test\core\iomgr</Filter>
    </ClInclude>
    <ClInclude Include="$(SolutionDir)\..\test\core\util\grpc_profiler.h">
      <Filter>test\core\util</Filter>
    </ClInclude>
    <ClInclude Include="$(SolutionDir)\..\test\core\util\memory_counters.h">
      <Filter>test\core\util</Filter>
    </ClInclude>
    <ClInclude Include="$(SolutionDir)\..\test\core\util\mock_endpoint.h">
      <Filter>test\core\util</Filter>
    </ClInclude>
    <ClInclude Include="$(SolutionDir)\..\test\core\util\parse_hexstring.h">
      <Filter>test\core\util</Filter>
    </ClInclude>
    <ClInclude Include="$(SolutionDir)\..\test\core\util\passthru_endpoint.h">
      <Filter>test\core\util</Filter>
    </ClInclude>
    <ClInclude Include="$(SolutionDir)\..\test\core\util\port.h">
      <Filter>test\core\util</Filter>
    </ClInclude>
    <ClInclude Include="$(SolutionDir)\..\test\core\util\port_server_client.h">
      <Filter>test\core\util</Filter>
    </ClInclude>
    <ClInclude Include="$(SolutionDir)\..\test\core\util\slice_splitter.h">
      <Filter>test\core\util</Filter>
    </ClInclude>
    <ClInclude Include="$(SolutionDir)\..\src\core\lib\channel\channel_args.h">
      <Filter>src\core\lib\channel</Filter>
    </ClInclude>
    <ClInclude Include="$(SolutionDir)\..\src\core\lib\channel\channel_stack.h">
      <Filter>src\core\lib\channel</Filter>
    </ClInclude>
    <ClInclude Include="$(SolutionDir)\..\src\core\lib\channel\channel_stack_builder.h">
      <Filter>src\core\lib\channel</Filter>
    </ClInclude>
    <ClInclude Include="$(SolutionDir)\..\src\core\lib\channel\compress_filter.h">
      <Filter>src\core\lib\channel</Filter>
    </ClInclude>
    <ClInclude Include="$(SolutionDir)\..\src\core\lib\channel\connected_channel.h">
      <Filter>src\core\lib\channel</Filter>
    </ClInclude>
    <ClInclude Include="$(SolutionDir)\..\src\core\lib\channel\context.h">
      <Filter>src\core\lib\channel</Filter>
    </ClInclude>
    <ClInclude Include="$(SolutionDir)\..\src\core\lib\channel\deadline_filter.h">
      <Filter>src\core\lib\channel</Filter>
    </ClInclude>
    <ClInclude Include="$(SolutionDir)\..\src\core\lib\channel\handshaker.h">
      <Filter>src\core\lib\channel</Filter>
    </ClInclude>
    <ClInclude Include="$(SolutionDir)\..\src\core\lib\channel\handshaker_factory.h">
      <Filter>src\core\lib\channel</Filter>
    </ClInclude>
    <ClInclude Include="$(SolutionDir)\..\src\core\lib\channel\handshaker_registry.h">
      <Filter>src\core\lib\channel</Filter>
    </ClInclude>
    <ClInclude Include="$(SolutionDir)\..\src\core\lib\channel\http_client_filter.h">
      <Filter>src\core\lib\channel</Filter>
    </ClInclude>
    <ClInclude Include="$(SolutionDir)\..\src\core\lib\channel\http_server_filter.h">
      <Filter>src\core\lib\channel</Filter>
    </ClInclude>
    <ClInclude Include="$(SolutionDir)\..\src\core\lib\channel\message_size_filter.h">
      <Filter>src\core\lib\channel</Filter>
    </ClInclude>
    <ClInclude Include="$(SolutionDir)\..\src\core\lib\compression\algorithm_metadata.h">
      <Filter>src\core\lib\compression</Filter>
    </ClInclude>
    <ClInclude Include="$(SolutionDir)\..\src\core\lib\compression\message_compress.h">
      <Filter>src\core\lib\compression</Filter>
    </ClInclude>
    <ClInclude Include="$(SolutionDir)\..\src\core\lib\debug\trace.h">
      <Filter>src\core\lib\debug</Filter>
    </ClInclude>
    <ClInclude Include="$(SolutionDir)\..\src\core\lib\http\format_request.h">
      <Filter>src\core\lib\http</Filter>
    </ClInclude>
    <ClInclude Include="$(SolutionDir)\..\src\core\lib\http\httpcli.h">
      <Filter>src\core\lib\http</Filter>
    </ClInclude>
    <ClInclude Include="$(SolutionDir)\..\src\core\lib\http\parser.h">
      <Filter>src\core\lib\http</Filter>
    </ClInclude>
    <ClInclude Include="$(SolutionDir)\..\src\core\lib\iomgr\closure.h">
      <Filter>src\core\lib\iomgr</Filter>
    </ClInclude>
    <ClInclude Include="$(SolutionDir)\..\src\core\lib\iomgr\combiner.h">
      <Filter>src\core\lib\iomgr</Filter>
    </ClInclude>
    <ClInclude Include="$(SolutionDir)\..\src\core\lib\iomgr\endpoint.h">
      <Filter>src\core\lib\iomgr</Filter>
    </ClInclude>
    <ClInclude Include="$(SolutionDir)\..\src\core\lib\iomgr\endpoint_pair.h">
      <Filter>src\core\lib\iomgr</Filter>
    </ClInclude>
    <ClInclude Include="$(SolutionDir)\..\src\core\lib\iomgr\error.h">
      <Filter>src\core\lib\iomgr</Filter>
    </ClInclude>
    <ClInclude Include="$(SolutionDir)\..\src\core\lib\iomgr\ev_epoll_linux.h">
      <Filter>src\core\lib\iomgr</Filter>
    </ClInclude>
    <ClInclude Include="$(SolutionDir)\..\src\core\lib\iomgr\ev_poll_posix.h">
      <Filter>src\core\lib\iomgr</Filter>
    </ClInclude>
    <ClInclude Include="$(SolutionDir)\..\src\core\lib\iomgr\ev_posix.h">
      <Filter>src\core\lib\iomgr</Filter>
    </ClInclude>
    <ClInclude Include="$(SolutionDir)\..\src\core\lib\iomgr\exec_ctx.h">
      <Filter>src\core\lib\iomgr</Filter>
    </ClInclude>
    <ClInclude Include="$(SolutionDir)\..\src\core\lib\iomgr\executor.h">
      <Filter>src\core\lib\iomgr</Filter>
    </ClInclude>
    <ClInclude Include="$(SolutionDir)\..\src\core\lib\iomgr\iocp_windows.h">
      <Filter>src\core\lib\iomgr</Filter>
    </ClInclude>
    <ClInclude Include="$(SolutionDir)\..\src\core\lib\iomgr\iomgr.h">
      <Filter>src\core\lib\iomgr</Filter>
    </ClInclude>
    <ClInclude Include="$(SolutionDir)\..\src\core\lib\iomgr\iomgr_internal.h">
      <Filter>src\core\lib\iomgr</Filter>
    </ClInclude>
    <ClInclude Include="$(SolutionDir)\..\src\core\lib\iomgr\iomgr_posix.h">
      <Filter>src\core\lib\iomgr</Filter>
    </ClInclude>
    <ClInclude Include="$(SolutionDir)\..\src\core\lib\iomgr\load_file.h">
      <Filter>src\core\lib\iomgr</Filter>
    </ClInclude>
    <ClInclude Include="$(SolutionDir)\..\src\core\lib\iomgr\network_status_tracker.h">
      <Filter>src\core\lib\iomgr</Filter>
    </ClInclude>
    <ClInclude Include="$(SolutionDir)\..\src\core\lib\iomgr\polling_entity.h">
      <Filter>src\core\lib\iomgr</Filter>
    </ClInclude>
    <ClInclude Include="$(SolutionDir)\..\src\core\lib\iomgr\pollset.h">
      <Filter>src\core\lib\iomgr</Filter>
    </ClInclude>
    <ClInclude Include="$(SolutionDir)\..\src\core\lib\iomgr\pollset_set.h">
      <Filter>src\core\lib\iomgr</Filter>
    </ClInclude>
    <ClInclude Include="$(SolutionDir)\..\src\core\lib\iomgr\pollset_set_windows.h">
      <Filter>src\core\lib\iomgr</Filter>
    </ClInclude>
    <ClInclude Include="$(SolutionDir)\..\src\core\lib\iomgr\pollset_uv.h">
      <Filter>src\core\lib\iomgr</Filter>
    </ClInclude>
    <ClInclude Include="$(SolutionDir)\..\src\core\lib\iomgr\pollset_windows.h">
      <Filter>src\core\lib\iomgr</Filter>
    </ClInclude>
    <ClInclude Include="$(SolutionDir)\..\src\core\lib\iomgr\port.h">
      <Filter>src\core\lib\iomgr</Filter>
    </ClInclude>
    <ClInclude Include="$(SolutionDir)\..\src\core\lib\iomgr\resolve_address.h">
      <Filter>src\core\lib\iomgr</Filter>
    </ClInclude>
    <ClInclude Include="$(SolutionDir)\..\src\core\lib\iomgr\resource_quota.h">
      <Filter>src\core\lib\iomgr</Filter>
    </ClInclude>
    <ClInclude Include="$(SolutionDir)\..\src\core\lib\iomgr\sockaddr.h">
      <Filter>src\core\lib\iomgr</Filter>
    </ClInclude>
    <ClInclude Include="$(SolutionDir)\..\src\core\lib\iomgr\sockaddr_posix.h">
      <Filter>src\core\lib\iomgr</Filter>
    </ClInclude>
    <ClInclude Include="$(SolutionDir)\..\src\core\lib\iomgr\sockaddr_utils.h">
      <Filter>src\core\lib\iomgr</Filter>
    </ClInclude>
    <ClInclude Include="$(SolutionDir)\..\src\core\lib\iomgr\sockaddr_windows.h">
      <Filter>src\core\lib\iomgr</Filter>
    </ClInclude>
    <ClInclude Include="$(SolutionDir)\..\src\core\lib\iomgr\socket_mutator.h">
      <Filter>src\core\lib\iomgr</Filter>
    </ClInclude>
    <ClInclude Include="$(SolutionDir)\..\src\core\lib\iomgr\socket_utils.h">
      <Filter>src\core\lib\iomgr</Filter>
    </ClInclude>
    <ClInclude Include="$(SolutionDir)\..\src\core\lib\iomgr\socket_utils_posix.h">
      <Filter>src\core\lib\iomgr</Filter>
    </ClInclude>
    <ClInclude Include="$(SolutionDir)\..\src\core\lib\iomgr\socket_windows.h">
      <Filter>src\core\lib\iomgr</Filter>
    </ClInclude>
    <ClInclude Include="$(SolutionDir)\..\src\core\lib\iomgr\tcp_client.h">
      <Filter>src\core\lib\iomgr</Filter>
    </ClInclude>
    <ClInclude Include="$(SolutionDir)\..\src\core\lib\iomgr\tcp_client_posix.h">
      <Filter>src\core\lib\iomgr</Filter>
    </ClInclude>
    <ClInclude Include="$(SolutionDir)\..\src\core\lib\iomgr\tcp_posix.h">
      <Filter>src\core\lib\iomgr</Filter>
    </ClInclude>
    <ClInclude Include="$(SolutionDir)\..\src\core\lib\iomgr\tcp_server.h">
      <Filter>src\core\lib\iomgr</Filter>
    </ClInclude>
    <ClInclude Include="$(SolutionDir)\..\src\core\lib\iomgr\tcp_uv.h">
      <Filter>src\core\lib\iomgr</Filter>
    </ClInclude>
    <ClInclude Include="$(SolutionDir)\..\src\core\lib\iomgr\tcp_windows.h">
      <Filter>src\core\lib\iomgr</Filter>
    </ClInclude>
    <ClInclude Include="$(SolutionDir)\..\src\core\lib\iomgr\time_averaged_stats.h">
      <Filter>src\core\lib\iomgr</Filter>
    </ClInclude>
    <ClInclude Include="$(SolutionDir)\..\src\core\lib\iomgr\timer.h">
      <Filter>src\core\lib\iomgr</Filter>
    </ClInclude>
    <ClInclude Include="$(SolutionDir)\..\src\core\lib\iomgr\timer_generic.h">
      <Filter>src\core\lib\iomgr</Filter>
    </ClInclude>
    <ClInclude Include="$(SolutionDir)\..\src\core\lib\iomgr\timer_heap.h">
      <Filter>src\core\lib\iomgr</Filter>
    </ClInclude>
    <ClInclude Include="$(SolutionDir)\..\src\core\lib\iomgr\timer_uv.h">
      <Filter>src\core\lib\iomgr</Filter>
    </ClInclude>
    <ClInclude Include="$(SolutionDir)\..\src\core\lib\iomgr\udp_server.h">
      <Filter>src\core\lib\iomgr</Filter>
    </ClInclude>
    <ClInclude Include="$(SolutionDir)\..\src\core\lib\iomgr\unix_sockets_posix.h">
      <Filter>src\core\lib\iomgr</Filter>
    </ClInclude>
    <ClInclude Include="$(SolutionDir)\..\src\core\lib\iomgr\wakeup_fd_cv.h">
      <Filter>src\core\lib\iomgr</Filter>
    </ClInclude>
    <ClInclude Include="$(SolutionDir)\..\src\core\lib\iomgr\wakeup_fd_pipe.h">
      <Filter>src\core\lib\iomgr</Filter>
    </ClInclude>
    <ClInclude Include="$(SolutionDir)\..\src\core\lib\iomgr\wakeup_fd_posix.h">
      <Filter>src\core\lib\iomgr</Filter>
    </ClInclude>
    <ClInclude Include="$(SolutionDir)\..\src\core\lib\iomgr\workqueue.h">
      <Filter>src\core\lib\iomgr</Filter>
    </ClInclude>
    <ClInclude Include="$(SolutionDir)\..\src\core\lib\iomgr\workqueue_uv.h">
      <Filter>src\core\lib\iomgr</Filter>
    </ClInclude>
    <ClInclude Include="$(SolutionDir)\..\src\core\lib\iomgr\workqueue_windows.h">
      <Filter>src\core\lib\iomgr</Filter>
    </ClInclude>
    <ClInclude Include="$(SolutionDir)\..\src\core\lib\json\json.h">
      <Filter>src\core\lib\json</Filter>
    </ClInclude>
    <ClInclude Include="$(SolutionDir)\..\src\core\lib\json\json_common.h">
      <Filter>src\core\lib\json</Filter>
    </ClInclude>
    <ClInclude Include="$(SolutionDir)\..\src\core\lib\json\json_reader.h">
      <Filter>src\core\lib\json</Filter>
    </ClInclude>
    <ClInclude Include="$(SolutionDir)\..\src\core\lib\json\json_writer.h">
      <Filter>src\core\lib\json</Filter>
    </ClInclude>
    <ClInclude Include="$(SolutionDir)\..\src\core\lib\slice\percent_encoding.h">
      <Filter>src\core\lib\slice</Filter>
    </ClInclude>
    <ClInclude Include="$(SolutionDir)\..\src\core\lib\slice\slice_internal.h">
      <Filter>src\core\lib\slice</Filter>
    </ClInclude>
    <ClInclude Include="$(SolutionDir)\..\src\core\lib\slice\slice_string_helpers.h">
      <Filter>src\core\lib\slice</Filter>
    </ClInclude>
    <ClInclude Include="$(SolutionDir)\..\src\core\lib\surface\api_trace.h">
      <Filter>src\core\lib\surface</Filter>
    </ClInclude>
    <ClInclude Include="$(SolutionDir)\..\src\core\lib\surface\call.h">
      <Filter>src\core\lib\surface</Filter>
    </ClInclude>
    <ClInclude Include="$(SolutionDir)\..\src\core\lib\surface\call_test_only.h">
      <Filter>src\core\lib\surface</Filter>
    </ClInclude>
    <ClInclude Include="$(SolutionDir)\..\src\core\lib\surface\channel.h">
      <Filter>src\core\lib\surface</Filter>
    </ClInclude>
    <ClInclude Include="$(SolutionDir)\..\src\core\lib\surface\channel_init.h">
      <Filter>src\core\lib\surface</Filter>
    </ClInclude>
    <ClInclude Include="$(SolutionDir)\..\src\core\lib\surface\channel_stack_type.h">
      <Filter>src\core\lib\surface</Filter>
    </ClInclude>
    <ClInclude Include="$(SolutionDir)\..\src\core\lib\surface\completion_queue.h">
      <Filter>src\core\lib\surface</Filter>
    </ClInclude>
    <ClInclude Include="$(SolutionDir)\..\src\core\lib\surface\event_string.h">
      <Filter>src\core\lib\surface</Filter>
    </ClInclude>
    <ClInclude Include="$(SolutionDir)\..\src\core\lib\surface\init.h">
      <Filter>src\core\lib\surface</Filter>
    </ClInclude>
    <ClInclude Include="$(SolutionDir)\..\src\core\lib\surface\lame_client.h">
      <Filter>src\core\lib\surface</Filter>
    </ClInclude>
    <ClInclude Include="$(SolutionDir)\..\src\core\lib\surface\server.h">
      <Filter>src\core\lib\surface</Filter>
    </ClInclude>
<<<<<<< HEAD
    <ClInclude Include="$(SolutionDir)\..\src\core\lib\surface\validate_metadata.h">
      <Filter>src\core\lib\surface</Filter>
    </ClInclude>
    <ClInclude Include="$(SolutionDir)\..\src\core\lib\transport\bdp_estimator.h">
      <Filter>src\core\lib\transport</Filter>
    </ClInclude>
=======
>>>>>>> 1291fd4b
    <ClInclude Include="$(SolutionDir)\..\src\core\lib\transport\byte_stream.h">
      <Filter>src\core\lib\transport</Filter>
    </ClInclude>
    <ClInclude Include="$(SolutionDir)\..\src\core\lib\transport\connectivity_state.h">
      <Filter>src\core\lib\transport</Filter>
    </ClInclude>
    <ClInclude Include="$(SolutionDir)\..\src\core\lib\transport\mdstr_hash_table.h">
      <Filter>src\core\lib\transport</Filter>
    </ClInclude>
    <ClInclude Include="$(SolutionDir)\..\src\core\lib\transport\metadata.h">
      <Filter>src\core\lib\transport</Filter>
    </ClInclude>
    <ClInclude Include="$(SolutionDir)\..\src\core\lib\transport\metadata_batch.h">
      <Filter>src\core\lib\transport</Filter>
    </ClInclude>
    <ClInclude Include="$(SolutionDir)\..\src\core\lib\transport\pid_controller.h">
      <Filter>src\core\lib\transport</Filter>
    </ClInclude>
    <ClInclude Include="$(SolutionDir)\..\src\core\lib\transport\service_config.h">
      <Filter>src\core\lib\transport</Filter>
    </ClInclude>
    <ClInclude Include="$(SolutionDir)\..\src\core\lib\transport\static_metadata.h">
      <Filter>src\core\lib\transport</Filter>
    </ClInclude>
    <ClInclude Include="$(SolutionDir)\..\src\core\lib\transport\timeout_encoding.h">
      <Filter>src\core\lib\transport</Filter>
    </ClInclude>
    <ClInclude Include="$(SolutionDir)\..\src\core\lib\transport\transport.h">
      <Filter>src\core\lib\transport</Filter>
    </ClInclude>
    <ClInclude Include="$(SolutionDir)\..\src\core\lib\transport\transport_impl.h">
      <Filter>src\core\lib\transport</Filter>
    </ClInclude>
  </ItemGroup>

  <ItemGroup>
    <Filter Include="include">
      <UniqueIdentifier>{50129440-aff7-7df7-682c-b9671be19a6f}</UniqueIdentifier>
    </Filter>
    <Filter Include="include\grpc">
      <UniqueIdentifier>{d448b078-95a6-6fca-fe4a-8b44dd71f359}</UniqueIdentifier>
    </Filter>
    <Filter Include="include\grpc\impl">
      <UniqueIdentifier>{314a6801-6fe3-9211-33d8-ecf3332c1151}</UniqueIdentifier>
    </Filter>
    <Filter Include="include\grpc\impl\codegen">
      <UniqueIdentifier>{8e97f1e1-f4d1-a56e-0837-7901778fb3b9}</UniqueIdentifier>
    </Filter>
    <Filter Include="src">
      <UniqueIdentifier>{7d107d7c-1da3-9525-3ba1-3a411b552ea8}</UniqueIdentifier>
    </Filter>
    <Filter Include="src\core">
      <UniqueIdentifier>{f7bfac91-5eb2-dea7-4601-6c63edbbf997}</UniqueIdentifier>
    </Filter>
    <Filter Include="src\core\lib">
      <UniqueIdentifier>{f4e8c61e-1ca6-0fdd-7b5e-b7f9a30c9a21}</UniqueIdentifier>
    </Filter>
    <Filter Include="src\core\lib\channel">
      <UniqueIdentifier>{1cd1503c-bec0-5ade-c75f-aa25c80975ec}</UniqueIdentifier>
    </Filter>
    <Filter Include="src\core\lib\compression">
      <UniqueIdentifier>{09632582-2cc3-5618-d673-65d3884f8ce5}</UniqueIdentifier>
    </Filter>
    <Filter Include="src\core\lib\debug">
      <UniqueIdentifier>{2c1a72e9-886e-8082-9d2f-0fc9cb3ab996}</UniqueIdentifier>
    </Filter>
    <Filter Include="src\core\lib\http">
      <UniqueIdentifier>{4862ecce-fa07-eb5e-5c05-bfa753c8bfe5}</UniqueIdentifier>
    </Filter>
    <Filter Include="src\core\lib\iomgr">
      <UniqueIdentifier>{fc7f488e-08b4-8366-3720-1f7ffaa0b0b3}</UniqueIdentifier>
    </Filter>
    <Filter Include="src\core\lib\json">
      <UniqueIdentifier>{89bc8f83-e29a-ddab-8f6b-22df11cdc867}</UniqueIdentifier>
    </Filter>
    <Filter Include="src\core\lib\slice">
      <UniqueIdentifier>{4d172bbc-20c4-6e7d-872a-2d287b589aa0}</UniqueIdentifier>
    </Filter>
    <Filter Include="src\core\lib\surface">
      <UniqueIdentifier>{7f2b7dca-395f-94dd-c9ad-9a286bd9751e}</UniqueIdentifier>
    </Filter>
    <Filter Include="src\core\lib\transport">
      <UniqueIdentifier>{5249e884-ea07-6782-531d-ec622c54b9af}</UniqueIdentifier>
    </Filter>
    <Filter Include="test">
      <UniqueIdentifier>{a2783de3-4fcf-718d-a859-c2108350ff33}</UniqueIdentifier>
    </Filter>
    <Filter Include="test\core">
      <UniqueIdentifier>{f95a0dc5-2e57-c168-6128-fe07e1bd58a9}</UniqueIdentifier>
    </Filter>
    <Filter Include="test\core\end2end">
      <UniqueIdentifier>{7004f7a6-a821-a581-1df5-94c7d22c6850}</UniqueIdentifier>
    </Filter>
    <Filter Include="test\core\end2end\data">
      <UniqueIdentifier>{c0da5050-98b1-e4af-71a7-6317af6338e0}</UniqueIdentifier>
    </Filter>
    <Filter Include="test\core\end2end\fixtures">
      <UniqueIdentifier>{1daa14ff-cf54-5a38-9104-46ed9882784b}</UniqueIdentifier>
    </Filter>
    <Filter Include="test\core\iomgr">
      <UniqueIdentifier>{d3dce584-6111-9ff2-affe-5933a9291c17}</UniqueIdentifier>
    </Filter>
    <Filter Include="test\core\security">
      <UniqueIdentifier>{b0938b31-f9d5-21d7-de41-08107caafd80}</UniqueIdentifier>
    </Filter>
    <Filter Include="test\core\util">
      <UniqueIdentifier>{6e9f8de1-258c-578f-aa3d-7da9320a3171}</UniqueIdentifier>
    </Filter>
  </ItemGroup>
</Project>
<|MERGE_RESOLUTION|>--- conflicted
+++ resolved
@@ -806,15 +806,12 @@
     <ClInclude Include="$(SolutionDir)\..\src\core\lib\surface\server.h">
       <Filter>src\core\lib\surface</Filter>
     </ClInclude>
-<<<<<<< HEAD
     <ClInclude Include="$(SolutionDir)\..\src\core\lib\surface\validate_metadata.h">
       <Filter>src\core\lib\surface</Filter>
     </ClInclude>
     <ClInclude Include="$(SolutionDir)\..\src\core\lib\transport\bdp_estimator.h">
       <Filter>src\core\lib\transport</Filter>
     </ClInclude>
-=======
->>>>>>> 1291fd4b
     <ClInclude Include="$(SolutionDir)\..\src\core\lib\transport\byte_stream.h">
       <Filter>src\core\lib\transport</Filter>
     </ClInclude>
